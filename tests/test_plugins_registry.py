import pytest

from nems.registry import KeywordRegistry, KeywordMissingError
from nems.plugins import default_loaders
from nems.plugins import default_keywords
from nems.plugins import default_fitters


@pytest.fixture
def loader_registry():
    loaders = KeywordRegistry(recording_uri='dummy_recording_uri')
    loaders.register_module(default_loaders)
    return loaders


@pytest.fixture
def model_registry():
    models = KeywordRegistry()
    models.register_module(default_keywords)
<<<<<<< HEAD
    models.register_plugins(['resources/plugin1.py'])
=======
    models.register_plugins(['tests/resources/plugin1.py'])
>>>>>>> 1894bdae
    return models


@pytest.fixture
def fitter_registry():
    fitters = KeywordRegistry()
    fitters.register_module(default_fitters)
    return fitters


def test_loader_registry(loader_registry):
    # All of these should be fine and should return equivalent xfspecs.
    one = loader_registry['ld']
    two = loader_registry['ld.']
    three = loader_registry['ld.whatever']
    assert one == two == three

    # But .n should add normalization
    four = loader_registry['ld.n']
    assert one != four


def test_model_registry(model_registry):
    # Each of these keywords should return a value error since they are
    # missing required options (like inputs x outputs for wc)
    errors = ['wc', 'stp', 'fir', 'lvl', 'dexp']
    for e in errors:
        with pytest.raises((AttributeError, ValueError)):
            model_registry[e]

    # These ones should all work. Not an exhaustive list, but should be
    # a representative sample.
    fine = ['wc.2x15', 'wc.2x15.g.n', 'dlog', 'dlog.n18', 'fir.15x2',
            'fir.15x2x4', 'stp.2', 'stp.2.z.n.b', 'dexp.2', 'lvl.1',
            'qsig.5', 'logsig', 'tanh.4', 'stategain.2x4', 'rep.4', 'mrg']
    for f in fine:
        x = model_registry[f]

    # TODO: Specific test cases?


def test_fitter_registry(fitter_registry):
    tests = ['basic', 'iter', 'basic.cd', 'iter.cd', 'basic.shr',
             'iter.shr', 'basic.nf5', 'iter.nf10.shr', 'basic.st',
             'iter.st', 'iter.cd.nf10.shr.st.T3,5,7.S0,1.S1,2.ti50.fi20']
    for t in tests:
        x = fitter_registry[t]


def test_register_plugins():
    registry = KeywordRegistry()
<<<<<<< HEAD
    registry.register_plugins(['resources/plugin1.py'])
    registry['firstkw']
    with pytest.raises(KeyError):
        registry['secondkw']
    registry.register_plugins(['resources/plugin2.py'])
=======
    registry.register_plugins(['tests/resources/plugin1.py'])
    registry['firstkw']
    with pytest.raises(KeywordMissingError):
        registry['secondkw']
    registry.register_plugins(['tests/resources/plugin2.py'])
>>>>>>> 1894bdae
    registry['secondkw']

    # Hack to test importable module names
    import sys
    import os
    sys.path.append(os.path.dirname(__file__))
    registry = KeywordRegistry()
<<<<<<< HEAD
    registry.register_plugins(['resources.plugin1'])
    registry['firstkw']
    with pytest.raises(KeyError):
        registry['secondkw']

    registry.register_plugins(['resources'])
=======
    registry.register_plugins(['tests.resources.plugin1'])
    registry['firstkw']
    with pytest.raises(KeywordMissingError):
        registry['secondkw']

    registry.register_plugins(['tests/resources'])
>>>>>>> 1894bdae
    registry['firstkw']
    registry['secondkw']


def test_jsonify(model_registry):
    json = model_registry.to_json()
    unjson = KeywordRegistry.from_json(json)
    unjson.keywords == model_registry.keywords<|MERGE_RESOLUTION|>--- conflicted
+++ resolved
@@ -17,11 +17,7 @@
 def model_registry():
     models = KeywordRegistry()
     models.register_module(default_keywords)
-<<<<<<< HEAD
-    models.register_plugins(['resources/plugin1.py'])
-=======
     models.register_plugins(['tests/resources/plugin1.py'])
->>>>>>> 1894bdae
     return models
 
 
@@ -73,19 +69,11 @@
 
 def test_register_plugins():
     registry = KeywordRegistry()
-<<<<<<< HEAD
-    registry.register_plugins(['resources/plugin1.py'])
-    registry['firstkw']
-    with pytest.raises(KeyError):
-        registry['secondkw']
-    registry.register_plugins(['resources/plugin2.py'])
-=======
     registry.register_plugins(['tests/resources/plugin1.py'])
     registry['firstkw']
     with pytest.raises(KeywordMissingError):
         registry['secondkw']
     registry.register_plugins(['tests/resources/plugin2.py'])
->>>>>>> 1894bdae
     registry['secondkw']
 
     # Hack to test importable module names
@@ -93,21 +81,12 @@
     import os
     sys.path.append(os.path.dirname(__file__))
     registry = KeywordRegistry()
-<<<<<<< HEAD
-    registry.register_plugins(['resources.plugin1'])
-    registry['firstkw']
-    with pytest.raises(KeyError):
-        registry['secondkw']
-
-    registry.register_plugins(['resources'])
-=======
     registry.register_plugins(['tests.resources.plugin1'])
     registry['firstkw']
     with pytest.raises(KeywordMissingError):
         registry['secondkw']
 
     registry.register_plugins(['tests/resources'])
->>>>>>> 1894bdae
     registry['firstkw']
     registry['secondkw']
 
