# A Template NEMS Script that demonstrates use of xforms for generating
# models that are easy to reload

import os
import logging
import sys

import nems
import nems.initializers
import nems.priors
import nems.preprocessing as preproc
import nems.modelspec as ms
import nems.plots.api as nplt
import nems.analysis.api
import nems.utils
import nems.uri
import nems.xforms as xforms
import nems.db as nd
import nems.recording as recording
from nems.fitters.api import scipy_minimize, coordinate_descent
from nems.gui.editors import browse_xform_fit

from nems.recording import Recording
from nems.fitters.api import scipy_minimize

# ----------------------------------------------------------------------------
# CONFIGURATION

log = logging.getLogger(__name__)

# figure out data and results paths:
results_dir = nems.get_setting('NEMS_RESULTS_DIR')
signals_dir = nems.get_setting('NEMS_RECORDINGS_DIR')

# ----------------------------------------------------------------------------
# DATA LOADING & PRE-PROCESSING
#recording.get_demo_recordings(name="TAR010c_272b438ce3a5643e3e474206861096ce3ffdc000.tgz")

datafile = os.path.join(signals_dir, "TAR010c_272b438ce3a5643e3e474206861096ce3ffdc000.tgz")
load_command = 'nems.demo.loaders.demo_loader'
exptid = "TAR010c"
batch = 271
siteid = "TAR010c"

# MODEL SPEC
#modelspecname = 'wc.18x1.g-fir.1x15-lvl.1'
#modelspecname = 'dlog-wc.55x3.g-fir.1x10x3-relu.3-wc.3xR-lvl.R'
#modelspecname = 'dlog-wc.18x3.g-fir.1x10x3-relu.3-wc.3xR-lvl.R'

# modelspecname = 'wc.55x3-fir.3x5x18'
# or 'fir.55x5x18'

#modelspecname = 'wc.55x3-fir.3x5x18-lvl.18'
modelspecname = 'fir.55x5x18-lvl.18'
#modelspecname = 'fir.18x20x55-lvl.55'
#modelspecname = 'fir.18x10x1-lvl.1'

# reverse model...
meta = {'siteid': siteid, 'batch': batch, 'modelname': modelspecname,
<<<<<<< HEAD
        'recording': exptid}
=======
        'recording': exptid, 'input_name': 'resp', 'output_name': 'stim'}
# forward model...
#meta = {'siteid': siteid, 'batch': batch, 'modelname': modelspecname,
#        'recording': exptid, 'input_name': 'stim', 'output_name': 'resp'}
>>>>>>> a866e561

xforms_init_context = {'siteid': siteid, 'batch': int(batch)}

# single cell
#meta = {'cellid': 'TAR010c-18-2', 'batch': batch, 'modelname': modelspecname,
#        'recording': exptid, 'input_name': 'stim', 'output_name': 'resp'}
#xforms_init_context = {'cellid': 'TAR010c-18-2', 'batch': int(batch)}

xforms_init_context['keywordstring'] = modelspecname
xforms_init_context['meta'] = meta
xforms_init_context['recording_uri_list'] = [datafile]
#xforms_init_context['input_name'] = meta['input_name']
#xforms_init_context['output_name'] = meta['output_name']


# generate modelspec
xfspec = []
# load internally:
xfspec.append(['nems.xforms.init_context', xforms_init_context])
xfspec.append(['nems.xforms.load_recordings', {'input_name': 'resp', 'output_name': 'stim'}])
#xfspec.append(['nems.preprocessing.resp_to_pc',
#              {'pc_source': 'psth', 'overwrite_resp': False,
#               'pc_count': 2}])
xfspec.append(['nems.xforms.split_by_occurrence_counts',
               {'epoch_regex': '^STIM_'}])
xfspec.append(['nems.xforms.average_away_stim_occurrences', {}])

xfspec.append(['nems.xforms.init_from_keywords', {}])

#xfspec.append(['nems.xforms.fit_basic_init', {}])
xfspec.append(['nems.xforms.reverse_correlation', {}])
xfspec.append(['nems.xforms.fit_basic', {}])
#xfspec.append(['nems.xforms.reverse_correlation', {}])

#xfspec.append(['nems.analysis.fit_pop_model.init_pop_pca', {'flip_pcs': True}])
#xfspec.append(['nems.analysis.fit_pop_model.fit_population_iteratively',
#               {'fitter': 'scipy_minimize', 'tolerances': [1e-4, 3e-5],
#                'tol_iter': 50, 'fit_iter': 10}])
# xfspec.append(['nems.xforms.fit_basic', {}])
#xfspec.append(['nems.xforms.fit_basic_cd', {}])
# xfspec.append(['nems.xforms.fit_iteratively', {}])

xfspec.append(['nems.xforms.predict', {}])
# xfspec.append(['nems.xforms.add_summary_statistics',    {}])
xfspec.append(['nems.analysis.api.standard_correlation', {},
               ['est', 'val', 'modelspec', 'rec', 'output_name'],
               ['modelspec']])

# GENERATE PLOTS
xfspec.append(['nems.xforms.plot_summary', {}])

# actually do the fit
log_xf = "NO LOG"
ctx = {}
for xfa in xfspec:
    ctx = xforms.evaluate_step(xfa, ctx)
#ctx, log_xf = xforms.evaluate(xfspec)

# ----------------------------------------------------------------------------
# SAVE YOUR RESULTS

# save results to file
cellids=ctx['rec'].meta['cellid']
modelspec = ctx['modelspec']
modelspec.meta['cellid'] = siteid
modelspec.meta['cellids'] = cellids
#destination = os.path.join(results_dir, str(batch), modelspec.meta['cellid'],
#                           modelspec.get_longname())
#modelspec.meta['modelpath'] = destination
#modelspec.meta['figurefile'] = destination + 'figure.0000.png'
log.info('Saving modelspec(s) to {0} ...'.format(modelspec.meta['modelpath']))
xforms.save_analysis(modelspec.meta['modelpath'],
                     recording=ctx['rec'],
                     modelspec=modelspec,
                     xfspec=xfspec,
                     figures=ctx['figures'],
                     log=log_xf)

# save summary of results to a database
log.info('Saving metadata to db  ...')
nd.update_results_table(modelspec)

# browse_xform_fit(ctx, xfspec, recname='val')<|MERGE_RESOLUTION|>--- conflicted
+++ resolved
@@ -57,28 +57,15 @@
 
 # reverse model...
 meta = {'siteid': siteid, 'batch': batch, 'modelname': modelspecname,
-<<<<<<< HEAD
         'recording': exptid}
-=======
-        'recording': exptid, 'input_name': 'resp', 'output_name': 'stim'}
-# forward model...
-#meta = {'siteid': siteid, 'batch': batch, 'modelname': modelspecname,
-#        'recording': exptid, 'input_name': 'stim', 'output_name': 'resp'}
->>>>>>> a866e561
 
 xforms_init_context = {'siteid': siteid, 'batch': int(batch)}
-
-# single cell
-#meta = {'cellid': 'TAR010c-18-2', 'batch': batch, 'modelname': modelspecname,
-#        'recording': exptid, 'input_name': 'stim', 'output_name': 'resp'}
-#xforms_init_context = {'cellid': 'TAR010c-18-2', 'batch': int(batch)}
 
 xforms_init_context['keywordstring'] = modelspecname
 xforms_init_context['meta'] = meta
 xforms_init_context['recording_uri_list'] = [datafile]
 #xforms_init_context['input_name'] = meta['input_name']
 #xforms_init_context['output_name'] = meta['output_name']
-
 
 # generate modelspec
 xfspec = []
