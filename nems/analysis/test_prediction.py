# For testing the predcitive accuracy of a set of modelspecs
import numpy as np
import copy
import logging

import nems.modelspec as ms
import nems.metrics.api as nmet
from nems.analysis.cost_functions import basic_cost
import nems.priors
import nems.fitters.mappers
import nems.segmentors
import nems.utils

log = logging.getLogger(__name__)


def generate_prediction(est, val, modelspec, jackknifed_fit=False, **context):

    # TODO support for multiple recording views/modelspec jackknifes (jack_count>0)
    #  outer loop = fit, inner loop = jackknife ?

    list_val = (type(val) is list)
    list_modelspec = (type(modelspec) is list)
    if list_val | list_modelspec:
        raise ValueError("list-type val recordings or modelspecs no longer supported")

    # Evaluate estimation and validation data

    # three scenarios:
    # 1 fit, 1 est set - standard
    # n fits, n est sets - nfold
    # m fits, 1 est set - multiple initial conditions
    # m * n fits, n est sets - multiple initial conditions + nfold
    fit_count = modelspec.fit_count  # (m)
    n = modelspec.jack_count
    out_est_signals = []
    out_val_signals = []

    for fit_idx in range(fit_count):

        do_inverse_merge = False
        if est.view_count < n:
            # if multiple jackknife fits but only one est/val view. Shouldn't ever happen
            raise Warning('tiling est + val models X views. Should this happen?')
            new_est = est.tile_views(n)
            new_val = val.tile_views(n)
        else:
            # assume est and val have .view_count == len(modelspecs)
            new_est = est.copy()
            new_val = val.copy()
            if jackknifed_fit:
                do_inverse_merge = True

        modelspec.fit_index = fit_idx
        for jack_idx in range(n):
            modelspec.jack_index = jack_idx
            new_est.view_idx = jack_idx
            new_val.view_idx = jack_idx

            # update each view with prediction from corresponding modelspec
            new_est = ms.evaluate(new_est, modelspec)
            new_val = ms.evaluate(new_val, modelspec)

            # this seems kludgy. but where should mask be handled?
            if 'mask' in new_val.signals.keys():
                m = new_val['mask'].as_continuous()
                x = new_val['pred'].as_continuous().copy()
                x[..., m[0, :] == 0] = np.nan
                new_val['pred'] = new_val['pred']._modified_copy(x)

        if do_inverse_merge:
            new_val = new_val.jackknife_inverse_merge()
        out_est_signals.extend(new_est.signal_views)
        out_val_signals.extend(new_val.signal_views)

    new_est.signal_views = out_est_signals
    new_val.signal_views = out_val_signals

    return new_est, new_val


def standard_correlation(est, val, modelspec=None, modelspecs=None, rec=None,
                         use_mask=True, **context):
    # use_mask: mask before computing metrics (if mask exists)
    # Compute scores for validation dat
    r_ceiling = 0

    # some crazy stuff to maintain backward compatibility
    # eventually we will only support modelspec and deprecate support for
    # modelspecs lists
    if modelspecs is None:
        list_modelspec = (type(modelspec) is list)
        if modelspec is None:
            raise ValueError('modelspecs or modelspec required for input')
        if list_modelspec:
            modelspecs = modelspec
        else:
            modelspecs = modelspec.fits()
    else:
        list_modelspec = True

    # svd - fix to have default value for backward compatibility
    output_name = modelspecs[0]['meta'].get('output_name', 'resp')

    if type(val) is not list:

        # TODO: support for views
        view_count = val.view_count
        # KLUDGE ALERT!
        # only compute results for first jackknife -- for simplicity, not optimal!
        est_mult = modelspec.jack_count
        r_test = np.zeros(view_count)
        se_test = np.zeros(view_count)
        r_fit = np.zeros(view_count)
        se_fit = np.zeros(view_count)
        r_floor = np.zeros(view_count)
        mse_test = np.zeros(view_count)
        se_mse_test = np.zeros(view_count)
        mse_fit = np.zeros(view_count)
        se_mse_fit = np.zeros(view_count)
        ll_test = np.zeros(view_count)
        ll_fit = np.zeros(view_count)
        for i in range(view_count):
            if ('mask' in val.signals.keys()) and use_mask:
                v = val.set_view(i).apply_mask()
                e = est.set_view(i*est_mult).apply_mask()
            else:
                v = val.set_view(i)
                e = est.set_view(i*est_mult)
                use_mask = False

            r_test[i], se_test[i] = nmet.j_corrcoef(v, 'pred', output_name)
            r_fit[i], se_fit[i] = nmet.j_corrcoef(e, 'pred', output_name)
            r_floor[i] = nmet.r_floor(v, 'pred', output_name)

            mse_test[i], se_mse_test[i] = nmet.j_nmse(v, 'pred', output_name)
            mse_fit[i], se_mse_fit[i] = nmet.j_nmse(e, 'pred', output_name)

            ll_test[i] = nmet.likelihood_poisson(v, 'pred', output_name)
            ll_fit[i] = nmet.likelihood_poisson(e, 'pred', output_name)

        if rec is not None:
            if 'mask' in rec.signals.keys() and use_mask:
                r = rec.apply_mask()
            else:
                r = rec
            # print('running r_ceiling')
            r_ceiling = nmet.r_ceiling(v, r, 'pred', output_name)

    elif len(val) == 1:
        # does this ever run?
        raise ValueError("val as list not supported any more?")
        if ('mask' in val[0].signals.keys()) and use_mask:
            v = val[0].apply_mask()
            e = est[0].apply_mask()
        else:
            v = val[0]
            e = est[0]

        r_test, se_test = nmet.j_corrcoef(v, 'pred', output_name)
        r_fit, se_fit = nmet.j_corrcoef(e, 'pred', output_name)
        r_floor = nmet.r_floor(v, 'pred', output_name)
        if rec is not None:
            try:
                # print('running r_ceiling')
                r_ceiling = nmet.r_ceiling(v, rec, 'pred', output_name)
            except:
                r_ceiling = 0

        mse_test, se_mse_test = nmet.j_nmse(v, 'pred', output_name)
        mse_fit, se_mse_fit = nmet.j_nmse(e, 'pred', output_name)

        ll_test = nmet.likelihood_poisson(v, 'pred', output_name)
        ll_fit = nmet.likelihood_poisson(e, 'pred', output_name)

    else:
        # unclear if this ever excutes since jackknifed val sets are
        # typically already merged
        raise ValueError("no support for val list of recordings len>1")
        r = [nmet.corrcoef(p, 'pred', output_name) for p in val]
        r_test = np.mean(r)
        se_test = np.std(r) / np.sqrt(len(val))
        r = [nmet.corrcoef(p, 'pred', output_name) for p in est]
        r_fit = np.mean(r)
        se_fit = np.std(r) / np.sqrt(len(val))
        r_floor = [nmet.r_floor(p, 'pred', output_name) for p in val]

        # TODO compute r_ceiling for multiple val sets
        r_ceiling = 0

        mse_test = [nmet.nmse(p, 'pred', output_name) for p in val]
        mse_fit = [nmet.nmse(p, 'pred', output_name) for p in est]

        se_mse_test = np.std(mse_test) / np.sqrt(len(val))
        se_mse_fit = np.std(mse_fit) / np.sqrt(len(est))
        mse_test = np.mean(mse_test)
        mse_fit = np.mean(mse_fit)

        ll_test = np.mean([nmet.likelihood_poisson(p, 'pred', output_name) for p in val])
        ll_fit = np.mean([nmet.likelihood_poisson(p, 'pred', output_name) for p in est])

    modelspecs[0][0]['meta']['r_test'] = r_test
    modelspecs[0][0]['meta']['se_test'] = se_test
    modelspecs[0][0]['meta']['r_floor'] = r_floor
    modelspecs[0][0]['meta']['mse_test'] = mse_test
    modelspecs[0][0]['meta']['se_mse_test'] = se_mse_test
    modelspecs[0][0]['meta']['ll_test'] = ll_test

    modelspecs[0][0]['meta']['r_fit'] = r_fit
    modelspecs[0][0]['meta']['se_fit'] = se_fit
    modelspecs[0][0]['meta']['r_ceiling'] = r_ceiling
    modelspecs[0][0]['meta']['mse_fit'] = mse_fit
    modelspecs[0][0]['meta']['se_mse_fit'] = se_mse_fit
    modelspecs[0][0]['meta']['ll_fit'] = ll_fit

    if list_modelspec:
        # backward compatibility
        return modelspecs
    else:
        return modelspecs[0]


def correlation_per_model(est, val, modelspecs, rec=None):
    '''
    Expects the lengths of est, val, and modelspecs to match since est[i]
    should have been evaluated on the fitted modelspecs[i], etc.
    Similar to standard_correlation, but saves correlation information
    to every first-module 'meta' entry instead of saving an average
    to only the first modelspec
    '''
    if not len(est) == len(val) == len(modelspecs):
        raise ValueError("est, val, and modelspecs should all be lists"
                         " of equal length. got: %d, %d, %d respectively.",
                         len(est), len(val), len(modelspecs))

    modelspecs = copy.deepcopy(modelspecs)

    r_tests = [nmet.corrcoef(v, 'pred', 'resp') for v in val]
    #se_tests = [np.std(r)/np.sqrt(len(v)) for r, v in zip(r_tests, val)]
    mse_tests = [nmet.nmse(v, 'pred', 'resp') for v in val]
    ll_tests = [nmet.likelihood_poisson(v, 'pred', 'resp') for v in val]

    r_fits = [nmet.corrcoef(e, 'pred', 'resp') for e in est]
    #se_fits = [np.std(r)/np.sqrt(len(v)) for r, v in zip(r_fits, val)]
    mse_fits = [nmet.nmse(e, 'pred', 'resp') for e in est]
    ll_fits = [nmet.likelihood_poisson(e, 'pred', 'resp') for e in est]

    r_floors = [nmet.r_floor(v, 'pred', 'resp') for v in val]
    if rec is None:
        r_ceilings = [None]*len(r_floors)
    else:
        r_ceilings = [nmet.r_ceiling(v, rec, 'pred', 'resp') for v in val]

    for i, m in enumerate(modelspecs):
        m[0]['meta'].update({
                'r_test': r_tests[i], #'se_test': se_tests[i],
                'mse_test': mse_tests[i], 'll_test': ll_tests[i],
                'r_fit': r_fits[i], #'se_fit': se_fits[i],
                'mse_fit': mse_fits[i], 'll_fit': ll_fits[i],
                'r_floor': r_floors[i], 'r_ceiling': r_ceilings[i],
                })

    return modelspecs


def standard_correlation_by_epochs(est,val,modelspec=None,modelspecs=None,epochs_list=None, rec=None):

    #Does the same thing as standard_correlation, excpet with subsets of data
    #defined by epochs_list

    #To use this, first add epochs to define subsets of data.
    #Then, pass epochs_list as a list of subsets to test.
    #For example, ['A', 'B', ['A', 'B']] will measure correlations separately
    # for all epochs marked 'A', all epochs marked 'B', and all epochs marked
    # 'A'or 'B'

    if modelspecs is None:
        list_modelspec = (type(modelspec) is list)
        if modelspec is None:
            raise ValueError('modelspecs or modelspec required for input')
        if list_modelspec:
            modelspecs = modelspec
        else:
            modelspecs = modelspec.fits()
    else:
        list_modelspec = True

    for epochs in epochs_list:
        # Create a label for this subset. If epochs is a list, join elements with "+"
        epoch_list_str="+".join([str(x) for x in epochs])

        # Make a copy for this subset
        val_copy=copy.deepcopy(val)
        for vc in val_copy:
            vc['resp']=vc['resp'].select_epochs(epochs)

        est_copy=copy.deepcopy(est)
        for ec in est_copy:
            ec['resp']=ec['resp'].select_epochs(epochs)

        # Compute scores for validation data
        r_test = [nmet.corrcoef(p, 'pred', 'resp') for p in val_copy]
        mse_test = [nmet.nmse(p, 'pred', 'resp') for p in val_copy]
        ll_test = [nmet.likelihood_poisson(p, 'pred', 'resp') for p in val_copy]

        r_floor = [nmet.r_floor(p, 'pred', 'resp') for p in val]
        if rec is not None:
            r_ceiling = [nmet.r_ceiling(p, rec, 'pred', 'resp') for p in val_copy]

        # Repeat for est data.
        r_fit = [nmet.corrcoef(p, 'pred', 'resp') for p in est_copy]
        mse_fit = [nmet.nmse(p, 'pred', 'resp') for p in est_copy]
        ll_fit = [nmet.likelihood_poisson(p, 'pred', 'resp') for p in est_copy]

        #Avergage
        modelspecs[0][0]['meta'][epoch_list_str]={}
        modelspecs[0][0]['meta'][epoch_list_str]['r_test'] = np.mean(r_test)
        modelspecs[0][0]['meta'][epoch_list_str]['mse_test'] = np.mean(mse_test)
        modelspecs[0][0]['meta'][epoch_list_str]['ll_test'] = np.mean(ll_test)

        modelspecs[0][0]['meta'][epoch_list_str]['r_fit'] = np.mean(r_fit)
        modelspecs[0][0]['meta'][epoch_list_str]['r_floor'] = np.mean(r_floor)
        if rec is not None:
            modelspecs[0][0]['meta'][epoch_list_str]['r_ceiling'] = np.mean(r_ceiling)
        modelspecs[0][0]['meta'][epoch_list_str]['mse_fit'] = np.mean(mse_fit)
        modelspecs[0][0]['meta'][epoch_list_str]['ll_fit'] = np.mean(ll_fit)

    if list_modelspec:
        # backward compatibility
        return modelspecs
    else:
        return modelspecs[0]


def generate_prediction_sets(est, val, modelspecs):
    if type(val) is list:
        # ie, if jackknifing
        new_est = [ms.evaluate(d, m) for m,d in zip(modelspecs,est)]
        new_val = [ms.evaluate(d, m) for m,d in zip(modelspecs,val)]
    else:
        print('val and est must be lists')

    return new_est, new_val


def standard_correlation_by_set(est, val, modelspecs):

    # Compute scores for validation data
    r_test = [nmet.corrcoef(p, 'pred', 'resp') for p in val]
    mse_test = [nmet.nmse(p, 'pred', 'resp') for p in val]
    ll_test = [nmet.likelihood_poisson(p, 'pred', 'resp') for p in val]

    # Repeat for est data.
    r_fit = [nmet.corrcoef(p, 'pred', 'resp') for p in est]
    mse_fit = [nmet.nmse(p, 'pred', 'resp') for p in est]
    ll_fit = [nmet.likelihood_poisson(p, 'pred', 'resp') for p in est]
    for i in range(len(modelspecs)):
        modelspecs[i][0]['meta']['r_test'] = r_test[i]
        modelspecs[i][0]['meta']['mse_test'] = mse_test[i]
        modelspecs[i][0]['meta']['ll_test'] = ll_test[i]

        modelspecs[i][0]['meta']['r_fit'] = r_fit[i]
        modelspecs[i][0]['meta']['mse_fit'] = mse_fit[i]
        modelspecs[i][0]['meta']['ll_fit'] = ll_fit[i]

    return modelspecs


def basic_error(data, modelspec, cost_function=None,
                segmentor=nems.segmentors.use_all_data,
                mapper=nems.fitters.mappers.simple_vector,
                metric=lambda data: nmet.nmse(data, 'pred', 'resp')):
    '''
    Similar to fit_basic except that it just returns the error for the fitting
    process instead of a modelspec. Intended to be called after a model
    has already been fit.
    '''
    modelspec = copy.deepcopy(modelspec)
    if cost_function is None:
        # Use the cost function defined in this module by default
        cost_function = basic_cost

    # apply mask to remove invalid portions of signals and allow fit to
    # only evaluate the model on the valid portion of the signals
    if 'mask' in data.signals.keys():
        log.info("Data len pre-mask: %d", data['mask'].shape[1])
        data = data.apply_mask()
        log.info("Data len post-mask: %d", data['mask'].shape[1])

    packer, unpacker, pack_bounds = mapper(modelspec)
    evaluator = nems.modelspec.evaluate
    sigma = packer(modelspec)
    error = cost_function(sigma, unpacker, modelspec, data, segmentor,
                          evaluator, metric)

    return error

def pick_best_phi(modelspec=None, est=None, val=None, criterion='mse_fit',
<<<<<<< HEAD
                  jackknifed_fit=False, **context):
=======
                  **context):
>>>>>>> d48635dd
    """
    for models with multiple fits (eg, based on multiple initial conditions),
    find the best prediction for the recording provided (presumably est data,
    though possibly something held out)

    :param modelspec: should have fit_count>0
    :param est: view_count should match fit_count, ie,
                after generate_prediction is called
    :param context: extra context stuff for xforms compatibility.
    :return: modelspec with fit_count==1
    """

<<<<<<< HEAD
    new_est, new_val = generate_prediction(est, val, modelspec, jackknifed_fit=jackknifed_fit)
    new_modelspec = standard_correlation(est=new_est, val=new_val, modelspec=modelspec)
=======
    new_est, new_val = generate_prediction(est, val, modelspec)
    new_modelspec = standard_correlation(est=new_est, val=new_val,
                                         modelspec=modelspec)
>>>>>>> d48635dd

    #import pdb
    #pdb.set_trace()

    # TODO support for multiple recording views/modelspec jackknifes (jack_count>0)
    x = new_modelspec.meta[criterion]

    best_idx = np.argmin(x)

    log.info('best phi (fit_idx=%d) has %s=%.5f', best_idx, criterion, x[best_idx])

    new_modelspec = new_modelspec.copy(fit_index=best_idx)
    new_modelspec.meta['rand_'+criterion] = x

    return {'modelspec': new_modelspec}<|MERGE_RESOLUTION|>--- conflicted
+++ resolved
@@ -396,11 +396,8 @@
     return error
 
 def pick_best_phi(modelspec=None, est=None, val=None, criterion='mse_fit',
-<<<<<<< HEAD
                   jackknifed_fit=False, **context):
-=======
-                  **context):
->>>>>>> d48635dd
+
     """
     for models with multiple fits (eg, based on multiple initial conditions),
     find the best prediction for the recording provided (presumably est data,
@@ -413,14 +410,8 @@
     :return: modelspec with fit_count==1
     """
 
-<<<<<<< HEAD
     new_est, new_val = generate_prediction(est, val, modelspec, jackknifed_fit=jackknifed_fit)
     new_modelspec = standard_correlation(est=new_est, val=new_val, modelspec=modelspec)
-=======
-    new_est, new_val = generate_prediction(est, val, modelspec)
-    new_modelspec = standard_correlation(est=new_est, val=new_val,
-                                         modelspec=modelspec)
->>>>>>> d48635dd
 
     #import pdb
     #pdb.set_trace()
