--- conflicted
+++ resolved
@@ -91,11 +91,7 @@
         r_fit, se_fit = nmet.j_corrcoef(e, 'pred', 'resp')
         r_floor = nmet.r_floor(v, 'pred', 'resp')
         if rec is not None:
-<<<<<<< HEAD
-            if use_mask and 'mask' in rec.signals.keys():
-=======
             if 'mask' in rec.signals.keys() and use_mask:
->>>>>>> 57ce1644
                 r = rec.apply_mask()
             else:
                 r = rec
