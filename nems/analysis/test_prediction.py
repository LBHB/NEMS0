# For testing the predcitive accuracy of a set of modelspecs
import numpy as np
import copy

import nems.modelspec as ms
import nems.metrics.api as nmet
import nems.recording as recording


def generate_prediction(est, val, modelspecs):
    list_val = False
    if type(val) is list:
        # ie, if jackknifing
<<<<<<< HEAD
        new_est = [ms.evaluate(d, m) for m,d in zip(modelspecs,est)]
        new_est = [recording.jackknife_inverse_merge(new_est)]
        new_val = [ms.evaluate(d, m) for m,d in zip(modelspecs,val)]
        new_val = [recording.jackknife_inverse_merge(new_val)]
=======
        list_val = True
>>>>>>> 848423a7
    else:
        # Evaluate estimation and validation data

        # Since ms.evaluate only does a shallow copy of rec, successive
        # evaluations of one rec on many modelspecs just results in a list of
        # different pointers to the same recording. So need to force copies of
        # est/val before evaluating.
        if len(modelspecs) == 1:
            # no copies needed for 1 modelspec
            est = [est]
            val = [val]
        else:
            est = [est.copy() for i, _ in enumerate(modelspecs)]
            val = [val.copy() for i, _ in enumerate(modelspecs)]

    new_est = [ms.evaluate(d, m) for m, d in zip(modelspecs, est)]
    new_val = [ms.evaluate(d, m) for m, d in zip(modelspecs, val)]
    if list_val:
        new_val = [recording.jackknife_inverse_merge(new_val)]

    return new_est, new_val


def standard_correlation(est, val, modelspecs, rec=None):

    # Compute scores for validation dat
    r_ceiling = 0
    if len(val) == 1:
        r_test, se_test = nmet.j_corrcoef(val[0], 'pred', 'resp')
        if len(est)>1:
            r = [nmet.corrcoef(p, 'pred', 'resp') for p in est]
            r_fit = np.mean(r)
            se_fit = np.std(r) / np.sqrt(len(est))
        else:
            r_fit, se_fit = nmet.j_corrcoef(est[0], 'pred', 'resp')
        r_floor = nmet.r_floor(val[0], 'pred', 'resp')
        if rec is not None:
            # print('running r_ceiling')
            r_ceiling = nmet.r_ceiling(val[0], rec, 'pred', 'resp')

    else:
        r = [nmet.corrcoef(p, 'pred', 'resp') for p in val]
        r_test = np.mean(r)
        se_test = np.std(r) / np.sqrt(len(val))
        r = [nmet.corrcoef(p, 'pred', 'resp') for p in est]
        r_fit = np.mean(r)
        se_fit = np.std(r) / np.sqrt(len(val))
        r_floor = [nmet.r_floor(p, 'pred', 'resp') for p in val]

        # TODO compute r_ceiling for multiple val sets
        r_ceiling = 0

    mse_test = [nmet.nmse(p, 'pred', 'resp') for p in val]
    ll_test = [nmet.likelihood_poisson(p, 'pred', 'resp') for p in val]

    mse_fit = [nmet.nmse(p, 'pred', 'resp') for p in val]
    ll_fit = [nmet.likelihood_poisson(p, 'pred', 'resp') for p in est]

    modelspecs[0][0]['meta']['r_test'] = r_test
    modelspecs[0][0]['meta']['se_test'] = se_test
    modelspecs[0][0]['meta']['r_floor'] = r_floor
    modelspecs[0][0]['meta']['mse_test'] = np.mean(mse_test)
    modelspecs[0][0]['meta']['ll_test'] = np.mean(ll_test)

    modelspecs[0][0]['meta']['r_fit'] = r_fit
    modelspecs[0][0]['meta']['se_fit'] = se_fit
    modelspecs[0][0]['meta']['r_ceiling'] = r_ceiling
    modelspecs[0][0]['meta']['mse_fit'] = np.mean(mse_fit)
    modelspecs[0][0]['meta']['ll_fit'] = np.mean(ll_fit)

    return modelspecs


def correlation_per_model(est, val, modelspecs, rec=None):
    '''
    Expects the lengths of est, val, and modelspecs to match since est[i]
    should have been evaluated on the fitted modelspecs[i], etc.
    Similar to standard_correlation, but saves correlation information
    to every first-module 'meta' entry instead of saving an average
    to only the first modelspec
    '''
    if not len(est) == len(val) == len(modelspecs):
        raise ValueError("est, val, and modelspecs should all be lists"
                         " of equal length. got: %d, %d, %d respectively.",
                         len(est), len(val), len(modelspecs))

    modelspecs = copy.deepcopy(modelspecs)

    r_tests = [nmet.corrcoef(v, 'pred', 'resp') for v in val]
    #se_tests = [np.std(r)/np.sqrt(len(v)) for r, v in zip(r_tests, val)]
    mse_tests = [nmet.nmse(v, 'pred', 'resp') for v in val]
    ll_tests = [nmet.likelihood_poisson(v, 'pred', 'resp') for v in val]

    r_fits = [nmet.corrcoef(e, 'pred', 'resp') for e in est]
    #se_fits = [np.std(r)/np.sqrt(len(v)) for r, v in zip(r_fits, val)]
    mse_fits = [nmet.nmse(e, 'pred', 'resp') for e in est]
    ll_fits = [nmet.likelihood_poisson(e, 'pred', 'resp') for e in est]

    r_floors = [nmet.r_floor(v, 'pred', 'resp') for v in val]
    if rec is None:
        r_ceilings = [None]*len(r_floors)
    else:
        r_ceilings = [nmet.r_ceiling(v, rec, 'pred', 'resp') for v in val]

    for i, m in enumerate(modelspecs):
        m[0]['meta'].update({
                'r_test': r_tests[i], #'se_test': se_tests[i],
                'mse_test': mse_tests[i], 'll_test': ll_tests[i],
                'r_fit': r_fits[i], #'se_fit': se_fits[i],
                'mse_fit': mse_fits[i], 'll_fit': ll_fits[i],
                'r_floor': r_floors[i], 'r_ceiling': r_ceilings[i],
                })

    return modelspecs


def standard_correlation_by_epochs(est,val,modelspecs,epochs_list, rec=None):

    #Does the same thing as standard_correlation, excpet with subsets of data
    #defined by epochs_list

    #To use this, first add epochs to define subsets of data.
    #Then, pass epochs_list as a list of subsets to test.
    #For example, ['A', 'B', ['A', 'B']] will measure correlations separately
    # for all epochs marked 'A', all epochs marked 'B', and all epochs marked
    # 'A'or 'B'


    for epochs in epochs_list:
        # Create a label for this subset. If epochs is a list, join elements with "+"
        epoch_list_str="+".join([str(x) for x in epochs])

        # Make a copy for this subset
        val_copy=copy.deepcopy(val)
        for vc in val_copy:
            vc['resp']=vc['resp'].select_epochs(epochs)

        est_copy=copy.deepcopy(est)
        for ec in est_copy:
            ec['resp']=ec['resp'].select_epochs(epochs)

        # Compute scores for validation data
        r_test = [nmet.corrcoef(p, 'pred', 'resp') for p in val_copy]
        mse_test = [nmet.nmse(p, 'pred', 'resp') for p in val_copy]
        ll_test = [nmet.likelihood_poisson(p, 'pred', 'resp') for p in val_copy]

        r_floor = [nmet.r_floor(p, 'pred', 'resp') for p in val]
        if rec is not None:
            r_ceiling = [nmet.r_ceiling(p, rec, 'pred', 'resp') for p in val_copy]

        # Repeat for est data.
        r_fit = [nmet.corrcoef(p, 'pred', 'resp') for p in est_copy]
        mse_fit = [nmet.nmse(p, 'pred', 'resp') for p in est_copy]
        ll_fit = [nmet.likelihood_poisson(p, 'pred', 'resp') for p in est_copy]

        #Avergage
        modelspecs[0][0]['meta'][epoch_list_str]={}
        modelspecs[0][0]['meta'][epoch_list_str]['r_test'] = np.mean(r_test)
        modelspecs[0][0]['meta'][epoch_list_str]['mse_test'] = np.mean(mse_test)
        modelspecs[0][0]['meta'][epoch_list_str]['ll_test'] = np.mean(ll_test)

        modelspecs[0][0]['meta'][epoch_list_str]['r_fit'] = np.mean(r_fit)
        modelspecs[0][0]['meta'][epoch_list_str]['r_floor'] = np.mean(r_floor)
        if rec is not None:
            modelspecs[0][0]['meta'][epoch_list_str]['r_ceiling'] = np.mean(r_ceiling)
        modelspecs[0][0]['meta'][epoch_list_str]['mse_fit'] = np.mean(mse_fit)
        modelspecs[0][0]['meta'][epoch_list_str]['ll_fit'] = np.mean(ll_fit)

    return modelspecs


def generate_prediction_sets(est, val, modelspecs):
    if type(val) is list:
        # ie, if jackknifing
        new_est = [ms.evaluate(d, m) for m,d in zip(modelspecs,est)]
        new_val = [ms.evaluate(d, m) for m,d in zip(modelspecs,val)]
    else:
        print('val and est must be lists')

    return new_est, new_val


def standard_correlation_by_set(est, val, modelspecs):

    # Compute scores for validation data
    r_test = [nmet.corrcoef(p, 'pred', 'resp') for p in val]
    mse_test = [nmet.nmse(p, 'pred', 'resp') for p in val]
    ll_test = [nmet.likelihood_poisson(p, 'pred', 'resp') for p in val]

    # Repeat for est data.
    r_fit = [nmet.corrcoef(p, 'pred', 'resp') for p in est]
    mse_fit = [nmet.nmse(p, 'pred', 'resp') for p in est]
    ll_fit = [nmet.likelihood_poisson(p, 'pred', 'resp') for p in est]
    for i in range(len(modelspecs)):
        modelspecs[i][0]['meta']['r_test'] = r_test[i]
        modelspecs[i][0]['meta']['mse_test'] = mse_test[i]
        modelspecs[i][0]['meta']['ll_test'] = ll_test[i]

        modelspecs[i][0]['meta']['r_fit'] = r_fit[i]
        modelspecs[i][0]['meta']['mse_fit'] = mse_fit[i]
        modelspecs[i][0]['meta']['ll_fit'] = ll_fit[i]

    return modelspecs<|MERGE_RESOLUTION|>--- conflicted
+++ resolved
@@ -11,14 +11,7 @@
     list_val = False
     if type(val) is list:
         # ie, if jackknifing
-<<<<<<< HEAD
-        new_est = [ms.evaluate(d, m) for m,d in zip(modelspecs,est)]
-        new_est = [recording.jackknife_inverse_merge(new_est)]
-        new_val = [ms.evaluate(d, m) for m,d in zip(modelspecs,val)]
-        new_val = [recording.jackknife_inverse_merge(new_val)]
-=======
         list_val = True
->>>>>>> 848423a7
     else:
         # Evaluate estimation and validation data
 
