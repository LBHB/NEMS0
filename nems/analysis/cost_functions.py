import logging

import nems.utils

log = logging.getLogger(__name__)


def basic_cost(sigma, unpacker, modelspec, data, segmentor,
               evaluator, metric):
    '''Standard cost function for use by fit_basic and other analyses.'''
    updated_spec = unpacker(sigma)
    # The segmentor takes a subset of the data for fitting each step
    # Intended use is for CV or random selection of chunks of the data
    # For fit_basic the 'segmentor' just passes it all through.
    data_subset = segmentor(data)
    updated_data_subset = evaluator(data_subset, updated_spec)
    error = metric(updated_data_subset)
    log.debug("inside cost function, current error: %.06f", error)
    log.debug("current sigma: %s", sigma)

    if hasattr(basic_cost, 'counter'):
        basic_cost.counter += 1
        if basic_cost.counter % 100 == 0:
            log.info('Eval #%d. E=%.06f', basic_cost.counter, error)
            # log.debug("current sigma: %s", sigma)
            nems.utils.progress_fun()

    if hasattr(basic_cost, 'error'):
        basic_cost.error = error

    return error


def basic_with_copy(sigma, unpacker, modelspec, data, segmentor,
                    evaluator, metric, copy_phi=None):
    '''Same as basic_cost, but allows copying of parameters between modules.

    Note: This cost_function will run slower than basic_cost, so it should only
    be used if the copy_phi keyword argument is actually needed. Otherwise,
    always use basic_cost.

    Parameters:
    -----------
    copy_phi : list of 2-tuples of ints
        For each 2-tuple, the first entry specifies the index of the module
        to copy from, and the second entry is the module to copy to.
        Ex: copy_phi=[(1, 3)] would copy phi from the module at idx=1
            to the fn_kwargs of the module at idx=3

    '''
    updated_spec = unpacker(sigma)

    if copy_phi is not None:
        for t in copy_phi:
<<<<<<< HEAD
            m1 = updated_spec.get_module(mod_index=t[0])
            m2 = updated_spec.get_module(mod_index=t[1])
            p = m1['phi'].copy()
            m2['fn_kwargs'].update(p)
=======
            m = updated_spec.get_module(mod_index=t[0])
            p = m['phi'].copy()
            updated_spec[t[1]]['fn_kwargs'].update(p)
>>>>>>> 1894bdae

    data_subset = segmentor(data)
    updated_data_subset = evaluator(data_subset, updated_spec)
    error = metric(updated_data_subset)
    log.debug("inside cost function, current error: %.06f", error)
    log.debug("current sigma: %s", sigma)

    if hasattr(basic_cost, 'counter'):
        basic_cost.counter += 1
        if basic_cost.counter % 100 == 0:
            log.info('Eval #%d. E=%.06f', basic_cost.counter, error)
            # log.debug("current sigma: %s", sigma)
            nems.utils.progress_fun()

    if hasattr(basic_cost, 'error'):
        basic_cost.error = error

    return error<|MERGE_RESOLUTION|>--- conflicted
+++ resolved
@@ -52,16 +52,9 @@
 
     if copy_phi is not None:
         for t in copy_phi:
-<<<<<<< HEAD
-            m1 = updated_spec.get_module(mod_index=t[0])
-            m2 = updated_spec.get_module(mod_index=t[1])
-            p = m1['phi'].copy()
-            m2['fn_kwargs'].update(p)
-=======
             m = updated_spec.get_module(mod_index=t[0])
             p = m['phi'].copy()
             updated_spec[t[1]]['fn_kwargs'].update(p)
->>>>>>> 1894bdae
 
     data_subset = segmentor(data)
     updated_data_subset = evaluator(data_subset, updated_spec)
