--- conflicted
+++ resolved
@@ -117,10 +117,6 @@
         return [copy.deepcopy(improved_modelspec)]
     else:
         return improved_modelspec.copy()
-<<<<<<< HEAD
-
-=======
->>>>>>> 1894bdae
 
 
 def fit_random_subsets(data, modelspec, nsplits=1, rebuild_every=10000):
