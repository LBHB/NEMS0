from .fit_basic import (fit_basic, fit_random_subsets, fit_nfold,
                        fit_jackknifes, fit_subsets, fit_from_priors)
<<<<<<< HEAD
from .fit_iteratively import fit_iteratively
from .test_prediction import generate_prediction, standard_correlation, generate_prediction_sets, standard_correlation_by_set
=======
from .fit_iteratively import fit_iteratively, fit_module_sets
from .test_prediction import generate_prediction, standard_correlation
>>>>>>> 6ee7eccf

# Shorthand things here as well<|MERGE_RESOLUTION|>--- conflicted
+++ resolved
@@ -1,11 +1,6 @@
 from .fit_basic import (fit_basic, fit_random_subsets, fit_nfold,
                         fit_jackknifes, fit_subsets, fit_from_priors)
-<<<<<<< HEAD
-from .fit_iteratively import fit_iteratively
+from .fit_iteratively import fit_iteratively, fit_module_sets
 from .test_prediction import generate_prediction, standard_correlation, generate_prediction_sets, standard_correlation_by_set
-=======
-from .fit_iteratively import fit_iteratively, fit_module_sets
-from .test_prediction import generate_prediction, standard_correlation
->>>>>>> 6ee7eccf
 
 # Shorthand things here as well