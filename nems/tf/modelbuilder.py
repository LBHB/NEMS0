--- conflicted
+++ resolved
@@ -116,7 +116,7 @@
             if regstr[2] == 'firwc':
                 kernel_regularizer_ops['modulenames'] = ['weight_channels.basic', 'filter_bank']
         else:
-            kernel_regularizer_ops['modulenames'] = ['weight_channels.basic']
+            kernel_regularizer_ops['modulenames'] = ['weight_channels.basic', 'Conv2D', 'WeightChannelsNew']
 
 
     layers = []
@@ -134,16 +134,12 @@
         else:
             trainable = True
 
-<<<<<<< HEAD
-        if any(fn in m['fn']  for fn in kernel_regularizer_ops['modulenames']):
-=======
-        if ('weight_channels.basic' in m['fn']) or ('Conv2D' in m['fn']) or ('WeightChannelsNew' in m['fn']):
-            if kernel_regularizer is not None:
+        if (kernel_regularizer is not None) and \
+            any(fn in m['fn']  for fn in kernel_regularizer_ops['modulenames']):
                 log.info(f"Including {kernel_regularizer} regularizer for {m['fn']}")
->>>>>>> d966e94b
-            layer = tf_layer.from_ms_layer(m, use_modelspec_init=use_modelspec_init, seed=seed, fs=fs,
-                                           initializer=initializer, trainable=trainable,
-                                           kernel_regularizer=kernel_regularizer)
+                layer = tf_layer.from_ms_layer(m, use_modelspec_init=use_modelspec_init, seed=seed, fs=fs,
+                                               initializer=initializer, trainable=trainable,
+                                               kernel_regularizer=kernel_regularizer)
         else:
             # don't pass kernel_regularizer (set to None) if not fir or weight chans
             layer = tf_layer.from_ms_layer(m, use_modelspec_init=use_modelspec_init, seed=seed, fs=fs,
