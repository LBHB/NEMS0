"""
Tools for mapping NEMS modelspecs to and from Tensorflow CNNs
Uses Sam Norman-Haignere's CNN library as a front end for TF

"""
import tensorflow as tf
import numpy as np
import time

import nems
import nems.modelspec as ms
import nems.tf.cnn as cnn

modelspecs_dir = nems.get_setting('NEMS_RESULTS_DIR')

def modelspec2cnn(modelspec, data_dims=1, n_inputs=18, fs=100, net_seed=1):
    """convert NEMS modelspec to TF network.
    Initialize with existing phi?
    Translations:
        wc -> reweight, identity (require lvl?)
        fir+lvl -> conv, indentity
        wc+relu -> reweight, relu
        fir+relu -> conv2d, relu

    """
    layers = []
    for i, m in enumerate(modelspec):
        print(m['fn'])
        if i < len(modelspec)-1:
            next_fn = modelspec[i+1]['fn']
        else:
            next_fn = None

        if m['fn'] == 'nems.modules.nonlinearity.relu':
            pass # already handled

        elif m['fn'] in ['nems.modules.nonlinearity.dlog']:
            layer = {}
            layer['type'] = 'dlog'
            layer['time_win_sec'] = 1 / fs
            layer['act'] = ''
            layer['n_kern'] = 1  # m['prior']['coefficients'][1]['mean'].shape[0]
            layer['rank'] = None  # P['rank']
            layers.append(layer)

        elif m['fn'] in ['nems.modules.fir.basic', 'nems.modules.fir.filter_bank']:
            layer = {}
            layer['type'] = 'conv'
            layer['time_win_sec'] = m['phi']['coefficients'].shape[1] / fs
            if next_fn == 'nems.modules.nonlinearity.relu':
                layer['act'] = 'relu'
            else:
                layer['act'] = 'identity'
            layer['n_kern'] = 1 # m['prior']['coefficients'][1]['mean'].shape[0]
            layer['rank'] = None  # P['rank']
            layers.append(layer)

        elif m['fn'] in ['nems.modules.weight_channels.basic']:
            layer = {}
<<<<<<< HEAD
            layer['type'] = 'reweight-positive-zeros'
=======
            layer['type'] = 'reweight-positive-zero'
>>>>>>> a1ce943f
            layer['time_win_sec'] = 1 / fs
            if next_fn == 'nems.modules.nonlinearity.relu':
                layer['act'] = 'relu'
            else:
                layer['act'] = 'identity'
            layer['n_kern'] = m['phi']['coefficients'].shape[0]
            #layer['rank'] = None  # P['rank']
            layers.append(layer)

        else:
            raise ValueError("fn %s not supported", m['fn'])

    # NOT CLEAR IF THIS IS BEST DONE IN
    #net1 = cnn.Net(data_dims, n_inputs, fs, layers, seed=net_seed, log_dir=modelspecs_dir)
    #net1.build()

    return layers


def cnn2modelspec(net, modelspec):
    """
    pass TF cnn fit back into modelspec phi.
    TODO: Generate new modelspec if not provided
    TODO: Make sure that the dimension mappings work reliably for filterbanks and such
    """

    net_layer_vals = net.layer_vals()
    current_layer = 0
    for i, m in enumerate(modelspec):
        print(m['fn'])
        if i < len(modelspec)-1:
            next_fn = modelspec[i+1]['fn']
        else:
            next_fn = None
        if m['fn'] == 'nems.modules.nonlinearity.relu':
            pass # already handled

        elif m['fn'] in ['nems.modules.fir.basic', 'nems.modules.fir.filter_bank']:
            m['phi']['coefficients'] = np.fliplr(net_layer_vals[current_layer]['W'][:,:,0].T)
            if next_fn == 'nems.modules.nonlinearity.relu':
                modelspec[i+1]['phi']['offset'] = -net_layer_vals[current_layer]['b'][0,:,:].T
            current_layer += 1

        elif m['fn'] in ['nems.modules.weight_channels.basic']:
            m['phi']['coefficients'] = net_layer_vals[current_layer]['W'][0,:,:].T
            if next_fn == 'nems.modules.nonlinearity.relu':
                modelspec[i+1]['phi']['offset'] = -net_layer_vals[current_layer]['b'][0,:,:].T
            current_layer += 1

        elif m['fn'] in ['nems.modules.nonlinearity.dlog']:
            modelspec[i]['phi']['offset'] = np.log10(net_layer_vals[current_layer]['b'][0, :, :].T)
            print(net_layer_vals[current_layer])
            current_layer += 1
        else:
            raise ValueError("fn %s not supported", m['fn'])

    return modelspec

def fit_tf(est=None, modelspec=None,
           optimizer='Adam',
           cost_function='mse',
           metaname='fit_basic', **context):
    '''
    Required Arguments:
     rec           A recording object
     modelspec     A modelspec object

    Optional Arguments:

    Returns
    dictionary with modelspec, compatible with xforms

    '''
    start_time = time.time()

    if (modelspec is None) or (est is None):
        raise ValueError("Parameters modelspec and est required")
    if 'mask' in est.signals.keys():
        est = est.apply_mask()

    modelspec = modelspec.copy()

    sr_Hz = est['resp'].fs
    time_win_sec = 0.1

    n_feats = est['stim'].shape[0]
    n_tps_per_stim = 550
    n_stim = int(est['stim'].shape[1] / n_tps_per_stim)
    n_resp = 1
    feat_dims = [n_stim, n_tps_per_stim, n_feats]
    data_dims = [n_stim, n_tps_per_stim, n_resp]
    net1_seed = 50
    print('feat_dims ', feat_dims)
    print('data_dims ', data_dims)

    # extract stimulus matrix
    F = np.reshape(est['stim'].as_continuous().copy().T, feat_dims)
    D = np.reshape(est['resp'].as_continuous().copy().T, data_dims)

    # SKIP ? normalize to mean 0, variannce 1
    #m_stim = np.mean(F, axis=(0, 1), keepdims=True)
    #s_stim = np.std(F, axis=(0, 1), keepdims=True)
    #F -= m_stim
    #F /= s_stim

    layers = modelspec2cnn(modelspec, n_inputs=n_feats, fs=est['resp'].fs)
    # layers = [{'act': 'identity', 'n_kern': 1,
    #  'time_win_sec': 0.01, 'type': 'reweight-positive'},
    # {'act': 'relu', 'n_kern': 1, 'rank': None,
    #  'time_win_sec': 0.15, 'type': 'conv'}]

    tf.reset_default_graph()

    net2 = cnn.Net(data_dims, n_feats, sr_Hz, layers, seed=net1_seed, log_dir=modelspec.meta['temp_path'])
    net2.optimizer = optimizer

    net2.build()
    net2_layer_init = net2.layer_vals()

    train_val_test = np.zeros(data_dims[0])
    train_val_test[80:] = 1
    net2.train(F, D, max_iter=1000, train_val_test=train_val_test)

    modelspec = cnn2modelspec(net2, modelspec)

    elapsed_time = (time.time() - start_time)
    ms.set_modelspec_metadata(modelspec, 'fitter', metaname)
    ms.set_modelspec_metadata(modelspec, 'fit_time', elapsed_time)
    #ms.set_modelspec_metadata(modelspec, 'n_parms',
    #                          len(improved_sigma))

    return {'modelspec': modelspec}
<|MERGE_RESOLUTION|>--- conflicted
+++ resolved
@@ -17,8 +17,8 @@
     """convert NEMS modelspec to TF network.
     Initialize with existing phi?
     Translations:
-        wc -> reweight, identity (require lvl?)
-        fir+lvl -> conv, indentity
+        wc -> reweight-positive-zeros, identity (require lvl?)
+        fir+lvl -> conv, identity
         wc+relu -> reweight, relu
         fir+relu -> conv2d, relu
 
@@ -57,27 +57,35 @@
 
         elif m['fn'] in ['nems.modules.weight_channels.basic']:
             layer = {}
-<<<<<<< HEAD
-            layer['type'] = 'reweight-positive-zeros'
-=======
-            layer['type'] = 'reweight-positive-zero'
->>>>>>> a1ce943f
             layer['time_win_sec'] = 1 / fs
             if next_fn == 'nems.modules.nonlinearity.relu':
+                layer['type'] = 'reweight-positive'
                 layer['act'] = 'relu'
             else:
+                layer['type'] = 'reweight-positive-zero'
                 layer['act'] = 'identity'
             layer['n_kern'] = m['phi']['coefficients'].shape[0]
             #layer['rank'] = None  # P['rank']
             layers.append(layer)
 
+        elif m['fn'] in ['nems.modules.weight_channels.gaussian']:
+            layer = {}
+            layer['time_win_sec'] = 1 / fs
+            if next_fn == 'nems.modules.nonlinearity.relu':
+                layer['type'] = 'reweight-gaussian'
+                layer['act'] = 'relu'
+            else:
+                layer['type'] = 'reweight-gaussian'
+                layer['act'] = 'identity'
+            layer['n_kern'] = m['phi']['mean'].shape[0]
+            #layer['rank'] = None  # P['rank']
+            layers.append(layer)
+
+
         else:
             raise ValueError("fn %s not supported", m['fn'])
 
-    # NOT CLEAR IF THIS IS BEST DONE IN
-    #net1 = cnn.Net(data_dims, n_inputs, fs, layers, seed=net_seed, log_dir=modelspecs_dir)
-    #net1.build()
-
+    print(layers)
     return layers
 
 
@@ -115,10 +123,17 @@
             modelspec[i]['phi']['offset'] = np.log10(net_layer_vals[current_layer]['b'][0, :, :].T)
             print(net_layer_vals[current_layer])
             current_layer += 1
+
+        elif m['fn'] in ['nems.modules.weight_channels.gaussian']:
+            modelspec[i]['phi']['mean'] = net_layer_vals[current_layer]['m'][0, :, :].T
+            modelspec[i]['phi']['sd'] = net_layer_vals[current_layer]['s'][0, :, :].T
+            print(net_layer_vals[current_layer])
+            current_layer += 1
         else:
             raise ValueError("fn %s not supported", m['fn'])
 
     return modelspec
+
 
 def fit_tf(est=None, modelspec=None,
            optimizer='Adam',
