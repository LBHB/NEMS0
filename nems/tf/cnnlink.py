--- conflicted
+++ resolved
@@ -510,12 +510,9 @@
                 td.append(tf.cast(_td, 'float32'))
             td = tf.concat(td, axis=1)
 
-<<<<<<< HEAD
-            layer['Y'] = tstim * td
-=======
+            # shift td forward in time by one to allow STP to kick in after the stimulus changes (??)
             #layer['Y'] = tstim * td
             layer['Y'] = tstim * tf.pad(td[:, :-1, :], ((0, 0), (1, 0), (0, 0)), constant_values=1.0)
->>>>>>> 7f78ec23
             layer['Y'] = tf.where(tf.math.is_nan(layer['X']), _nan, layer['Y'])
 
         else:
