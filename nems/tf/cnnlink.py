"""
Tools for mapping NEMS modelspecs to and from Tensorflow CNNs
Uses Sam Norman-Haignere's CNN library as a front end for TF

"""
import tensorflow as tf
import numpy as np
import time

import nems
import nems.modelspec as ms
import nems.tf.cnn as cnn

modelspecs_dir = nems.get_setting('NEMS_RESULTS_DIR')

def modelspec2cnn(modelspec, data_dims=1, n_inputs=18, fs=100, net_seed=1):
    """convert NEMS modelspec to TF network.
    Initialize with existing phi?
    Translations:
        wc -> reweight-positive-zeros, identity (require lvl?)
        fir+lvl -> conv, identity
        wc+relu -> reweight, relu
        fir+relu -> conv2d, relu

    """
    layers = []
    for i, m in enumerate(modelspec):
        print(m['fn'])
        if i < len(modelspec)-1:
            next_fn = modelspec[i+1]['fn']
        else:
            next_fn = None

        if m['fn'] == 'nems.modules.nonlinearity.relu':
            pass # already handled

        elif m['fn'] in ['nems.modules.nonlinearity.dlog']:
            layer = {}
            layer['type'] = 'dlog'
            layer['time_win_sec'] = 1 / fs
            layer['act'] = ''
            layer['n_kern'] = 1  # m['prior']['coefficients'][1]['mean'].shape[0]
            layer['rank'] = None  # P['rank']
            layers.append(layer)

        elif m['fn'] in ['nems.modules.fir.basic', 'nems.modules.fir.filter_bank']:
            layer = {}
            layer['type'] = 'conv'
            layer['time_win_sec'] = m['phi']['coefficients'].shape[1] / fs
            if next_fn == 'nems.modules.nonlinearity.relu':
                layer['act'] = 'relu'
            else:
                layer['act'] = 'identity'
            layer['n_kern'] = 1 # m['prior']['coefficients'][1]['mean'].shape[0]
            layer['rank'] = None  # P['rank']
            layers.append(layer)

        elif m['fn'] in ['nems.modules.weight_channels.basic']:
            layer = {}
<<<<<<< HEAD
=======
            layer['type'] = 'reweight-positive-zero'
>>>>>>> 25b4650d
            layer['time_win_sec'] = 1 / fs
            if next_fn == 'nems.modules.nonlinearity.relu':
                layer['type'] = 'reweight-positive'
                layer['act'] = 'relu'
            else:
                layer['type'] = 'reweight-positive-zero'
                layer['act'] = 'identity'
            layer['n_kern'] = m['phi']['coefficients'].shape[0]
            #layer['rank'] = None  # P['rank']
            layers.append(layer)

        elif m['fn'] in ['nems.modules.weight_channels.gaussian']:
            layer = {}
            layer['time_win_sec'] = 1 / fs
            if next_fn == 'nems.modules.nonlinearity.relu':
                layer['type'] = 'reweight-gaussian'
                layer['act'] = 'relu'
            else:
                layer['type'] = 'reweight-gaussian'
                layer['act'] = 'identity'
            layer['n_kern'] = m['phi']['mean'].shape[0]
            #layer['rank'] = None  # P['rank']
            layers.append(layer)


        else:
            raise ValueError("fn %s not supported", m['fn'])

    print(layers)
    return layers


def cnn2modelspec(net, modelspec):
    """
    pass TF cnn fit back into modelspec phi.
    TODO: Generate new modelspec if not provided
    TODO: Make sure that the dimension mappings work reliably for filterbanks and such
    """

    net_layer_vals = net.layer_vals()
    current_layer = 0
    for i, m in enumerate(modelspec):
        print(m['fn'])
        if i < len(modelspec)-1:
            next_fn = modelspec[i+1]['fn']
        else:
            next_fn = None
        if m['fn'] == 'nems.modules.nonlinearity.relu':
            pass # already handled

        elif m['fn'] in ['nems.modules.fir.basic', 'nems.modules.fir.filter_bank']:
            m['phi']['coefficients'] = np.fliplr(net_layer_vals[current_layer]['W'][:,:,0].T)
            if next_fn == 'nems.modules.nonlinearity.relu':
                modelspec[i+1]['phi']['offset'] = -net_layer_vals[current_layer]['b'][0,:,:].T
            current_layer += 1

        elif m['fn'] in ['nems.modules.weight_channels.basic']:
            m['phi']['coefficients'] = net_layer_vals[current_layer]['W'][0,:,:].T
            if next_fn == 'nems.modules.nonlinearity.relu':
                modelspec[i+1]['phi']['offset'] = -net_layer_vals[current_layer]['b'][0,:,:].T
            current_layer += 1

        elif m['fn'] in ['nems.modules.nonlinearity.dlog']:
            modelspec[i]['phi']['offset'] = np.log10(net_layer_vals[current_layer]['b'][0, :, :].T)
            print(net_layer_vals[current_layer])
            current_layer += 1

        elif m['fn'] in ['nems.modules.weight_channels.gaussian']:
            modelspec[i]['phi']['mean'] = net_layer_vals[current_layer]['m'][0, 0, :].T / 10
            modelspec[i]['phi']['sd'] = net_layer_vals[current_layer]['s'][0, 0, :].T / 20
            if next_fn == 'nems.modules.nonlinearity.relu':
                modelspec[i+1]['phi']['offset'] = -net_layer_vals[current_layer]['b'][0,:,:].T
            print(net_layer_vals[current_layer])
            current_layer += 1
        else:
            raise ValueError("fn %s not supported", m['fn'])

    return modelspec


def fit_tf(est=None, modelspec=None,
           optimizer='Adam',
           cost_function='mse',
           metaname='fit_basic', **context):
    '''
    Required Arguments:
     rec           A recording object
     modelspec     A modelspec object

    Optional Arguments:

    Returns
    dictionary with modelspec, compatible with xforms

    '''
    start_time = time.time()

    if (modelspec is None) or (est is None):
        raise ValueError("Parameters modelspec and est required")
    if 'mask' in est.signals.keys():
        est = est.apply_mask()

    modelspec = modelspec.copy()

    sr_Hz = est['resp'].fs
    time_win_sec = 0.1

    n_feats = est['stim'].shape[0]
    n_tps_per_stim = 550
    n_stim = int(est['stim'].shape[1] / n_tps_per_stim)
    n_resp = 1
    feat_dims = [n_stim, n_tps_per_stim, n_feats]
    data_dims = [n_stim, n_tps_per_stim, n_resp]
    net1_seed = 50
    print('feat_dims ', feat_dims)
    print('data_dims ', data_dims)

    # extract stimulus matrix
    F = np.reshape(est['stim'].as_continuous().copy().T, feat_dims)
    D = np.reshape(est['resp'].as_continuous().copy().T, data_dims)

    # SKIP ? normalize to mean 0, variannce 1
    #m_stim = np.mean(F, axis=(0, 1), keepdims=True)
    #s_stim = np.std(F, axis=(0, 1), keepdims=True)
    #F -= m_stim
    #F /= s_stim

    layers = modelspec2cnn(modelspec, n_inputs=n_feats, fs=est['resp'].fs)
    # layers = [{'act': 'identity', 'n_kern': 1,
    #  'time_win_sec': 0.01, 'type': 'reweight-positive'},
    # {'act': 'relu', 'n_kern': 1, 'rank': None,
    #  'time_win_sec': 0.15, 'type': 'conv'}]

    tf.reset_default_graph()

    net2 = cnn.Net(data_dims, n_feats, sr_Hz, layers, seed=net1_seed, log_dir=modelspec.meta['temp_path'])
    net2.optimizer = optimizer

    net2.build()
    net2_layer_init = net2.layer_vals()

    train_val_test = np.zeros(data_dims[0])
    train_val_test[80:] = 1
    net2.train(F, D, max_iter=1000, train_val_test=train_val_test)

    modelspec = cnn2modelspec(net2, modelspec)

    elapsed_time = (time.time() - start_time)
    ms.set_modelspec_metadata(modelspec, 'fitter', metaname)
    ms.set_modelspec_metadata(modelspec, 'fit_time', elapsed_time)
    #ms.set_modelspec_metadata(modelspec, 'n_parms',
    #                          len(improved_sigma))

    return {'modelspec': modelspec}
<|MERGE_RESOLUTION|>--- conflicted
+++ resolved
@@ -57,10 +57,6 @@
 
         elif m['fn'] in ['nems.modules.weight_channels.basic']:
             layer = {}
-<<<<<<< HEAD
-=======
-            layer['type'] = 'reweight-positive-zero'
->>>>>>> 25b4650d
             layer['time_win_sec'] = 1 / fs
             if next_fn == 'nems.modules.nonlinearity.relu':
                 layer['type'] = 'reweight-positive'
@@ -214,4 +210,4 @@
     #ms.set_modelspec_metadata(modelspec, 'n_parms',
     #                          len(improved_sigma))
 
-    return {'modelspec': modelspec}
+    return {'modelspec': modelspec}