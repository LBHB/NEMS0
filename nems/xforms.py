--- conflicted
+++ resolved
@@ -642,8 +642,6 @@
     return {'modelspecs': modelspecs}
 
 
-<<<<<<< HEAD
-=======
 def use_metric(metric='nmse_shrink', IsReload=False, **context):
     if not IsReload:
         return {'metric': metric}
@@ -657,8 +655,6 @@
     else:
         return {}
 
-
->>>>>>> 1fb77b42
 # TODO: Perturb around the modelspec to get confidence intervals
 
 # TODO: Use simulated annealing (Slow, arguably gets stuck less often)
