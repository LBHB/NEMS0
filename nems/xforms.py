import io
import os
import copy
import socket
import logging

import nems.analysis.api
import nems.initializers as init
import nems.metrics.api as metrics
import nems.modelspec as ms
from nems.modelspec import set_modelspec_metadata, get_modelspec_metadata,\
                           get_modelspec_shortname
import nems.plots.api as nplt
import nems.preprocessing as preproc
import nems.priors as priors
from nems.uri import save_resource, load_resource
from nems.utils import iso8601_datestring, find_module
from nems.fitters.api import scipy_minimize, coordinate_descent
from nems.recording import load_recording

import numpy as np

log = logging.getLogger(__name__)
xforms = {}  # A mapping of kform keywords to xform 2-tuplets (2 element lists)


def defxf(keyword, xformspec):
    '''
    Adds xformspec to the xforms keyword dictionary.
    A helper function so not every keyword mapping has to be in a single
    file and part of a very large single multiline dict.
    '''
    if keyword in xforms:
        raise ValueError("Keyword already defined! Choose another name.")
    xforms[keyword] = xformspec


def load_xform(uri):
    '''
    Loads and returns xform saved as a JSON.
    '''
    xform = load_resource(uri)
    return xform


def xfspec_shortname(xformspec):
    '''
    Given an xformspec, makes a shortname for it.
    '''
    n = len('nems.xforms.')
    fn_names = [xf[n:] for xf, xfa in xformspec]
    name = ".".join(fn_names)
    return name


def evaluate_step(xfa, context={}):
    '''
    Helper function for evaluate. Take one step
    SVD revised 2018-03-23 so specialized xforms wrapper functions not required
      but now xfa can be len 4, where xfa[2] indicates context in keys and
      xfa[3] is context out keys
    '''
    if not(len(xfa) == 2 or len(xfa) == 4):
        raise ValueError('Got non 2- or 4-tuple for xform: {}'.format(xfa))
    xf = xfa[0]
    xfargs = xfa[1]
    if len(xfa) > 2:
        context_in = {k: context[k] for k in xfa[2]}
    else:
        context_in = context
    if len(xfa) > 3:
        context_out_keys = xfa[3]
    else:
        context_out_keys = []

    fn = ms._lookup_fn_at(xf)
    # Check for collisions; more to avoid confusion than for correctness:
    for k in xfargs:
        if k in context_in:
            m = 'xf arg {} overlaps with context: {}'.format(k, xf)
            raise ValueError(m)
    # Merge args into context, and make a deepcopy so that mutation
    # inside xforms will not be propogated unless the arg is returned.
    merged_args = {**xfargs, **context_in}
    args = copy.deepcopy(merged_args)
    # Run the xf
    log.info('Evaluating: {}'.format(xf))
    new_context = fn(**args)
    if len(context_out_keys):
        if type(new_context) is tuple:
            # print(new_context)
            new_context = {k: new_context[i] for i, k
                           in enumerate(context_out_keys)}
        elif len(context_out_keys) == 1:
            new_context = {context_out_keys[0]: new_context}
        else:
            raise ValueError('len(context_out_keys) needs to match '
                             'number of outputs from xf fun')
    # Use the new context for the next step
    if type(new_context) is not dict:
        raise ValueError('xf did not return a context dict: {}'.format(xf))
    context_out = {**context, **new_context}

    return context_out


def evaluate(xformspec, context={}, start=0, stop=None):
    '''
    Similar to modelspec.evaluate, but for xformspecs, which is a list of
    2-element lists of function and keyword arguments dict. Each XFORM must
    return a dictionary of the explicit changes made to the context, which
    is the dict that is passed from xform to xform.

    Also, this function wraps every logging call and saves it in a log
    that is the second value returned by this function.
    '''
    context = copy.deepcopy(context)  # Create a new starting context

    # Create a log stream set to the debug level; add it as a root log handler
    log_stream = io.StringIO()
    ch = logging.StreamHandler(log_stream)
    ch.setLevel(logging.DEBUG)
    fmt = '%(asctime)s - %(name)s - %(levelname)s - %(message)s'
    formatter = logging.Formatter(fmt)
    ch.setFormatter(formatter)
    rootlogger = logging.getLogger()
    rootlogger.addHandler(ch)

    # Evaluate the xforms
    for xfa in xformspec[start:stop]:
        context = evaluate_step(xfa, context)

    # Close the log, remove the handler, and add the 'log' string to context
    log.info('Done (re-)evaluating xforms.')
    ch.close()
    rootlogger.removeFilter(ch)

    return context, log_stream.getvalue()


###############################################################################
# Stuff below this line are useful resuable components.
# See xforms_test.py for how to use it.

# loader
def load_recordings(recording_uri_list, normalize=False, **context):
    '''
    Load one or more recordings into memory given a list of URIs.
    '''
    rec = load_recording(recording_uri_list[0])
    other_recordings = [load_recording(uri) for uri in recording_uri_list[1:]]
    if other_recordings:
        rec.concatenate_recordings(other_recordings)

    if normalize and 'stim' in rec.signals.keys():
        log.info('Normalizing stim')
        rec['stim'] = rec['stim'].rasterize().normalize('minmax')

    return {'rec': rec}


# preprocessing
def add_average_sig(rec, signal_to_average, new_signalname, epoch_regex,
                    **context):
    rec = preproc.add_average_sig(rec,
                                  signal_to_average=signal_to_average,
                                  new_signalname=new_signalname,
                                  epoch_regex=epoch_regex)
    return {'rec': rec}


def remove_all_but_correct_references(rec, **context):
    '''
    find REFERENCE epochs spanned by either PASSIVE_EXPERIMENT or
    HIT_TRIAL epochs. remove all other segments from signals in rec
    '''
    rec = preproc.remove_invalid_segments(rec)

    return {'rec': rec}


def mask_all_but_correct_references(rec, **context):
    '''
    find REFERENCE epochs spanned by either PASSIVE_EXPERIMENT or
    HIT_TRIAL epochs. mask out all other segments from signals in rec
    '''
    rec = preproc.mask_all_but_correct_references(rec)

    return {'rec': rec}


def mask_all_but_targets(rec, **context):
    '''
    find TARGET epochs all behaviors/outcomes
    '''
    rec = preproc.mask_all_but_targets(rec)

    return {'rec': rec}


def generate_psth_from_resp(rec, epoch_regex='^STIM_',
                            smooth_resp=False, **context):
    '''
    generate PSTH prediction from rec['resp'] (before est/val split). Could
    be considered "cheating" b/c predicted PSTH then is based on data in
    val set, but this is because we're interested in testing state effects,
    not sensory coding models. The appropriate control, however is to run
    generate_psth_from_est_for_both_est_and_val_nfold on each nfold est/val
    split.
    '''

    rec = preproc.generate_psth_from_resp(rec, epoch_regex,
                                          smooth_resp=smooth_resp)

    return {'rec': rec}


def generate_psth_from_est_for_both_est_and_val_nfold(
        est, val, epoch_regex='^STIM_', **context):
    '''
    generate PSTH prediction for each set
    '''
    est_out, val_out = \
        preproc.generate_psth_from_est_for_both_est_and_val_nfold(est, val)
    return {'est': est_out, 'val': val_out}


def make_state_signal(rec, state_signals=['pupil'], permute_signals=[],
                      new_signalname='state', **context):

    rec = preproc.make_state_signal(rec, state_signals=state_signals,
                                    permute_signals=permute_signals,
                                    new_signalname=new_signalname)

    return {'rec': rec}


def split_by_occurrence_counts(rec, **context):
    est, val = rec.split_using_epoch_occurrence_counts(epoch_regex='^STIM_')
    return {'est': est, 'val': val}


def average_away_stim_occurrences(est, val, **context):
    est = preproc.average_away_epoch_occurrences(est, epoch_regex='^STIM_')
    val = preproc.average_away_epoch_occurrences(val, epoch_regex='^STIM_')
    return {'est': est, 'val': val}


def average_away_stim_occurrences_rec(rec, **context):
    rec = preproc.average_away_epoch_occurrences(rec, epoch_regex='^STIM_')
    return {'rec': rec}


def split_at_time(rec, fraction, **context):
    est, val = rec.split_at_time(fraction)
    est['resp'] = est['resp'].rasterize()
    est['stim'] = est['stim'].rasterize()
    val['resp'] = val['resp'].rasterize()
    val['stim'] = val['stim'].rasterize()

    return {'est': est, 'val': val}


def use_all_data_for_est_and_val(rec, **context):
    est = rec.copy()
    val = rec.copy()
    rec['resp'] = rec['resp'].rasterize()
    rec['stim'] = rec['stim'].rasterize()
    est['resp'] = est['resp'].rasterize()
    est['stim'] = est['stim'].rasterize()
    val['resp'] = val['resp'].rasterize()
    val['stim'] = val['stim'].rasterize()

    return {'rec': rec, 'est': est, 'val': val}


def split_for_jackknife(rec, modelspecs=None, epoch_name='REFERENCE',
                        njacks=10, IsReload=False, **context):

    est_out, val_out, modelspecs_out = \
        preproc.split_est_val_for_jackknife(rec, modelspecs=modelspecs,
                                            epoch_name=epoch_name,
                                            njacks=njacks, IsReload=IsReload)
    if IsReload:
        return {'est': est_out, 'val': val_out}
    else:
        return {'est': est_out, 'val': val_out, 'modelspecs': modelspecs_out}


def mask_for_jackknife(rec, modelspecs=None, epoch_name='REFERENCE',
                       njacks=10, IsReload=False, **context):

    est_out, val_out, modelspecs_out = \
        preproc.mask_est_val_for_jackknife(rec, modelspecs=modelspecs,
                                           epoch_name=epoch_name,
                                           njacks=njacks, IsReload=IsReload)
    if IsReload:
        return {'est': est_out, 'val': val_out}
    else:
        return {'est': est_out, 'val': val_out, 'modelspecs': modelspecs_out}


def init_from_keywords(keywordstring, meta={}, IsReload=False,
                       registry=None, rec=None, **context):
    if not IsReload:
        modelspec = init.from_keywords(keyword_string=keywordstring,
                                       meta=meta, registry=registry, rec=rec)

        return {'modelspecs': [modelspec]}
    else:
        return {}


def load_modelspecs(modelspecs, uris,
                    IsReload=False, **context):
    '''
    i.e. Load a modelspec from a specific place. This is not
    the same as reloading a model for later inspection; it would be more
    appropriate when doing something complicated with several different
    models.
    '''
    if not IsReload:
        modelspecs = [load_resource(uri) for uri in uris]
    return {'modelspecs': modelspecs}


def set_random_phi(modelspecs, IsReload=False, **context):
    ''' Starts all modelspecs at random phi sampled from the priors. '''
    if not IsReload:
        modelspecs = [priors.set_random_phi(m) for m in modelspecs]
    return {'modelspecs': modelspecs}


def fit_basic_init(modelspecs, est, IsReload=False, metric='nmse',
                   tolerance=10**-5.5, **context):
    '''
    Initialize modelspecs in a way that avoids getting stuck in
    local minima.

    written/optimized to work for (dlog)-wc-(stp)-fir-(dexp) architectures
    optional modules in (parens)

    '''
    # only run if fitting
    if not IsReload:
        metric_fn = lambda d: getattr(metrics, metric)(d, 'pred', 'resp')
        modelspecs = [nems.initializers.prefit_LN(
                est, modelspecs[0],
                analysis_function=nems.analysis.api.fit_basic,
                fitter=scipy_minimize, metric=metric_fn,
                tolerance=tolerance, max_iter=700)]

    return {'modelspecs': modelspecs}


def _set_zero(x):
    y = x.copy()
    y[np.isfinite(y)] = 0
    return y


def fit_state_init(modelspecs, est, IsReload=False, metric='nmse', **context):
    '''
    Initialize modelspecs in an attempt to avoid getting stuck in
    local minima. Remove state replication/merging first.

    written/optimized to work for (dlog)-wc-(stp)-fir-(dexp) architectures
    optional modules in (parens)

    assumption -- est['state'] signal is being used for merge
    '''
    if not IsReload:
        metric_fn = lambda d: getattr(metrics, metric)(d, 'pred', 'resp')

        if type(est) is not list:
            # make est a list so that this function can handle standard
            # or n-fold fits
            est = [est]

        modelspecs_out = []
        i = 0
        for m, d in zip(modelspecs, est):
            i += 1
            log.info("Initializing modelspec %d/%d state-free",
                     i, len(modelspecs))

            # set state to 0 for all timepoints so that only first filterbank
            # is used
            dc = d.copy()
            dc['state'] = dc['state'].transform(_set_zero, 'state')

            m = nems.initializers.prefit_LN(
                    dc, m,
                    analysis_function=nems.analysis.api.fit_basic,
                    fitter=scipy_minimize, metric=metric_fn,
                    tolerance=10**-4, max_iter=700)
            # fit a bit more to settle in STP variables and anything else
            # that might have been excluded
            fit_kwargs = {'tolerance': 10**-4.5, 'max_iter': 500}
            m = nems.analysis.api.fit_basic(
                    dc, m, fit_kwargs=fit_kwargs, metric=metric_fn,
                    fitter=scipy_minimize)[0]
            rep_idx = find_module('replicate_channels', m)
            mrg_idx = find_module('merge_channels', m)
            if rep_idx is not None:
                repcount = m[rep_idx]['fn_kwargs']['repcount']
                for j in range(rep_idx+1, mrg_idx):
                    # assume all phi
                    log.debug(m[j]['fn'])
                    if 'phi' in m[j].keys():
                        for phi in m[j]['phi'].keys():
                            s = m[j]['phi'][phi].shape
                            setcount = int(s[0] / repcount)
                            log.debug('phi[%s] setcount=%d', phi, setcount)
                            snew = np.ones(len(s))
                            snew[0] = repcount
                            new_v = np.tile(m[j]['phi'][phi][:setcount, ...],
                                            snew.astype(int))
                            log.debug(new_v)
                            m[j]['phi'][phi] = new_v

            modelspecs_out.append(m)

        modelspecs = modelspecs_out

    return {'modelspecs': modelspecs}


def fit_basic(modelspecs, est, max_iter=1000, tolerance=1e-7,
              metric='nmse', IsReload=False, fitter='scipy_minimize',
              jackknifed_fit=False, **context):
    ''' A basic fit that optimizes every input modelspec. '''
    if not IsReload:
        metric_fn = lambda d: getattr(metrics, metric)(d, 'pred', 'resp')
        fitter_fn = getattr(nems.fitters.api, fitter)
        fit_kwargs = {'tolerance': tolerance, 'max_iter': max_iter}

        if jackknifed_fit:
            return fit_nfold(modelspecs, est, tolerance=tolerance,
                             metric=metric, fitter=fitter,
                             fit_kwargs=fit_kwargs, analysis='fit_basic',
                             **context)
        else:
            # standard single shot
            modelspecs = [nems.analysis.api.fit_basic(
                    est, modelspec, fit_kwargs=fit_kwargs,
                    metric=metric_fn,
                    fitter=fitter_fn)[0]
                for modelspec in modelspecs]
    return {'modelspecs': modelspecs}


def fit_module_sets(modelspecs, est, max_iter=1000, IsReload=False,
                    module_sets=None, invert=False, tolerance=1e-4,
                    fitter=scipy_minimize, fit_kwargs={}, **context):

    if not IsReload:
        if type(est) is list:
            modelspecs_out = []
            njacks = len(modelspecs)
            i = 0
            for m, d in zip(modelspecs, est):
                i += 1
                log.info("Fitting JK %d/%d", i, njacks)
                modelspecs_out += nems.analysis.api.fit_module_sets(
                        d, m, fit_kwargs=fit_kwargs, fitter=fitter,
                        module_sets=module_sets, invert=False,
                        tolerance=tolerance, max_iter=max_iter,
                        )
            modelspecs = modelspecs_out
        else:
            modelspecs = [
                    nems.analysis.api.fit_module_sets(
                            est, modelspec, fit_kwargs=fit_kwargs,
                            fitter=fitter, module_sets=module_sets,
                            invert=invert, tolerance=tolerance,
                            max_iter=max_iter)[0]
                    for modelspec in modelspecs
                    ]
    return {'modelspecs': modelspecs}


def fit_iteratively(modelspecs, est, tol_iter=100, fit_iter=20, IsReload=False,
                    module_sets=None, invert=False, tolerances=[1e-4],
                    metric='nmse', fitter='scipy_minimize', fit_kwargs={},
                    jackknifed_fit=False, **context):

    fitter_fn = getattr(nems.fitters.api, fitter)
    metric_fn = lambda d: getattr(metrics, metric)(d, 'pred', 'resp')

    if not IsReload:
        if jackknifed_fit:
            return fit_nfold(modelspecs, est, tol_iter=tol_iter,
                             fit_iter=fit_iter, module_sets=module_sets,
                             tolerances=tolerances, metric=metric,
                             fitter=fitter, fit_kwargs=fit_kwargs,
                             analysis='fit_iteratively', **context)

        else:
            modelspecs = [
                    nems.analysis.api.fit_iteratively(
                            est, modelspec, fit_kwargs=fit_kwargs,
                            fitter=fitter_fn, module_sets=module_sets,
                            invert=invert, tolerances=tolerances,
                            tol_iter=tol_iter, fit_iter=fit_iter,
                            metric=metric_fn)[0]
                    for modelspec in modelspecs
                    ]
    return {'modelspecs': modelspecs}


def fit_n_times_from_random_starts(modelspecs, est, ntimes,
                                   IsReload=False, **context):
    ''' Self explanatory. '''
    if not IsReload:
        if len(modelspecs) > 1:
            raise ValueError('I only work on 1 modelspec')
        modelspecs = [nems.analysis.api.fit_from_priors(est,
                                                        modelspec,
                                                        ntimes=ntimes)
                      for modelspec in modelspecs]
    return {'modelspecs': modelspecs}


def fit_random_subsets(modelspecs, est, nsplits,
                       IsReload=False, **context):
    ''' Randomly sample parts of the data? Wait, HOW DOES THIS WORK? TODO?'''
    if not IsReload:
        if len(modelspecs) > 1:
            raise ValueError('I only work on 1 modelspec')
        modelspecs = nems.analysis.api.fit_random_subsets(est,
                                                          modelspecs[0],
                                                          nsplits=nsplits)
    return {'modelspecs': modelspecs}


def fit_equal_subsets(modelspecs, est, nsplits,
                      IsReload=False, **context):
    ''' Divide the data into nsplits equal pieces and fit each one.'''
    if not IsReload:
        if len(modelspecs) > 1:
            raise ValueError('I only work on 1 modelspec')
        modelspecs = nems.analysis.api.fit_subsets(est,
                                                   modelspecs[0],
                                                   nsplits=nsplits)
    return {'modelspecs': modelspecs}


def fit_jackknifes(modelspecs, est, njacks,
                   IsReload=False, **context):
    ''' Jackknife the data, fit on those, and make predictions from those.'''
    if not IsReload:
        if len(modelspecs) > 1:
            raise ValueError('I only work on 1 modelspec')
        modelspecs = nems.analysis.api.fit_jackknifes(est,
                                                      modelspecs[0],
                                                      njacks=njacks)
    return {'modelspecs': modelspecs}


def fit_nfold(modelspecs, est, tolerance=1e-7, max_iter=1000,
              IsReload=False, metric='nmse', fitter='scipy_minimize',
              analysis='fit_basic', tolerances=None, module_sets=None,
              tol_iter=100, fit_iter=20, **context):
    ''' fitting n fold, one from each entry in est '''
    if not IsReload:
        metric = lambda d: getattr(metrics, metric)(d, 'pred', 'resp')
        fitter_fn = getattr(nems.fitters.api, fitter)
        fit_kwargs = {'tolerance': tolerance, 'max_iter': max_iter}
        if fitter == 'coordinate_descent':
            fit_kwargs['step_size'] = 0.05
        modelspecs = nems.analysis.api.fit_nfold(
                est, modelspecs, fitter=fitter_fn,
                fit_kwargs=fit_kwargs, analysis=analysis,
                tolerances=tolerances, module_sets=module_sets,
                tol_iter=tol_iter, fit_iter=fit_iter)

    return {'modelspecs': modelspecs}


def save_recordings(modelspecs, est, val, **context):
    # TODO: Save the recordings somehow?
    return {'modelspecs': modelspecs}


def predict(modelspecs, est, val, **context):
    # modelspecs = metrics.add_summary_statistics(est, val, modelspecs)
    # TODO: Add statistics to metadata of every modelspec

    est, val = nems.analysis.api.generate_prediction(est, val, modelspecs)

    return {'val': val, 'est': est}


def add_summary_statistics(est, val, modelspecs, rec=None, **context):
    # modelspecs = metrics.add_summary_statistics(est, val, modelspecs, rec)
    # TODO: Add statistics to metadata of every modelspec

    modelspecs = nems.analysis.api.standard_correlation(
            est, val, modelspecs, rec=rec)

    return {'modelspecs': modelspecs}


def plot_summary(modelspecs, val, figures=None, IsReload=False, **context):
    # CANNOT initialize figures=[] in optional args our you will create a bug

    if figures is None:
        figures = []
    if not IsReload:
        fig = nplt.quickplot({'modelspecs': modelspecs, 'val': val})
        # Needed to make into a Bytes because you can't deepcopy figures!
        figures.append(nplt.fig2BytesIO(fig))

    return {'figures': figures}


def fill_in_default_metadata(rec, modelspecs, IsReload=False, **context):
    '''
    Sets any uninitialized metadata to defaults that should help us
    find it in nems_db again. (fitter, recording, date, etc)
    '''
    if not IsReload:
        # Add metadata to help you reload this state later
        for modelspec in modelspecs:
            meta = get_modelspec_metadata(modelspec)
            if 'fitter' not in meta:
                set_modelspec_metadata(modelspec, 'fitter', 'None')
            if 'fit_time' not in meta:
                set_modelspec_metadata(modelspec, 'fitter', 'None')
            if 'recording' not in meta:
                recname = rec.name if rec else 'None'
                set_modelspec_metadata(modelspec, 'recording', recname)
            if 'recording_uri' not in meta:
                uri = rec.uri if rec and rec.uri else 'None'
                set_modelspec_metadata(modelspec, 'recording_uri', uri)
            if 'date' not in meta:
                set_modelspec_metadata(modelspec, 'date', iso8601_datestring())
            if 'hostname' not in meta:
                set_modelspec_metadata(modelspec, 'hostname',
                                       socket.gethostname())
    return {'modelspecs': modelspecs}


def use_metric(metric='nmse_shrink', IsReload=False, **context):
    if not IsReload:
        return {'metric': metric}
    else:
        return {}


def jackknifed_fit(IsReload=False, **context):
    if not IsReload:
        return {'jackknifed_fit': True}
    else:
        return {}

<<<<<<< HEAD
=======

>>>>>>> b41d0ea7
# TODO: Perturb around the modelspec to get confidence intervals

# TODO: Use simulated annealing (Slow, arguably gets stuck less often)
# modelspecs = nems.analysis.fit_basic(est, modelspec,
#                                   fitter=nems.fitter.annealing)

# TODO: Use Metropolis algorithm (Very slow, gives confidence interval)
# modelspecs = nems.analysis.fit_basic(est, modelspec,
#                                   fitter=nems.fitter.metropolis)

# TODO: Use 10-fold cross-validated evaluation
# fitter = partial(nems.cross_validator.cross_validate_wrapper, gradient_descent, 10)
# modelspecs = nems.analysis.fit_cv(est, modelspec, folds=10)


def tree_path(recording, modelspecs, xfspec):
    '''
    Returns a relative path (excluding filename, host, port) for URIs.
    Editing this function edits the path in the file tree of every
    file saved!
    '''

    xformname = xfspec_shortname(xfspec)
    modelname = get_modelspec_shortname(modelspecs[0])
    recname = recording.name  # Or from rec.uri???
    meta = get_modelspec_metadata(modelspecs[0])
    date = meta.get('date', iso8601_datestring())

    path = '/' + recname + '/' + modelname + '/' + xformname + '/' + date + '/'

    return path


def save_analysis(destination,
                  recording,
                  modelspecs,
                  xfspec,
                  figures,
                  log,
                  add_tree_path=False):
    '''Save an analysis file collection to a particular destination.'''
    if add_tree_path:
        treepath = tree_path(recording, modelspecs, xfspec)
        base_uri = os.path.join(destination, treepath)
    else:
        base_uri = destination

    base_uri = base_uri if base_uri[-1] == '/' else base_uri + '/'
    xfspec_uri = base_uri + 'xfspec.json'  # For attaching to modelspecs

    for number, modelspec in enumerate(modelspecs):
        set_modelspec_metadata(modelspec, 'xfspec', xfspec_uri)
        save_resource(base_uri + 'modelspec.{:04d}.json'.format(number),
                      json=modelspec)
    for number, figure in enumerate(figures):
        save_resource(base_uri + 'figure.{:04d}.png'.format(number),
                      data=figure)
    save_resource(base_uri + 'log.txt', data=log)
    save_resource(xfspec_uri, json=xfspec)
    return {'savepath': base_uri}


def load_analysis(filepath, eval_model=True):
    """
    load xforms and modelspec(s) from a specified directory
    """
    log.info('Loading modelspecs from %s...', filepath)

    xfspec = load_xform(filepath + 'xfspec.json')

    mspaths = []
    for file in os.listdir(filepath):
        if file.startswith("modelspec"):
            mspaths.append(filepath + "/" + file)
    ctx = load_modelspecs([], uris=mspaths, IsReload=False)
    ctx['IsReload'] = True

    if eval_model:
        ctx, log_xf = evaluate(xfspec, ctx)

    return xfspec, ctx<|MERGE_RESOLUTION|>--- conflicted
+++ resolved
@@ -655,10 +655,7 @@
     else:
         return {}
 
-<<<<<<< HEAD
-=======
-
->>>>>>> b41d0ea7
+
 # TODO: Perturb around the modelspec to get confidence intervals
 
 # TODO: Use simulated annealing (Slow, arguably gets stuck less often)
