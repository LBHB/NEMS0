--- conflicted
+++ resolved
@@ -349,7 +349,7 @@
 
 def make_mod_signal(rec, signal='resp'):
     """
-    Make new signal called mod that can be used for calculating an unbiased 
+    Make new signal called mod that can be used for calculating an unbiased
     mod_index
     """
     new_rec = rec.copy()
@@ -360,10 +360,10 @@
     mod = psth._modified_copy(mod_data)
     mod.name = 'mod'
     new_rec.add_signal(mod)
-    
+
     return new_rec
-    
-    
+
+
 def split_by_occurrence_counts(rec, epoch_regex='^STIM_', **context):
     est, val = rec.split_using_epoch_occurrence_counts(epoch_regex=epoch_regex)
 
@@ -731,12 +731,10 @@
         modelspecs[0][0]['meta']['state_mod'] = s
         modelspecs[0][0]['meta']['j_state_mod'] = j_s
         modelspecs[0][0]['meta']['se_state_mod'] = ee
-<<<<<<< HEAD
         modelspecs[0][0]['meta']['state_chans'] = val[0]['state'].chans
-=======
-        
+
         # Charlie testing diff ways to calculate mod index
-        
+
         # try using resp
         s = metrics.state_mod_index(val[0], epoch='REFERENCE', psth_name='resp',
                             state_sig='state_raw', state_chan=[])
@@ -745,8 +743,8 @@
         modelspecs[0][0]['meta']['state_mod_r'] = s
         modelspecs[0][0]['meta']['j_state_mod_r'] = j_s
         modelspecs[0][0]['meta']['se_state_mod_r'] = ee
-        
-        # try using the "mod" signal (if it exists) which is calculated 
+
+        # try using the "mod" signal (if it exists) which is calculated
         if 'mod' in modelspecs[0][0]['meta']['modelname']:
             s = metrics.state_mod_index(val[0], epoch='REFERENCE', psth_name='mod',
                             state_sig='state_raw', state_chan=[])
@@ -755,7 +753,6 @@
             modelspecs[0][0]['meta']['state_mod_m'] = s
             modelspecs[0][0]['meta']['j_state_mod_m'] = j_s
             modelspecs[0][0]['meta']['se_state_mod_m'] = ee
->>>>>>> ef2ab518
 
     return {'modelspecs': modelspecs}
 
