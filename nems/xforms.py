import io
import os
import copy
import socket
import logging

import matplotlib.pyplot as plt
import numpy as np

import nems.analysis.api
import nems.initializers as init
import nems.metrics.api as metrics
import nems.modelspec as ms
from nems.modelspec import set_modelspec_metadata, get_modelspec_metadata,\
                           get_modelspec_shortname
import nems.plots.api as nplt
import nems.preprocessing as preproc
import nems.priors as priors
from nems.signal import RasterizedSignal
from nems.uri import save_resource, load_resource
from nems.utils import iso8601_datestring, find_module, recording_filename_hash
from nems.fitters.api import scipy_minimize
from nems.recording import load_recording, Recording

log = logging.getLogger(__name__)
xforms = {}  # A mapping of kform keywords to xform 2-tuplets (2 element lists)


def defxf(keyword, xformspec):
    '''
    Adds xformspec to the xforms keyword dictionary.
    A helper function so not every keyword mapping has to be in a single
    file and part of a very large single multiline dict.
    '''
    if keyword in xforms:
        raise ValueError("Keyword already defined! Choose another name.")
    xforms[keyword] = xformspec


def load_xform(uri):
    '''
    Loads and returns xform saved as a JSON.
    '''
    xform = load_resource(uri)
    return xform


def xfspec_shortname(xformspec):
    '''
    Given an xformspec, makes a shortname for it.
    '''
    n = len('nems.xforms.')
    fn_names = [xf[n:] for xf, xfa in xformspec]
    name = ".".join(fn_names)
    return name


def evaluate_step(xfa, context={}):
    '''
    Helper function for evaluate. Take one step
    SVD revised 2018-03-23 so specialized xforms wrapper functions not required
      but now xfa can be len 4, where xfa[2] indicates context in keys and
      xfa[3] is context out keys
    '''
    
    if not(len(xfa) == 2 or len(xfa) == 4):
        raise ValueError('Got non 2- or 4-tuple for xform: {}'.format(xfa))
    xf = xfa[0]
    xfargs = xfa[1]
    if len(xfa) > 2:
        # backward compatibility
        a = [k.replace("modelspecs", "modelspec") for k in xfa[2]]
        context_in = {k: context[k] for k in a}
    else:
        context_in = context
    if len(xfa) > 3:
        a = [k.replace("modelspecs", "modelspec") for k in xfa[3]]
        context_out_keys = a
    else:
        context_out_keys = []

    fn = ms._lookup_fn_at(xf)
    # Check for collisions; more to avoid confusion than for correctness:
    for k in xfargs:
        if k in context_in:
            m = 'xf arg {} overlaps with context: {}'.format(k, xf)
            raise ValueError(m)
    # Merge args into context, and make a deepcopy so that mutation
    # inside xforms will not be propogated unless the arg is returned.
    merged_args = {**xfargs, **context_in}
    args = copy.deepcopy(merged_args)
    # Run the xf
    log.info('Evaluating: {}'.format(xf))
    new_context = fn(**args)
    if len(context_out_keys):
        if type(new_context) is tuple:
            # print(new_context)
            new_context = {k: new_context[i] for i, k
                           in enumerate(context_out_keys)}
        elif len(context_out_keys) == 1:
            new_context = {context_out_keys[0]: new_context}
        else:
            raise ValueError('len(context_out_keys) needs to match '
                             'number of outputs from xf fun')
    # Use the new context for the next step
    if type(new_context) is not dict:
        raise ValueError('xf did not return a context dict: {}'.format(xf))
    context_out = {**context, **new_context}

    return context_out


def evaluate(xformspec, context={}, start=0, stop=None):
    '''
    Similar to modelspec.evaluate, but for xformspecs, which is a list of
    2-element lists of function and keyword arguments dict. Each XFORM must
    return a dictionary of the explicit changes made to the context, which
    is the dict that is passed from xform to xform.

    Also, this function wraps every logging call and saves it in a log
    that is the second value returned by this function.
    '''
    context = copy.deepcopy(context)  # Create a new starting context

    # Create a log stream set to the debug level; add it as a root log handler
    log_stream = io.StringIO()
    ch = logging.StreamHandler(log_stream)
    ch.setLevel(logging.DEBUG)
    fmt = '%(asctime)s - %(name)s - %(levelname)s - %(message)s'
    formatter = logging.Formatter(fmt)
    ch.setFormatter(formatter)
    rootlogger = logging.getLogger()
    rootlogger.addHandler(ch)

    # Evaluate the xforms
    for xfa in xformspec[start:stop]:
        context = evaluate_step(xfa, context)

    # Close the log, remove the handler, and add the 'log' string to context
    log.info('Done (re-)evaluating xforms.')
    ch.close()
    rootlogger.removeFilter(ch)

    return context, log_stream.getvalue()


###############################################################################
# Stuff below this line are useful resuable components.
# See xforms_test.py for how to use it.


###############################################################################
##################       LOADERS / MODELSPEC STUFF    #########################
###############################################################################


def load_recording_wrapper(load_command=None, exptid="RECORDING", cellid=None,
                           save_cache=True, IsReload=False, modelspecs=None,
                           modelspec=None, **context):
    """
    generic wrapper for loading recordings
    :param load_command: string pointing to relevant load command, eg "my.lib.load_fun"
        load_command should be able to take **context as an input and return
        a dictionary of relevant signals. d : {'stim': X, 'resp': Y, 'state': S} etc.
        X and Y can be in three different forms:
           1. 2D, with M x T and N x T matrices. Ie, the number of channels can differ
              between them but they should have the same times.
           TODO: Support for other stim/resp matrix formats:
           2. 3D, M x T and N x R x T. R corresponds to repetitions of the same X, X will be
              tiled R times to match the length of Y
           3. 4D M x S x T and N x R x S x T or N x S x T. S stimuli were repeated R times
              (or once) X will be unwrapped to M*S x T and tiled if R>1
        additional special dictionary entries:
          d['<signame>_labels'] - list of strings, one to label each row of stim, resp, etc
          d['fs'] - sampling rate for all signals
          d['epochs'] - dataframe with 'start' 'end' 'name' columns for important events.
          d['meta'] - meta data that will be included in rec.meta. regardless, rec.meta
            will be initialized with rec.meta = context
    :param save_cache
        if true the recording will be saved to a NEMS native recording file. context will
        also be used to generate a hash that determines the file name. future calls will
        then generate a hash and load a matching recording from the cache if it exists.
        cached recordings are stored in nems.get_config(NEMS_RECORDINGS_DIR)
        if batch is not None, it will be saved in "<batch>/" subdirectory
        filename will be "<cellid>_<hash>.tgz"
    :param context['batch'] (optional)
        numerical identifier for grouping the recording with other recordings
    :param cellid
        string identifier for the signals being modeled. eg the name of the cell or
        the experiment (if multiple cells are being modeled at once). will extract
        that chan from rec['resp'].chans after loading (but not saved in cache)
    :param context: dictionary of parameters/metadata that will be passed through to load_command

    :return: rec - NEMS recording object

    TODO: option to re-cache
    """
    data_file = recording_filename_hash(exptid, context, nems.get_setting('NEMS_RECORDINGS_DIR'))
    if os.path.exists(data_file):
        log.info("Loading cached file %s", data_file)
        rec = load_recording(data_file)
    else:

        fn = ms._lookup_fn_at(load_command)

        data = fn(exptid=exptid, **context)

        signals = {}
        fs = data.get('fs',100)
        meta = data.get('meta', {})
        epochs = data.get('epochs', None)
        for k in data.keys():
            if k in ['fs', 'meta', 'epochs']:
                pass
            elif k.endswith('_labels'):
                # these wil
                pass
            else:
                signals[k] = RasterizedSignal(fs, data[k], k, exptid, epochs=epochs,
                                              chans=data.get(k+'_labels'))

        rec = Recording(signals)
        rec.meta = meta.copy()
        rec.meta.update(context)
        rec.meta["exptid"] = exptid

        if save_cache:
            rec.save(data_file)

    # if cellid specified, select only that channel
    if cellid is not None:
        if cellid in rec['resp'].chans:
            log.info("match found, extracting channel from rec")
            rec['resp'] = rec['resp'].extract_channels([cellid])
            rec.meta["cellid"] = cellid

    return {'rec': rec}


def load_recordings(recording_uri_list, normalize=False, cellid=None,
                    save_other_cells_to_state=False, **context):
    '''
    Load one or more recordings into memory given a list of URIs.
    '''
    rec = load_recording(recording_uri_list[0])
    other_recordings = [load_recording(uri) for uri in recording_uri_list[1:]]
    if other_recordings:
        rec.concatenate_recordings(other_recordings)

    if normalize and 'stim' in rec.signals.keys():
        log.info('Normalizing stim')
        rec['stim'] = rec['stim'].rasterize().normalize('minmax')

    # if cellid is provided, use it to select channel or subset of channels
    # from resp signal.
    if cellid is None:
        pass

    elif type(cellid) is list:
        log.info('Extracting channels %s', cellid)
        excluded_cells = [cell for cell in rec['resp'].chans if cell in cellid]
        if save_other_cells_to_state is True:
            s = rec['resp'].extract_channels(excluded_cells).rasterize()
            rec = preproc.concatenate_state_channel(rec, s, 'state')
            rec['state_raw'] = rec['state']._modified_copy(rec['state']._data, name='state_raw')
        rec['resp'] = rec['resp'].extract_channels(cellid)

    elif cellid in rec['resp'].chans:
        log.info('Extracting channel %s', cellid)
        excluded_cells = rec['resp'].chans.copy()
        excluded_cells.remove(cellid)
        if save_other_cells_to_state is True:
            s = rec['resp'].extract_channels(excluded_cells).rasterize()
            rec = preproc.concatenate_state_channel(rec, s, 'state')
            rec['state_raw'] = rec['state']._modified_copy(rec['state']._data, name='state_raw')
        rec['resp'] = rec['resp'].extract_channels([cellid])

    else:
        log.info('No cellid match, keeping all resp channels')

    # Quick fix - will take care of this on the baphy loading side in the future.
    if 'pupil' in rec.signals.keys() and np.any(np.isnan(rec['pupil'].as_continuous())):
                log.info('Padding {0} with the last non-nan value'.format('pupil'))
                inds = ~np.isfinite(rec['pupil'].as_continuous())
                arr = copy.deepcopy(rec['pupil'].as_continuous())
                arr[inds] = arr[~inds][-1]
                rec['pupil'] = rec['pupil']._modified_copy(arr)

    return {'rec': rec}


def init_from_keywords(keywordstring, meta={}, IsReload=False,
                       registry=None, rec=None, **context):
    if not IsReload:
        modelspec = init.from_keywords(keyword_string=keywordstring,
                                       meta=meta, registry=registry, rec=rec)

        return {'modelspec': modelspec}
    else:
        return {}


def load_modelspecs(modelspecs, uris,
                    IsReload=False, **context):
    '''
    i.e. Load a modelspec from a specific place. This is not
    the same as reloading a model for later inspection; it would be more
    appropriate when doing something complicated with several different
    models.
    '''
    if not IsReload:
        modelspec = ms.ModelSpec([load_resource(uri) for uri in uris])
    return {'modelspec': modelspec}


def set_random_phi(modelspecs, IsReload=False, **context):
    ''' Starts all modelspecs at random phi sampled from the priors. '''
    if not IsReload:
        for fit_idx in modelspec.fit_count():
            modelspec.fit_index = fit_idx
            for i, m in enumerate(modelspec):
                modelspec[i] = priors.set_random_phi(m)
    return {'modelspec': modelspec}


def fill_in_default_metadata(rec, modelspec, IsReload=False, **context):
    '''
    Sets any uninitialized metadata to defaults that should help us
    find it in nems_db again. (fitter, recording, date, etc)
    '''
    if not IsReload:
        # Add metadata to help you reload this state later
        meta = get_modelspec_metadata(modelspec)
        if 'fitter' not in meta:
            set_modelspec_metadata(modelspec, 'fitter', 'None')
        if 'fit_time' not in meta:
            set_modelspec_metadata(modelspec, 'fitter', 'None')
        if 'recording' not in meta:
            recname = rec.name if rec else 'None'
            set_modelspec_metadata(modelspec, 'recording', recname)
        if 'recording_uri' not in meta:
            uri = rec.uri if rec and rec.uri else 'None'
            set_modelspec_metadata(modelspec, 'recording_uri', uri)
        if 'date' not in meta:
            set_modelspec_metadata(modelspec, 'date', iso8601_datestring())
        if 'hostname' not in meta:
            set_modelspec_metadata(modelspec, 'hostname',
                                   socket.gethostname())
    return {'modelspec': modelspec}


def only_best_modelspec(modelspecs, metakey='r_test', comparison='greatest',
                        IsReload=False, **context):
    '''
    Collapses a list of modelspecs so that it only contains the modelspec
    with the highest given meta metric.
    '''
    if not IsReload:
        # TODO: Not the fastest way to do this but probably doesn't matter
        #       since it's only done once per fit.

        # TODO: Make this allow for variable number of top specs by
        #       updating ms function to sort then pick top n
        return {'modelspecs': ms.get_best_modelspec(modelspecs, metakey,
                                                    comparison)}
    else:
        return {}


def sort_modelspecs(modelspecs, metakey='r_test', order='descending',
                    IsReload=False, **context):
    '''
    Sorts modelspecs according to the specified metakey and order.
    '''
    if not IsReload:
        return {'modelspecs': ms.sort_modelspecs(modelspecs, metakey, order)}
    else:
        return {}


###############################################################################
#########################     PREPROCESSORS     ###############################
###############################################################################


def add_average_sig(rec, signal_to_average, new_signalname, epoch_regex,
                    **context):
    rec = preproc.add_average_sig(rec,
                                  signal_to_average=signal_to_average,
                                  new_signalname=new_signalname,
                                  epoch_regex=epoch_regex)
    return {'rec': rec}


def remove_all_but_correct_references(rec, **context):
    '''
    find REFERENCE epochs spanned by either PASSIVE_EXPERIMENT or
    HIT_TRIAL epochs. remove all other segments from signals in rec
    '''
    rec = preproc.remove_invalid_segments(rec)

    return {'rec': rec}


def mask_all_but_correct_references(rec, balance_rep_count=False,
                                    include_incorrect=False, **context):
    '''
    find REFERENCE epochs spanned by either PASSIVE_EXPERIMENT or
    HIT_TRIAL epochs. mask out all other segments from signals in rec
    '''
    rec = preproc.mask_all_but_correct_references(
            rec, balance_rep_count=balance_rep_count,
            include_incorrect=include_incorrect)

    return {'rec': rec}


def mask_all_but_targets(rec, **context):
    '''
    find TARGET epochs all behaviors/outcomes
    '''
    rec = preproc.mask_all_but_targets(rec)

    return {'rec': rec}


def generate_psth_from_resp(rec, epoch_regex='^STIM_',
                            smooth_resp=False, **context):
    '''
    generate PSTH prediction from rec['resp'] (before est/val split). Could
    be considered "cheating" b/c predicted PSTH then is based on data in
    val set, but this is because we're interested in testing state effects,
    not sensory coding models. The appropriate control, however is to run
    generate_psth_from_est_for_both_est_and_val_nfold on each nfold est/val
    split.
    '''

    rec = preproc.generate_psth_from_resp(rec, epoch_regex,
                                          smooth_resp=smooth_resp)

    return {'rec': rec}


def generate_psth_from_est_for_both_est_and_val_nfold(
        est, val, epoch_regex='^STIM_', **context):
    '''
    generate PSTH prediction for each set
    '''
    est_out, val_out = \
        preproc.generate_psth_from_est_for_both_est_and_val_nfold(est, val)
    return {'est': est_out, 'val': val_out}


def make_state_signal(rec, state_signals=['pupil'], permute_signals=[],
                      new_signalname='state', **context):

    rec = preproc.make_state_signal(rec, state_signals=state_signals,
                                    permute_signals=permute_signals,
                                    new_signalname=new_signalname)

    return {'rec': rec}


def make_mod_signal(rec, signal='resp'):
    """
    Make new signal called mod that can be used for calculating an unbiased
    mod_index
    """
    new_rec = rec.copy()
    psth = new_rec['psth_sp']
    resp = new_rec[signal]
    mod_data = resp.as_continuous() - psth.as_continuous()
    mod = psth._modified_copy(mod_data)
    mod.name = 'mod'
    new_rec.add_signal(mod)

    return new_rec


def split_by_occurrence_counts(rec, epoch_regex='^STIM_', **context):
    est, val = rec.split_using_epoch_occurrence_counts(epoch_regex=epoch_regex)

    return {'est': est, 'val': val}


def split_at_time(rec, valfrac=0.1, **context):

    rec['resp'] = rec['resp'].rasterize()
    rec['stim'] = rec['stim'].rasterize()
    est, val = rec.split_at_time(fraction=valfrac)

    return {'est': est, 'val': val}


def average_away_stim_occurrences(est, val, epoch_regex='^STIM_', **context):
    est = preproc.average_away_epoch_occurrences(est, epoch_regex=epoch_regex)
    val = preproc.average_away_epoch_occurrences(val, epoch_regex=epoch_regex)

    # mask out nan periods
#    d=np.isfinite(est['resp'].as_continuous()[[0],:])
#    log.info('found %d non-nans in est', np.sum(d))
#    est=est.create_mask()
#    est['mask']=est['mask']._modified_copy(d)
#
#    d=np.isfinite(val['resp'].as_continuous()[[0],:])
#    log.info('found %d non-nans  in val', np.sum(d))
#    val=val.create_mask()
#    val['mask']=val['mask']._modified_copy(d)

    return {'est': est, 'val': val}


def average_away_stim_occurrences_rec(rec, epoch_regex='^STIM_', **context):
    rec = preproc.average_away_epoch_occurrences(rec, epoch_regex=epoch_regex)
    return {'rec': rec}


def split_val_and_average_reps(rec, epoch_regex='^STIM_', **context):
    est, val = rec.split_using_epoch_occurrence_counts(epoch_regex=epoch_regex)
    est = preproc.average_away_epoch_occurrences(est, epoch_regex=epoch_regex)
    val = preproc.average_away_epoch_occurrences(val, epoch_regex=epoch_regex)

    return {'est': est, 'val': val}


def use_all_data_for_est_and_val(rec, **context):
    est = rec.copy()
    val = rec.copy()
    rec['resp'] = rec['resp'].rasterize()
    rec['stim'] = rec['stim'].rasterize()
    est['resp'] = est['resp'].rasterize()
    est['stim'] = est['stim'].rasterize()
    val['resp'] = val['resp'].rasterize()
    val['stim'] = val['stim'].rasterize()

    return {'rec': rec, 'est': est, 'val': val}


def split_for_jackknife(rec, modelspecs=None, epoch_name='REFERENCE',
                        njacks=10, IsReload=False, **context):

    est_out, val_out, modelspecs_out = \
        preproc.split_est_val_for_jackknife(rec, modelspecs=modelspecs,
                                            epoch_name=epoch_name,
                                            njacks=njacks, IsReload=IsReload)
    if IsReload:
        return {'est': est_out, 'val': val_out}
    else:
        return {'est': est_out, 'val': val_out, 'modelspecs': modelspecs_out}


def mask_for_jackknife(rec, modelspec=None, epoch_name='REFERENCE',
                       by_time=False, njacks=10, IsReload=False, **context):

    if by_time != True:
        est_out, val_out, modelspec_out = \
            preproc.mask_est_val_for_jackknife(rec, modelspec=modelspec,
                                               epoch_name=epoch_name,
                                               njacks=njacks, IsReload=IsReload)
    else:
        est_out, val_out, modelspec_out = \
            preproc.mask_est_val_for_jackknife_by_time(rec, modelspec=modelspec,
                                               njacks=njacks, IsReload=IsReload)

    if IsReload:
        return {'est': est_out, 'val': val_out}
    else:
        return {'est': est_out, 'val': val_out, 'modelspec': modelspec_out}


def jack_subset(est, val, modelspec=None, IsReload=False,
                keep_only=1, **context):

    if keep_only == 1:
        est = est.views(view_range=0)[0]
        val = val.views(view_range=0)[0]
        est['resp']=est['resp'].rasterize()
        val['resp']=val['resp'].rasterize()
        est['stim']=est['stim'].rasterize()
        val['stim']=val['stim'].rasterize()

    else:
        est = est.views(keep_only)[0]
        val = val.views(keep_only)[0]

    if modelspec is not None:
        modelspec_out = modelspec.copy()
        modelspec_out.raw = modelspec_out.raw[:keep_only]
        modelspec_out.fit_index = 0

    if IsReload:
        return {'est': est, 'val': val}
    else:
        return {'est': est, 'val': val, 'modelspec': modelspec_out}


###############################################################################
######################        INITIALIZERS         ############################
###############################################################################


<<<<<<< HEAD
def fit_basic_init(modelspecs, est, IsReload=False, metric='nmse',
                   tolerance=10**-5.5, norm_fir=False, nl_mode=2, **context):
=======
def fit_basic_init(modelspec, est, IsReload=False, metric='nmse',
                   tolerance=10**-5.5, norm_fir=False, **context):
>>>>>>> d8b61272
    '''
    Initialize modelspecs in a way that avoids getting stuck in
    local minima.

    written/optimized to work for (dlog)-wc-(stp)-fir-(dexp) architectures
    optional modules in (parens)

    '''
    # only run if fitting
    if not IsReload:
        if isinstance(metric, str):
            metric_fn = lambda d: getattr(metrics, metric)(d, 'pred', 'resp')
        else:
            metric_fn = metric
<<<<<<< HEAD
        modelspecs = [nems.initializers.prefit_LN(
                est, modelspecs[0],
                analysis_function=nems.analysis.api.fit_basic,
                fitter=scipy_minimize, metric=metric_fn,
                tolerance=tolerance, max_iter=700, norm_fir=norm_fir, 
                nl_mode=nl_mode)]
=======
>>>>>>> d8b61272

        for fit_idx in range(modelspec.fit_count()):
            #modelspec.fit_index = fit_idx

            modelspec = nems.initializers.prefit_LN(
                    est, modelspec.set_fit(fit_idx),
                    analysis_function=nems.analysis.api.fit_basic,
                    fitter=scipy_minimize, metric=metric_fn,
                    tolerance=tolerance, max_iter=700, norm_fir=norm_fir)

    return {'modelspec': modelspec}


def _set_zero(x):
    y = x.copy()
    y[np.isfinite(y)] = 0
    return y


def fit_state_init(modelspec, est, fit_sig='resp', tolerance=1e-4,
                   IsReload=False, metric='nmse', **context):
    '''
    Initialize modelspecs in an attempt to avoid getting stuck in
    local minima. Remove state replication/merging first.

    written/optimized to work for (dlog)-wc-(stp)-fir-(dexp) architectures
    optional modules in (parens)

    assumption -- est['state'] signal is being used for merge
    '''
    if not IsReload:
        metric_fn = lambda d: getattr(metrics, metric)(d, 'pred', 'resp')

        if type(est) is not list:
            # make est a list so that this function can handle standard
            # or n-fold fits
            est = [est]

        modelspecs_out = []
        for i, d in enumerate(est.views()):
            log.info("Initializing modelspec %d/%d state-free",
                     i+1, len(modelspec))
            modelspec.fit_index = i

            # set state to 0 for all timepoints so that only first filterbank
            # is used
            dc = d.copy()
            dc['state'] = dc['state'].transform(_set_zero, 'state')
            if fit_sig != 'resp':
                log.info("Subbing %s for resp signal", fit_sig)
                dc['resp'] = dc[fit_sig]

            modelspec = nems.initializers.prefit_LN(
                    dc, modelspec,
                    analysis_function=nems.analysis.api.fit_basic,
                    fitter=scipy_minimize, metric=metric_fn,
                    tolerance=tolerance, max_iter=700)
            # fit a bit more to settle in STP variables and anything else
            # that might have been excluded
            fit_kwargs = {'tolerance': tolerance/2, 'max_iter': 500}
            modelspec = nems.analysis.api.fit_basic(
                    dc, modelspec, fit_kwargs=fit_kwargs, metric=metric_fn,
                    fitter=scipy_minimize)[0]
            rep_idx = find_module('replicate_channels', modelspec)
            mrg_idx = find_module('merge_channels', modelspec)
            if rep_idx is not None:
                repcount = modelspec[rep_idx]['fn_kwargs']['repcount']
                for j in range(rep_idx+1, mrg_idx):
                    # assume all phi
                    log.debug(modelspec[j]['fn'])
                    if 'phi' in modelspec[j].keys():
                        for phi in modelspec[j]['phi'].keys():
                            s = modelspec[j]['phi'][phi].shape
                            setcount = int(s[0] / repcount)
                            log.debug('phi[%s] setcount=%d', phi, setcount)
                            snew = np.ones(len(s))
                            snew[0] = repcount
                            new_v = np.tile(m[j]['phi'][phi][:setcount, ...],
                                            snew.astype(int))
                            log.debug(new_v)
                            modelspec[j]['phi'][phi] = new_v

    return {'modelspec': modelspec}


###############################################################################
########################       FITTERS / ANALYSES      ########################
###############################################################################


def fit_basic(modelspec, est, max_iter=1000, tolerance=1e-7,
              metric='nmse', IsReload=False, fitter='scipy_minimize',
              jackknifed_fit=False, random_sample_fit=False,
              n_random_samples=0, random_fit_subset=None, **context):
    ''' A basic fit that optimizes every input modelspec. '''

    if not IsReload:
        metric_fn = lambda d: getattr(metrics, metric)(d, 'pred', 'resp')
        fitter_fn = getattr(nems.fitters.api, fitter)
        fit_kwargs = {'tolerance': tolerance, 'max_iter': max_iter}

        if jackknifed_fit:
            nfolds = est.view_count()
            if modelspec.fit_count() < est.view_count():
                modelspec.tile_fits(nfolds)
            for fit_idx, e in enumerate(est.views()):
                log.info("Fitting fold %d/%d", fit_idx + 1, nfolds)
                modelspec = nems.analysis.api.fit_basic(
                        e, modelspec.set_fit(fit_idx), fit_kwargs=fit_kwargs,
                        metric=metric_fn, fitter=fitter_fn)

        elif random_sample_fit:
            basic_kwargs = {'metric': metric_fn, 'fitter': fitter_fn,
                            'fit_kwargs': fit_kwargs}
            raise NotImplementedError("random_sample_fit not tested in new modelspec system")
            return fit_n_times_from_random_starts(
                        modelspec, est, ntimes=n_random_samples,
                        subset=random_fit_subset,
                        analysis='fit_basic', basic_kwargs=basic_kwargs
                        )
        else:
            # standard single shot
            for fit_idx in range(modelspec.fit_count()):
                modelspec = nems.analysis.api.fit_basic(
                    est, modelspec.set_fit(fit_idx), fit_kwargs=fit_kwargs,
                    metric=metric_fn, fitter=fitter_fn)

    return {'modelspec': modelspec}


def fit_iteratively(modelspecs, est, tol_iter=100, fit_iter=20, IsReload=False,
                    module_sets=None, invert=False, tolerances=[1e-4],
                    metric='nmse', fitter='scipy_minimize', fit_kwargs={},
                    jackknifed_fit=False, random_sample_fit=False,
                    n_random_samples=0, random_fit_subset=None, **context):

    fitter_fn = getattr(nems.fitters.api, fitter)
    metric_fn = lambda d: getattr(metrics, metric)(d, 'pred', 'resp')

    if not IsReload:
        if jackknifed_fit:
            return fit_nfold(modelspecs, est, tol_iter=tol_iter,
                             fit_iter=fit_iter, module_sets=module_sets,
                             tolerances=tolerances, metric=metric,
                             fitter=fitter, fit_kwargs=fit_kwargs,
                             analysis='fit_iteratively', **context)

        elif random_sample_fit:
            iter_kwargs = {'tol_iter': tol_iter, 'fit_iter': fit_iter,
                           'invert': invert, 'tolerances': tolerances,
                           'module_sets': module_sets, 'metric': metric_fn,
                           'fitter': fitter_fn, 'fit_kwargs': fit_kwargs}
            return fit_n_times_from_random_starts(
                        modelspecs, est, ntimes=n_random_samples,
                        subset=random_fit_subset,
                        analysis='fit_iteratively', iter_kwargs=iter_kwargs,
                        )

        else:
            modelspecs = [
                    nems.analysis.api.fit_iteratively(
                            est, modelspec, fit_kwargs=fit_kwargs,
                            fitter=fitter_fn, module_sets=module_sets,
                            invert=invert, tolerances=tolerances,
                            tol_iter=tol_iter, fit_iter=fit_iter,
                            metric=metric_fn)[0]
                    for modelspec in modelspecs
                    ]

    return {'modelspecs': modelspecs}


def fit_nfold(modelspecs, est, tolerance=1e-7, max_iter=1000,
              IsReload=False, metric='nmse', fitter='scipy_minimize',
              analysis='fit_basic', tolerances=None, module_sets=None,
              tol_iter=100, fit_iter=20, **context):
    ''' fitting n fold, one from each entry in est '''
    if not IsReload:
        metric = lambda d: getattr(metrics, metric)(d, 'pred', 'resp')
        fitter_fn = getattr(nems.fitters.api, fitter)
        fit_kwargs = {'tolerance': tolerance, 'max_iter': max_iter}
        if fitter == 'coordinate_descent':
            fit_kwargs['step_size'] = 0.1
        modelspecs = nems.analysis.api.fit_nfold(
                est, modelspecs, fitter=fitter_fn,
                fit_kwargs=fit_kwargs, analysis=analysis,
                tolerances=tolerances, module_sets=module_sets,
                tol_iter=tol_iter, fit_iter=fit_iter)

    return {'modelspecs': modelspecs}


def fit_n_times_from_random_starts(modelspecs, est, ntimes, subset,
                                   analysis='fit_basic', basic_kwargs={},
                                   IsReload=False, **context):
    ''' Self explanatory. '''
    if not IsReload:
        if len(modelspecs) > 1:
            raise NotImplementedError('I only work on 1 modelspec')

        modelspecs = nems.analysis.api.fit_from_priors(
                est, modelspecs[0], ntimes=ntimes, subset=subset,
                analysis=analysis, basic_kwargs=basic_kwargs
                )

    return {'modelspecs': modelspecs}


###############################################################################
########################         SAVE / SUMMARY        ########################
###############################################################################


def save_recordings(modelspec, est, val, **context):
    # TODO: Save the recordings somehow?
    return {'modelspec': modelspec}


def predict(modelspec, est, val, **context):
    # modelspecs = metrics.add_summary_statistics(est, val, modelspecs)
    # TODO: Add statistics to metadata of every modelspec

    est, val = nems.analysis.api.generate_prediction(est, val, modelspec)

    return {'val': val, 'est': est}


def add_summary_statistics(est, val, modelspec, fn='standard_correlation',
                           rec=None, use_mask=True, **context):
    '''
    standard_correlation: average all correlation metrics and add
                          to first modelspec only.
    correlation_per_model: evaluate correlation metrics separately for each
                           modelspec and save results in each modelspec
    '''
    corr_fn = getattr(nems.analysis.api, fn)
    modelspec = corr_fn(est, val, modelspec=modelspec, rec=rec, use_mask=use_mask)

    if find_module('state', modelspec) is not None:
        s = metrics.state_mod_index(val, epoch='REFERENCE', psth_name='pred',
                            state_sig='state_raw', state_chan=[])
        j_s, ee = metrics.j_state_mod_index(val, epoch='REFERENCE', psth_name='pred',
                            state_sig='state_raw', state_chan=[], njacks=10)
        modelspec.meta['state_mod'] = s
        modelspec.meta['j_state_mod'] = j_s
        modelspec.meta['se_state_mod'] = ee
        modelspec.meta
        # Charlie testing diff ways to calculate mod index

        # try using resp
        s = metrics.state_mod_index(val, epoch='REFERENCE', psth_name='resp',
                            state_sig='state_raw', state_chan=[])
        j_s, ee = metrics.j_state_mod_index(val, epoch='REFERENCE', psth_name='resp',
                            state_sig='state_raw', state_chan=[], njacks=10)
        modelspec.meta['state_mod_r'] = s
        modelspec.meta['j_state_mod_r'] = j_s
        modelspec.meta['se_state_mod_r'] = ee

        # try using the "mod" signal (if it exists) which is calculated
        if 'mod' in modelspec.meta['modelname']:
            s = metrics.state_mod_index(val, epoch='REFERENCE',
                                            psth_name='mod', divisor='resp',
                                            state_sig='state_raw', state_chan=[])
            j_s, ee = metrics.j_state_mod_index(val, epoch='REFERENCE',
                                            psth_name='mod', divisor='resp',
                                            state_sig='state_raw', state_chan=[],
                                            njacks=10)
            modelspec.meta['state_mod_m'] = s
            modelspec.meta['j_state_mod_m'] = j_s
            modelspec.meta['se_state_mod_m'] = ee

    return {'modelspec': modelspec}


def plot_summary(modelspec, val, figures=None, IsReload=False, **context):
    # CANNOT initialize figures=[] in optional args our you will create a bug

    if figures is None:
        figures = []
    if not IsReload:
        fig = nplt.quickplot({'modelspec': modelspec, 'val': val})
        # Needed to make into a Bytes because you can't deepcopy figures!
        figures.append(nplt.fig2BytesIO(fig))

    return {'figures': figures}


###############################################################################
########################            FLAGS              ########################
###############################################################################


def use_metric(metric='nmse_shrink', IsReload=False, **context):
    if not IsReload:
        return {'metric': metric}
    else:
        return {}


def jackknifed_fit(IsReload=False, **context):
    if not IsReload:
        return {'jackknifed_fit': True}
    else:
        return {}


def random_sample_fit(ntimes=10, subset=None, IsReload=False, **context):
    if not IsReload:
        return {'random_sample_fit': True, 'n_random_samples': ntimes,
                'random_fit_subset': subset}
    else:
        return {}


# TODO: Perturb around the modelspec to get confidence intervals

# TODO: Use simulated annealing (Slow, arguably gets stuck less often)
# modelspecs = nems.analysis.fit_basic(est, modelspec,
#                                   fitter=nems.fitter.annealing)

# TODO: Use Metropolis algorithm (Very slow, gives confidence interval)
# modelspecs = nems.analysis.fit_basic(est, modelspec,
#                                   fitter=nems.fitter.metropolis)

# TODO: Use 10-fold cross-validated evaluation
# fitter = partial(nems.cross_validator.cross_validate_wrapper, gradient_descent, 10)
# modelspecs = nems.analysis.fit_cv(est, modelspec, folds=10)


###############################################################################
##################        XFORMS UTILITIES             ########################
###############################################################################


def tree_path(recording, modelspecs, xfspec):
    '''
    Returns a relative path (excluding filename, host, port) for URIs.
    Editing this function edits the path in the file tree of every
    file saved!
    '''

    xformname = xfspec_shortname(xfspec)
    modelname = get_modelspec_shortname(modelspecs[0])
    recname = recording.name  # Or from rec.uri???
    meta = get_modelspec_metadata(modelspecs[0])
    date = meta.get('date', iso8601_datestring())

    path = '/' + recname + '/' + modelname + '/' + xformname + '/' + date + '/'

    return path


def save_analysis(destination,
                  recording,
                  modelspec,
                  xfspec,
                  figures,
                  log,
                  add_tree_path=False):
    '''Save an analysis file collection to a particular destination.'''
    if add_tree_path:
        treepath = tree_path(recording, modelspecs, xfspec)
        base_uri = os.path.join(destination, treepath)
    else:
        base_uri = destination

    base_uri = base_uri if base_uri[-1] == '/' else base_uri + '/'
    xfspec_uri = base_uri + 'xfspec.json'  # For attaching to modelspecs

    for number, m in enumerate(modelspec.fits()):
        set_modelspec_metadata(m, 'xfspec', xfspec_uri)
        save_resource(base_uri + 'modelspec.{:04d}.json'.format(number),
                      json=m[:])
    for number, figure in enumerate(figures):
        save_resource(base_uri + 'figure.{:04d}.png'.format(number),
                      data=figure)
    save_resource(base_uri + 'log.txt', data=log)
    save_resource(xfspec_uri, json=xfspec)
    return {'savepath': base_uri}


def load_analysis(filepath, eval_model=True, only=None):
    """
    load xforms and modelspec(s) from a specified directory
    if eval_mode is True, reevalueates all steps, this is time consuming but gives an exact copy of the
    original context
    only can be ither an int, usually 0, to evaluate the first step of loading a recording, or an slice
    object, which gives more flexibility over what steps of the original xfspecs to run again.

    """
    log.info('Loading modelspec from %s...', filepath)

    xfspec = load_xform(filepath + 'xfspec.json')

    mspaths = []
    for file in os.listdir(filepath):
        if file.startswith("modelspec"):
            mspaths.append(filepath + "/" + file)
    ctx = load_modelspecs([], uris=mspaths, IsReload=False)
    ctx['IsReload'] = True

    if eval_model:
        ctx, log_xf = evaluate(xfspec, ctx)
    elif only is not None:
        # Useful for just loading the recording without doing
        # any subsequent evaluation.
        if isinstance(only, int):
            ctx, log_xf = evaluate([xfspec[only]], ctx)
        elif isinstance(only, slice):
            ctx, log_xf = evaluate(xfspec[only], ctx)

    return xfspec, ctx


###############################################################################
##################        CONTEXT UTILITIES             #######################
###############################################################################


def evaluate_context(ctx, rec_key='val', rec_idx=0, mspec_idx=0, start=None,
                     stop=None):
    rec = ctx[rec_key][0]
    mspec = ctx['modelspec']
    mspec.fit_index = mspec_idx
    return ms.evaluate(rec, mspec, start=start, stop=stop)


def get_meta(ctx, mspec_idx=0, mod_idx=0):
    if (mspec_idx > 0) or (mod_idx >0):
        raise ValueError("meta indexing not supported")
    return ctx['modelspec'].meta


def get_modelspec(ctx, mspec_idx=0):
    m = ctx['modelspec'].copy()
    m.fit_index = mspec_idx
    return m


def get_module(ctx, val, key='index', mspec_idx=0, find_all_matches=False):
    mspec = ctx['modelspec']
    mspec.fit_index = mspec_idx
    if key in ['index', 'idx', 'i']:
        return mspec[val]
    else:
        i = find_module(val, mspec, find_all_matches=find_all_matches, key=key)
        return mspec[i]


def plot_heatmap(ctx, signal_name, cutoff=None, rec_key='val', rec_idx=0,
                 mspec_idx=0, start=None, stop=None):

    array = get_signal_as_array(ctx, signal_name, cutoff, rec_key, rec_idx,
                                mspec_idx, start, stop)
    array = array[:, ~np.all(np.isnan(array), axis=0)]
    plt.imshow(array, aspect='auto')


def plot_timeseries(ctx, signal_name, cutoff=None, rec_key='val', rec_idx=0,
                    mspec_idx=0, start=None, stop=None):

    array = get_signal_as_array(ctx, signal_name, cutoff, rec_key, rec_idx,
                                mspec_idx, start, stop)
    plt.plot(array.T)


def get_signal_as_array(ctx, signal_name, cutoff=None, rec_key='val',
                        rec_idx=0, mspec_idx=0, start=None, stop=None):

    rec = evaluate_context(ctx, rec_key=rec_key, rec_idx=rec_idx,
                           mspec_idx=mspec_idx, start=start, stop=stop)

    array = rec[signal_name].as_continuous()
    if cutoff is not None:
        if isinstance(cutoff, int):
            array = array[:, :cutoff]
        elif isinstance(cutoff, tuple):
            array = array[:, cutoff[0]:cutoff[1]]
        else:
            raise ValueError("cutoff must be an integer (:cutoff)"
                             "or a tuple (cutoff[0]:cutoff[1])")

    return array


###############################################################################
########################          UNUSED?        ##############################
###############################################################################


def fit_random_subsets(modelspecs, est, nsplits,
                       IsReload=False, **context):
    ''' Randomly sample parts of the data? Wait, HOW DOES THIS WORK? TODO?'''
    if not IsReload:
        if len(modelspecs) > 1:
            raise ValueError('I only work on 1 modelspec')
        modelspecs = nems.analysis.api.fit_random_subsets(est,
                                                          modelspecs[0],
                                                          nsplits=nsplits)
    return {'modelspecs': modelspecs}


def fit_equal_subsets(modelspecs, est, nsplits,
                      IsReload=False, **context):
    ''' Divide the data into nsplits equal pieces and fit each one.'''
    if not IsReload:
        if len(modelspecs) > 1:
            raise ValueError('I only work on 1 modelspec')
        modelspecs = nems.analysis.api.fit_subsets(est,
                                                   modelspecs[0],
                                                   nsplits=nsplits)
    return {'modelspecs': modelspecs}


def fit_jackknifes(modelspecs, est, njacks,
                   IsReload=False, **context):
    ''' Jackknife the data, fit on those, and make predictions from those.'''
    if not IsReload:
        if len(modelspecs) > 1:
            raise ValueError('I only work on 1 modelspec')
        modelspecs = nems.analysis.api.fit_jackknifes(est,
                                                      modelspecs[0],
                                                      njacks=njacks)
    return {'modelspecs': modelspecs}


def fit_module_sets(modelspecs, est, max_iter=1000, IsReload=False,
                    module_sets=None, invert=False, tolerance=1e-4,
                    fitter=scipy_minimize, fit_kwargs={}, **context):

    if not IsReload:
        if len(modelspecs) > 1:
            raise NotImplementedError("Not supported for multiple modelspecs")
        modelspecs = [
                nems.analysis.api.fit_module_sets(
                        est, modelspec, fit_kwargs=fit_kwargs,
                        fitter=fitter, module_sets=module_sets,
                        invert=invert, tolerance=tolerance,
                        max_iter=max_iter)[0]
                for modelspec in modelspecs
                ]
    return {'modelspecs': modelspecs}<|MERGE_RESOLUTION|>--- conflicted
+++ resolved
@@ -599,13 +599,8 @@
 ###############################################################################
 
 
-<<<<<<< HEAD
-def fit_basic_init(modelspecs, est, IsReload=False, metric='nmse',
+def fit_basic_init(modelspec, est, IsReload=False, metric='nmse',
                    tolerance=10**-5.5, norm_fir=False, nl_mode=2, **context):
-=======
-def fit_basic_init(modelspec, est, IsReload=False, metric='nmse',
-                   tolerance=10**-5.5, norm_fir=False, **context):
->>>>>>> d8b61272
     '''
     Initialize modelspecs in a way that avoids getting stuck in
     local minima.
@@ -620,15 +615,6 @@
             metric_fn = lambda d: getattr(metrics, metric)(d, 'pred', 'resp')
         else:
             metric_fn = metric
-<<<<<<< HEAD
-        modelspecs = [nems.initializers.prefit_LN(
-                est, modelspecs[0],
-                analysis_function=nems.analysis.api.fit_basic,
-                fitter=scipy_minimize, metric=metric_fn,
-                tolerance=tolerance, max_iter=700, norm_fir=norm_fir, 
-                nl_mode=nl_mode)]
-=======
->>>>>>> d8b61272
 
         for fit_idx in range(modelspec.fit_count()):
             #modelspec.fit_index = fit_idx
@@ -637,7 +623,8 @@
                     est, modelspec.set_fit(fit_idx),
                     analysis_function=nems.analysis.api.fit_basic,
                     fitter=scipy_minimize, metric=metric_fn,
-                    tolerance=tolerance, max_iter=700, norm_fir=norm_fir)
+                    tolerance=tolerance, max_iter=700, norm_fir=norm_fir,
+                    nl_mode=nl_mode)
 
     return {'modelspec': modelspec}
 
