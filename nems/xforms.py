--- conflicted
+++ resolved
@@ -174,14 +174,8 @@
         excluded_cells = [cell for cell in rec['resp'].chans if cell in cellid]
         if save_other_cells_to_state is True:
             s = rec['resp'].extract_channels(excluded_cells).rasterize()
-<<<<<<< HEAD
-
-            rec = preproc.concatenate_state_channel(rec, s, 'state')
-            rec['state_raw'] = rec['state']
-=======
             rec = preproc.concatenate_state_channel(rec, s, 'state')
             rec['state_raw'] = rec['state']._modified_copy(rec['state']._data, name='state_raw')
->>>>>>> e5447471
         rec['resp'] = rec['resp'].extract_channels(cellid)
 
     elif cellid in rec['resp'].chans:
@@ -191,11 +185,7 @@
         if save_other_cells_to_state is True:
             s = rec['resp'].extract_channels(excluded_cells).rasterize()
             rec = preproc.concatenate_state_channel(rec, s, 'state')
-<<<<<<< HEAD
-            rec['state_raw'] = rec['state']
-=======
             rec['state_raw'] = rec['state']._modified_copy(rec['state']._data, name='state_raw')
->>>>>>> e5447471
         rec['resp'] = rec['resp'].extract_channels([cellid])
 
     else:
@@ -517,11 +507,7 @@
 
 
 def fit_basic_init(modelspecs, est, IsReload=False, metric='nmse',
-<<<<<<< HEAD
                    tolerance=10**-5.5, norm_fir=False, nl_mode=2, **context):
-=======
-                   tolerance=10**-5.5, norm_fir=False, **context):
->>>>>>> e5447471
     '''
     Initialize modelspecs in a way that avoids getting stuck in
     local minima.
@@ -540,12 +526,8 @@
                 est, modelspecs[0],
                 analysis_function=nems.analysis.api.fit_basic,
                 fitter=scipy_minimize, metric=metric_fn,
-<<<<<<< HEAD
                 tolerance=tolerance, max_iter=700, norm_fir=norm_fir, 
                 nl_mode=nl_mode)]
-=======
-                tolerance=tolerance, max_iter=700, norm_fir=norm_fir)]
->>>>>>> e5447471
 
     return {'modelspecs': modelspecs}
 
