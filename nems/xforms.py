"""xforms library

This module contains standard transformations ("xforms") applied sequentially during a NEMS
fitting process. Custom xforms can be developed as long as they adhere to the required syntax.

"""
import io
import os
import copy
import socket
import logging

import matplotlib.pyplot as plt
import numpy as np

import nems.db as nd
import nems.analysis.api
import nems.initializers as init
import nems.metrics.api as metrics
import nems.modelspec as ms
from nems.modelspec import set_modelspec_metadata, get_modelspec_metadata,\
                           get_modelspec_shortname
import nems.plots.api as nplt
import nems.preprocessing as preproc
import nems.priors as priors
from nems import get_setting
from nems.registry import KeywordRegistry
from nems.plugins import (default_keywords, default_loaders, default_fitters,
                          default_initializers)
from nems.signal import RasterizedSignal
from nems.uri import save_resource, load_resource
<<<<<<< HEAD
from nems.utils import iso8601_datestring, find_module, recording_filename_hash
=======
from nems.utils import (iso8601_datestring, find_module,
                        recording_filename_hash, get_default_savepath, lookup_fn_at)
>>>>>>> 1894bdae
from nems.fitters.api import scipy_minimize
from nems.recording import load_recording, Recording

log = logging.getLogger(__name__)
xforms = {}  # A mapping of kform keywords to xform 2-tuplets (2 element lists)


def defxf(keyword, xformspec):
    """
    Adds xformspec to the xforms keyword dictionary.
    A helper function so not every keyword mapping has to be in a single
    file and part of a very large single multiline dict.
    """
    if keyword in xforms:
        raise ValueError("Keyword already defined! Choose another name.")
    xforms[keyword] = xformspec


def load_xform(uri):
    """
    Loads and returns xform saved as a JSON.
    """
    xform = load_resource(uri)
    return xform


def xfspec_shortname(xformspec):
    """
    Given an xformspec, makes a shortname for it.
    """
    n = len('nems.xforms.')
    fn_names = [xf[n:] for xf, xfa in xformspec]
    name = ".".join(fn_names)
    return name


def evaluate_step(xfa, context={}):
<<<<<<< HEAD
    '''
    Helper function for evaluate. Take one step
    SVD revised 2018-03-23 so specialized xforms wrapper functions not required
      but now xfa can be len 4, where xfa[2] indicates context in keys and
      xfa[3] is context out keys
    '''

=======
    """
    Take one step in evaluation of xforms sequence.
    :param xfa: list of 2 or 4 elements specifying function to be evaluated on this step
                and relevant args for that function.
                xfa[0] : string of python path to function evaluated on this step. e.g.,
                         `nems.xforms.load_recording_wrapper`
                xfa[1] : dictionary of args to pass to xfa[0]
                xfa[2] : optional (DEPRECATED?), indicates context-in keys (if xfa[0] returns a tuple rather than context dict)
                xfa[3] : optional (DEPRECATED?), context-out keys
    :param context: xforms context prior to evaluating this step, combined with xfa[1] to
                    provide input to xfa[0]
    :return: context_out dictionary updated with output of xfa[0]
    """
>>>>>>> 1894bdae
    if not(len(xfa) == 2 or len(xfa) == 4):
        raise ValueError('Got non 2- or 4-tuple for xform: {}'.format(xfa))
    xf = xfa[0]
    xfargs = xfa[1]
    if len(xfa) > 2:
        # backward compatibility
        a = [k.replace("modelspecs", "modelspec") for k in xfa[2]]
        context_in = {k: context[k] for k in a}
    else:
        context_in = context
    if len(xfa) > 3:
        a = [k.replace("modelspecs", "modelspec") for k in xfa[3]]
        context_out_keys = a
    else:
        context_out_keys = []

    # Load relevant function into lib path
    fn = lookup_fn_at(xf)

    # Check for collisions; more to avoid confusion than for correctness:
    for k in xfargs:
        if k in context_in:
            m = 'xf arg {} overlaps with context: {}'.format(k, xf)
            raise ValueError(m)
    # Merge args into context, and make a deepcopy so that mutation
    # inside xforms will not be propogated unless the arg is returned.
    merged_args = {**xfargs, **context_in}
    args = copy.deepcopy(merged_args)
    # Run the xf
    log.info('Evaluating: {}'.format(xf))
    new_context = fn(**args)
    if len(context_out_keys):
        if type(new_context) is tuple:
            # print(new_context)
            new_context = {k: new_context[i] for i, k
                           in enumerate(context_out_keys)}
        elif len(context_out_keys) == 1:
            new_context = {context_out_keys[0]: new_context}
        else:
            raise ValueError('len(context_out_keys) needs to match '
                             'number of outputs from xf fun')
    # Use the new context for the next step
    if type(new_context) is not dict:
        raise ValueError('xf did not return a context dict: {}'.format(xf))
    context_out = {**context, **new_context}

    return context_out


def evaluate(xformspec, context={}, start=0, stop=None):
    '''
    Similar to modelspec.evaluate, but for xformspecs, which is a list of
    2-element lists of function and keyword arguments dict. Each XFORM must
    return a dictionary of the explicit changes made to the context, which
    is the dict that is passed from xform to xform.

    Also, this function wraps every logging call and saves it in a log
    that is the second value returned by this function.
    '''
    context = copy.deepcopy(context)  # Create a new starting context

    # Create a log stream set to the debug level; add it as a root log handler
    log_stream = io.StringIO()
    ch = logging.StreamHandler(log_stream)
    ch.setLevel(logging.DEBUG)
    fmt = '%(asctime)s - %(name)s - %(levelname)s - %(message)s'
    formatter = logging.Formatter(fmt)
    ch.setFormatter(formatter)
    rootlogger = logging.getLogger()
    rootlogger.addHandler(ch)

    # Evaluate the xforms
    for xfa in xformspec[start:stop]:
        context = evaluate_step(xfa, context)

    # Close the log, remove the handler, and add the 'log' string to context
    log.info('Done (re-)evaluating xforms.')
    ch.close()
    rootlogger.removeFilter(ch)
    logstring = log_stream.getvalue()
    context['log'] = logstring

    return context, logstring


###############################################################################
# Stuff below this line are useful resuable components.
# See xforms_test.py for how to use it.


###############################################################################
##################       LOADERS / MODELSPEC STUFF    #########################
###############################################################################


def init_context(kw_kwargs=None, **context):
    #if kw_kwargs is None:
    #    keyword_lib = KeywordRegistry()
    #else:
    #    keyword_lib = KeywordRegistry(**kw_kwargs)

    #keyword_lib.register_module(default_keywords)
    #keyword_lib.register_plugins(get_setting('KEYWORD_PLUGINS'))
    #context['registry'] = keyword_lib

    return context


def load_recording_wrapper(load_command=None, exptid="RECORDING", cellid=None,
                           save_cache=True, IsReload=False, modelspecs=None,
                           modelspec=None, **context):
    """
    generic wrapper for loading recordings
    :param load_command: string pointing to relevant load command, eg "my.lib.load_fun"
        load_command should be able to take **context as an input and return
        a dictionary of relevant signals. d : {'stim': X, 'resp': Y, 'state': S} etc.
        X and Y can be in three different forms:
           1. 2D, with M x T and N x T matrices. Ie, the number of channels can differ
              between them but they should have the same times.
           TODO: Support for other stim/resp matrix formats:
           2. 3D, M x T and N x R x T. R corresponds to repetitions of the same X, X will be
              tiled R times to match the length of Y
           3. 4D M x S x T and N x R x S x T or N x S x T. S stimuli were repeated R times
              (or once) X will be unwrapped to M*S x T and tiled if R>1
        additional special dictionary entries:
          d['<signame>_labels'] - list of strings, one to label each row of stim, resp, etc
          d['fs'] - sampling rate for all signals
          d['epochs'] - dataframe with 'start' 'end' 'name' columns for important events.
          d['meta'] - meta data that will be included in rec.meta. regardless, rec.meta
            will be initialized with rec.meta = context
    :param save_cache
        if true the recording will be saved to a NEMS native recording file. context will
        also be used to generate a hash that determines the file name. future calls will
        then generate a hash and load a matching recording from the cache if it exists.
        cached recordings are stored in nems.get_config(NEMS_RECORDINGS_DIR)
        if batch is not None, it will be saved in "<batch>/" subdirectory
        filename will be "<cellid>_<hash>.tgz"
    :param context['batch'] (optional)
        numerical identifier for grouping the recording with other recordings
    :param cellid
        string identifier for the signals being modeled. eg the name of the cell or
        the experiment (if multiple cells are being modeled at once). will extract
        that chan from rec['resp'].chans after loading (but not saved in cache)
    :param context: dictionary of parameters/metadata that will be passed through to load_command

    :return: rec - NEMS recording object

    TODO: option to re-cache
    """
    data_file = recording_filename_hash(exptid, context, nems.get_setting('NEMS_RECORDINGS_DIR'))
    if os.path.exists(data_file):
        log.info("Loading cached file %s", data_file)
        rec = load_recording(data_file)
    else:

<<<<<<< HEAD
        fn = ms._lookup_fn_at(load_command)
=======
        fn = lookup_fn_at(load_command)
>>>>>>> 1894bdae

        data = fn(exptid=exptid, **context)

        signals = {}
        fs = data.get('fs',100)
        meta = data.get('meta', {})
        epochs = data.get('epochs', None)
        for k in data.keys():
            if k in ['fs', 'meta', 'epochs']:
                pass
            elif k.endswith('_labels'):
                # these wil
                pass
            else:
                signals[k] = RasterizedSignal(fs, data[k], k, exptid, epochs=epochs,
                                              chans=data.get(k+'_labels'))

        rec = Recording(signals)
        rec.meta = meta.copy()
        rec.meta.update(context)
        rec.meta["exptid"] = exptid

        if save_cache:
            rec.save(data_file)

    # if cellid specified, select only that channel
    if cellid is not None:
        if cellid in rec['resp'].chans:
            log.info("match found, extracting channel from rec")
            rec['resp'] = rec['resp'].extract_channels([cellid])
            rec.meta["cellid"] = cellid

    return {'rec': rec}


def load_recordings(recording_uri_list, normalize=False, cellid=None,
                    save_other_cells_to_state=None, input_name='stim',
                    output_name='resp', meta={}, **context):
    '''
    Load one or more recordings into memory given a list of URIs.
    '''
    rec = load_recording(recording_uri_list[0])
    other_recordings = [load_recording(uri) for uri in recording_uri_list[1:]]
    if other_recordings:
        rec.concatenate_recordings(other_recordings)

    if normalize and 'stim' in rec.signals.keys():
        log.info('Normalizing stim')
        rec['stim'] = rec['stim'].rasterize().normalize('minmax')

    # if cellid is provided, use it to select channel or subset of channels
    # from resp signal.
    if type(cellid) is str:
        if cellid in rec['resp'].chans:
            cellid = [cellid]
        elif len(cellid.split('+')) > 1:
            cellid = cellid.split('+')
        else:
            log.info('No cellid match, keeping all resp channels')

    if (cellid is None) or (save_other_cells_to_state is not None and (save_other_cells_to_state == 'keep')):
        # Special situation where the resp signal keeps all channels in the recording,
        # eg, all the cells recorded at a single site--for population models
        meta['cellids'] = rec['resp'].chans
        log.info('Keeping all resp channels; labeling in meta[cellids]')

    elif type(cellid) is list:
        # select only cellids in the cellid list
        log.info('Extracting channels %s', cellid)
        excluded_cells = [cell for cell in rec['resp'].chans if cell not in cellid]

        if save_other_cells_to_state is not None:
            if type(save_other_cells_to_state) is str:
                pop_var = save_other_cells_to_state
            else:
                pop_var = 'state'
            s = rec['resp'].extract_channels(excluded_cells, name=pop_var).rasterize()
            #s.name = pop_var
            rec.add_signal(s)
            #rec = preproc.concatenate_state_channel(rec, s, pop_var)
            if pop_var == 'state':
                rec['state_raw'] = rec['state']._modified_copy(rec['state']._data, name='state_raw')
            else:
                raise ValueError('pop_var {} unknown'.format(pop_var))
        rec['resp'] = rec['resp'].extract_channels(cellid)

    else:
        meta['cellids'] = rec['resp'].chans
        log.info('No cellid match, keeping all resp channels')

    # Quick fix - will take care of this on the baphy loading side in the future.
    if 'pupil' in rec.signals.keys() and np.any(np.isnan(rec['pupil'].as_continuous())):
                log.info('Padding {0} with the last non-nan value'.format('pupil'))
                inds = ~np.isfinite(rec['pupil'].as_continuous())
                arr = copy.deepcopy(rec['pupil'].as_continuous())
                arr[inds] = arr[~inds][-1]
                rec['pupil'] = rec['pupil']._modified_copy(arr)

    rec = preproc.generate_stim_from_epochs(rec, new_signal_name='epoch_onsets',
                                            epoch_regex='TRIAL', onsets_only=True)

<<<<<<< HEAD

    return {'rec': rec}


def normalize_stim(rec=None, sig='stim', norm_method='meanstd', **context):
=======
    return {'rec': rec, 'input_name': input_name, 'output_name': output_name,
            'meta': meta}


def normalize_stim(rec=None, sig='stim', norm_method='meanstd', **context):
    """
    Normalize each channel of rec[sig] according to norm_method
    :param rec:  NEMS recording
    :param norm_method:  string {'meanstd', 'minmax'}
    :param context: pass-through for other variables in xforms context dictionary that aren't used.
    :return: copy(?) of rec with updated signal.
    """
    rec[sig] = rec.copy()[sig].rasterize().normalize(norm_method)
    return {'rec': rec}


def normalize_sig(rec=None, sig='stim', norm_method='meanstd', **context):
>>>>>>> 1894bdae
    """
    Normalize each channel of rec[sig] according to norm_method
    :param rec:  NEMS recording
    :param norm_method:  string {'meanstd', 'minmax'}
    :param context: pass-through for other variables in xforms context dictionary that aren't used.
    :return: copy(?) of rec with updated signal.
    """
    rec[sig] = rec.copy()[sig].rasterize().normalize(norm_method)
    return {'rec': rec}


def init_from_keywords(keywordstring, meta={}, IsReload=False,
                       registry=None, rec=None, input_name='stim',
                       output_name='resp', **context):
    if not IsReload:
        modelspec = init.from_keywords(keyword_string=keywordstring,
                                       meta=meta, registry=registry, rec=rec,
                                       input_name=input_name,
                                       output_name=output_name)
<<<<<<< HEAD

        return {'modelspec': modelspec}
=======
>>>>>>> 1894bdae
    else:
        modelspec=context['modelspec']
        if modelspec is not None:
            if modelspec.meta.get('input_name', None) is None:
                modelspec.meta['input_name'] = input_name
                modelspec.meta['output_name'] = output_name

    return {'modelspec': modelspec}


def load_modelspecs(modelspecs, uris, IsReload=False, **context):
    '''
    i.e. Load a modelspec from a specific place. This is not
    the same as reloading a model for later inspection; it would be more
    appropriate when doing something complicated with several different
    models.
    '''
    if not IsReload:
        modelspec = ms.ModelSpec([load_resource(uri) for uri in uris])
    return {'modelspec': modelspec}


def set_random_phi(modelspecs, IsReload=False, **context):
    ''' Starts all modelspecs at random phi sampled from the priors. '''
    if not IsReload:
        for fit_idx in modelspec.fit_count:
            modelspec.fit_index = fit_idx
            for i, m in enumerate(modelspec):
                modelspec[i] = priors.set_random_phi(m)
    return {'modelspec': modelspec}


def fill_in_default_metadata(rec, modelspec, IsReload=False, **context):
    '''
    Sets any uninitialized metadata to defaults that should help us
    find it in nems_db again. (fitter, recording, date, etc)
    '''
    if not IsReload:
        # Add metadata to help you reload this state later
        meta = get_modelspec_metadata(modelspec)
        if 'fitter' not in meta:
            set_modelspec_metadata(modelspec, 'fitter', 'None')
        if 'fit_time' not in meta:
            set_modelspec_metadata(modelspec, 'fitter', 'None')
        if 'recording' not in meta:
            recname = rec.name if rec else 'None'
            set_modelspec_metadata(modelspec, 'recording', recname)
        if 'recording_uri' not in meta:
            uri = rec.uri if rec and rec.uri else 'None'
            set_modelspec_metadata(modelspec, 'recording_uri', uri)
        if 'date' not in meta:
            set_modelspec_metadata(modelspec, 'date', iso8601_datestring())
        if 'hostname' not in meta:
            set_modelspec_metadata(modelspec, 'hostname',
                                   socket.gethostname())
    return {'modelspec': modelspec}


def only_best_modelspec(modelspecs, metakey='r_test', comparison='greatest',
                        IsReload=False, **context):
    '''
    Collapses a list of modelspecs so that it only contains the modelspec
    with the highest given meta metric.
    '''
    if not IsReload:
        # TODO: Not the fastest way to do this but probably doesn't matter
        #       since it's only done once per fit.

        # TODO: Make this allow for variable number of top specs by
        #       updating ms function to sort then pick top n
        return {'modelspecs': ms.get_best_modelspec(modelspecs, metakey,
                                                    comparison)}
    else:
        return {}


def sort_modelspecs(modelspecs, metakey='r_test', order='descending',
                    IsReload=False, **context):
    '''
    Sorts modelspecs according to the specified metakey and order.
    '''
    if not IsReload:
        return {'modelspecs': ms.sort_modelspecs(modelspecs, metakey, order)}
    else:
        return {}


###############################################################################
#########################     PREPROCESSORS     ###############################
###############################################################################


def add_average_sig(rec, signal_to_average, new_signalname, epoch_regex,
                    **context):
    rec = preproc.add_average_sig(rec,
                                  signal_to_average=signal_to_average,
                                  new_signalname=new_signalname,
                                  epoch_regex=epoch_regex)
    return {'rec': rec}


def remove_all_but_correct_references(rec, **context):
    '''
    find REFERENCE epochs spanned by either PASSIVE_EXPERIMENT or
    HIT_TRIAL epochs. remove all other segments from signals in rec
    '''
    rec = preproc.remove_invalid_segments(rec)

    return {'rec': rec}


def mask_all_but_correct_references(rec, balance_rep_count=False,
                                    include_incorrect=False, generate_evoked_mask=False,
                                    **context):
    '''
    find REFERENCE epochs spanned by either PASSIVE_EXPERIMENT or
    HIT_TRIAL epochs. mask out all other segments from signals in rec
    '''
    rec = preproc.mask_all_but_correct_references(
            rec, balance_rep_count=balance_rep_count,
            include_incorrect=include_incorrect, generate_evoked_mask=generate_evoked_mask)

    return {'rec': rec}


def mask_all_but_targets(rec, **context):
    '''
    find TARGET epochs all behaviors/outcomes
    '''
    rec = preproc.mask_all_but_targets(rec)

    return {'rec': rec}


def generate_psth_from_resp(rec, epoch_regex='^STIM_', use_as_input=True,
                            smooth_resp=False, **context):
    '''
    generate PSTH prediction from rec['resp'] (before est/val split). Could
    be considered "cheating" b/c predicted PSTH then is based on data in
    val set, but this is because we're interested in testing state effects,
    not sensory coding models. The appropriate control, however is to run
    generate_psth_from_est_for_both_est_and_val_nfold on each nfold est/val
    split.
    '''

    rec = preproc.generate_psth_from_resp(rec, epoch_regex=epoch_regex,
                                          smooth_resp=smooth_resp)
    if use_as_input:
        return {'rec': rec, 'input_name': 'psth'}
    else:
        return {'rec': rec}


def generate_psth_from_est_for_both_est_and_val_nfold(
        est, val, epoch_regex='^STIM_', **context):
    '''
    generate PSTH prediction for each set
    '''
    est_out, val_out = \
        preproc.generate_psth_from_est_for_both_est_and_val_nfold(est, val)
    return {'est': est_out, 'val': val_out}


def make_state_signal(rec, state_signals=['pupil'], permute_signals=[],
                      new_signalname='state', **context):

    rec = preproc.make_state_signal(rec, state_signals=state_signals,
                                    permute_signals=permute_signals,
                                    new_signalname=new_signalname)

    return {'rec': rec}


def concatenate_input_channels(rec, input_signals=[], **context):
    input_name = context.get('input_name', 'stim')
    rec = preproc.concatenate_input_channels(rec, input_signals=input_signals,
                                             input_name=input_name)

    return {'rec': rec}

def make_mod_signal(rec, signal='resp'):
    """
    Make new signal called mod that can be used for calculating an unbiased
    mod_index
    """
    new_rec = rec.copy()
    psth = new_rec['psth_sp']
    resp = new_rec[signal]
    mod_data = resp.as_continuous() - psth.as_continuous()
    mod = psth._modified_copy(mod_data)
    mod.name = 'mod'
    new_rec.add_signal(mod)

    return new_rec


def split_by_occurrence_counts(rec, epoch_regex='^STIM_', **context):
    est, val = rec.split_using_epoch_occurrence_counts(epoch_regex=epoch_regex)

    return {'est': est, 'val': val}


def split_at_time(rec, valfrac=0.1, **context):

    rec['resp'] = rec['resp'].rasterize()
    rec['stim'] = rec['stim'].rasterize()
    est, val = rec.split_at_time(fraction=valfrac)

    return {'est': est, 'val': val}


def average_away_stim_occurrences(est, val, epoch_regex='^STIM_', **context):
    est = preproc.average_away_epoch_occurrences(est, epoch_regex=epoch_regex)
    val = preproc.average_away_epoch_occurrences(val, epoch_regex=epoch_regex)

    # mask out nan periods
#    d=np.isfinite(est['resp'].as_continuous()[[0],:])
#    log.info('found %d non-nans in est', np.sum(d))
#    est=est.create_mask()
#    est['mask']=est['mask']._modified_copy(d)
#
#    d=np.isfinite(val['resp'].as_continuous()[[0],:])
#    log.info('found %d non-nans  in val', np.sum(d))
#    val=val.create_mask()
#    val['mask']=val['mask']._modified_copy(d)

    return {'est': est, 'val': val}


def average_away_stim_occurrences_rec(rec, epoch_regex='^STIM_', **context):
    rec = preproc.average_away_epoch_occurrences(rec, epoch_regex=epoch_regex)
    return {'rec': rec}


def split_val_and_average_reps(rec, epoch_regex='^STIM_', **context):
    est, val = rec.split_using_epoch_occurrence_counts(epoch_regex=epoch_regex)
    est = preproc.average_away_epoch_occurrences(est, epoch_regex=epoch_regex)
    val = preproc.average_away_epoch_occurrences(val, epoch_regex=epoch_regex)

    return {'est': est, 'val': val}


def use_all_data_for_est_and_val(rec, **context):
    est = rec.copy()
    val = rec.copy()
    rec['resp'] = rec['resp'].rasterize()
    rec['stim'] = rec['stim'].rasterize()
    est['resp'] = est['resp'].rasterize()
    est['stim'] = est['stim'].rasterize()
    val['resp'] = val['resp'].rasterize()
    val['stim'] = val['stim'].rasterize()

    return {'rec': rec, 'est': est, 'val': val}


def split_for_jackknife(rec, modelspecs=None, epoch_name='REFERENCE',
                        njacks=10, IsReload=False, **context):

    est_out, val_out, modelspecs_out = \
        preproc.split_est_val_for_jackknife(rec, modelspecs=modelspecs,
                                            epoch_name=epoch_name,
                                            njacks=njacks, IsReload=IsReload)
    if IsReload:
        return {'est': est_out, 'val': val_out}
    else:
        return {'est': est_out, 'val': val_out, 'modelspecs': modelspecs_out}


def mask_for_jackknife(rec, modelspec=None, epoch_name='REFERENCE',
<<<<<<< HEAD
                       by_time=False, njacks=10, IsReload=False, **context):
=======
                       by_time=False, njacks=10, IsReload=False,
                       allow_partial_epochs=False, **context):
>>>>>>> 1894bdae

    if by_time != True:
        est_out, val_out, modelspec_out = \
            preproc.mask_est_val_for_jackknife(rec, modelspec=modelspec,
                                               epoch_name=epoch_name,
                                               njacks=njacks,
                                               allow_partial_epochs=allow_partial_epochs,
                                               IsReload=IsReload)
    else:
        est_out, val_out, modelspec_out = \
            preproc.mask_est_val_for_jackknife_by_time(rec, modelspec=modelspec,
<<<<<<< HEAD
                                               njacks=njacks, IsReload=IsReload)
=======
                                               njacks=njacks,
                                               IsReload=IsReload)
>>>>>>> 1894bdae

    if IsReload:
        return {'est': est_out, 'val': val_out}
    else:
        return {'est': est_out, 'val': val_out,
                'jackknifed_fit': True, 'modelspec': modelspec_out}


def jack_subset(est, val, modelspec=None, IsReload=False,
                keep_only=1, **context):
    
    if keep_only == 1:
        est = est.views(view_range=0)[0]
        val = val.views(view_range=0)[0]
<<<<<<< HEAD
        est['resp']=est['resp'].rasterize()
        val['resp']=val['resp'].rasterize()
        est['stim']=est['stim'].rasterize()
        val['stim']=val['stim'].rasterize()
=======
        est['resp'] = est['resp'].rasterize()
        val['resp'] = val['resp'].rasterize()
        if 'stim' in est.signals.keys():
            est['stim'] = est['stim'].rasterize()
            val['stim'] = val['stim'].rasterize()
>>>>>>> 1894bdae

    else:
        est = est.views(keep_only)[0]
        val = val.views(keep_only)[0]

    if modelspec is not None:
<<<<<<< HEAD
        modelspec_out = modelspec.copy()
        modelspec_out.raw = modelspec_out.raw[:keep_only]
=======
        modelspec_out = modelspec.copy(jack_index=keep_only)
>>>>>>> 1894bdae
        modelspec_out.fit_index = 0

    if IsReload:
        return {'est': est, 'val': val, 'jackknifed_fit': False}
    else:
<<<<<<< HEAD
        return {'est': est, 'val': val, 'modelspec': modelspec_out}
=======
        return {'est': est, 'val': val, 'modelspec': modelspec_out, 'jackknifed_fit': False}
>>>>>>> 1894bdae


###############################################################################
######################        INITIALIZERS         ############################
###############################################################################


def fit_basic_init(modelspec, est, tolerance=10**-5.5, metric='nmse',
                   IsReload=False, norm_fir=False, nl_kw={},
<<<<<<< HEAD
                   jackknifed_fit=False, output_name='resp', **context):
=======
                   output_name='resp', **context):
>>>>>>> 1894bdae
    '''
    Initialize modelspecs in a way that avoids getting stuck in
    local minima.

    written/optimized to work for (dlog)-wc-(stp)-fir-(dexp) architectures
    optional modules in (parens)
    '''
    # only run if fitting
<<<<<<< HEAD
    if not IsReload:
        if isinstance(metric, str):
            metric_fn = lambda d: getattr(metrics, metric)(d, 'pred', output_name)
        else:
            metric_fn = metric

        # TODO : handle multiple fits for single est

        # TODO : make structure here parallel to fit_basic?
        if jackknifed_fit:
            nfolds = est.view_count()
            if modelspec.fit_count < est.view_count():
                modelspec.tile_fits(nfolds)

            for fit_idx, e in enumerate(est.views()):

                modelspec = nems.initializers.prefit_LN(
                        e, modelspec.set_fit(fit_idx),
                        analysis_function=nems.analysis.api.fit_basic,
                        fitter=scipy_minimize, metric=metric_fn,
                        tolerance=tolerance, max_iter=700, norm_fir=norm_fir,
                        nl_kw=nl_kw)
        else:
            modelspec = nems.initializers.prefit_LN(
                    est, modelspec,
                    analysis_function=nems.analysis.api.fit_basic,
                    fitter=scipy_minimize, metric=metric_fn,
                    tolerance=tolerance, max_iter=700, norm_fir=norm_fir,
                    nl_kw=nl_kw)

    return {'modelspec': modelspec}
=======
    if IsReload:
        return {}
>>>>>>> 1894bdae

    if isinstance(metric, str):
        metric_fn = lambda d: getattr(metrics, metric)(d, 'pred', output_name)
    else:
        metric_fn = metric
    modelspec = nems.initializers.prefit_LN(
            est, modelspec,
            analysis_function=nems.analysis.api.fit_basic,
            fitter=scipy_minimize, metric=metric_fn,
            tolerance=tolerance, max_iter=700, norm_fir=norm_fir,
            nl_kw=nl_kw)
    return {'modelspec': modelspec}

"""
    # TODO : merge JK and non-JK code if possible.
    if jackknifed_fit:
        nfolds = est.view_count
        if modelspec.jack_count < est.view_count:
            modelspec.tile_jacks(nfolds)
            # TODO replace with tile_jacks
            #  allow nested loop for multiple fits (init conditions) within a jackknife
            #  initialize each jackknife with the same random ICs?
        for fit_idx in range(modelspec.fit_count):
            for jack_idx, e in enumerate(est.views()):
                modelspec.fit_index = fit_idx
                log.info("----------------------------------------------------")
                log.info("Init fitting model fit %d/%d, fold %d/%d",
                         fit_idx+1, modelspec.fit_count,
                         jack_idx + 1, modelspec.jack_count)

                modelspec = nems.initializers.prefit_LN(
                        e, modelspec.set_jack(jack_idx),
                        analysis_function=nems.analysis.api.fit_basic,
                        fitter=scipy_minimize, metric=metric_fn,
                        tolerance=tolerance, max_iter=700, norm_fir=norm_fir,
                        nl_kw=nl_kw)
    else:
        #import pdb
        #pdb.set_trace()
        for fit_idx in range(modelspec.fit_count):
            log.info("Init fitting model instance %d/%d", fit_idx + 1, modelspec.fit_count)
            modelspec = nems.initializers.prefit_LN(
                    est, modelspec.set_fit(fit_idx),
                    analysis_function=nems.analysis.api.fit_basic,
                    fitter=scipy_minimize, metric=metric_fn,
                    tolerance=tolerance, max_iter=700, norm_fir=norm_fir,
                    nl_kw=nl_kw)
"""

def _set_zero(x):
    """ fill x with zeros, except preserve nans """
    y = x.copy()
    if y.shape[0]>1:
        y[0,np.isfinite(y[0,:])] = 1
        y[1:,np.isfinite(y[0,:])] = 0
    else:
        y[np.isfinite(y)] = 0
    return y


def fit_state_init(modelspec, est, tolerance=10**-5.5, metric='nmse',
                   IsReload=False, norm_fir=False, nl_kw = {},
                   fit_sig='resp', output_name='resp', **context):

    '''
    Initialize modelspecs in an attempt to avoid getting stuck in
    local minima. Remove state replication/merging first.

    written/optimized to work for (dlog)-wc-(stp)-fir-(dexp) architectures
    optional modules in (parens)

    assumption -- est['state'] signal is being used for merge
    '''
<<<<<<< HEAD
    if not IsReload:
        metric_fn = lambda d: getattr(metrics, metric)(d, 'pred', output_name)

        for i, d in enumerate(est.views()):
            log.info("Initializing modelspec %d/%d state-free",
                     i+1, len(modelspec))
            modelspec.fit_index = i

            # set state to 0 for all timepoints so that only first filterbank
            # is used
            dc = d.copy()
            dc['state'] = dc['state'].transform(_set_zero, 'state')
            if fit_sig != 'resp':
                log.info("Subbing %s for resp signal", fit_sig)
                dc['resp'] = dc[fit_sig]

            modelspec = nems.initializers.prefit_LN(
                    dc, modelspec,
                    analysis_function=nems.analysis.api.fit_basic,
                    fitter=scipy_minimize, metric=metric_fn,
                    tolerance=tolerance, max_iter=700, norm_fir=norm_fir,
                    nl_kw=nl_kw)
            # fit a bit more to settle in STP variables and anything else
            # that might have been excluded
            fit_kwargs = {'tolerance': tolerance/2, 'max_iter': 500}
            modelspec = nems.analysis.api.fit_basic(
                    dc, modelspec, fit_kwargs=fit_kwargs, metric=metric_fn,
                    fitter=scipy_minimize)
            rep_idx = find_module('replicate_channels', modelspec)
            mrg_idx = find_module('merge_channels', modelspec)
            if rep_idx is not None:
                repcount = modelspec[rep_idx]['fn_kwargs']['repcount']
                for j in range(rep_idx+1, mrg_idx):
                    # assume all phi
                    log.debug(modelspec[j]['fn'])
                    if 'phi' in modelspec[j].keys():
                        for phi in modelspec[j]['phi'].keys():
                            s = modelspec[j]['phi'][phi].shape
                            setcount = int(s[0] / repcount)
                            log.debug('phi[%s] setcount=%d', phi, setcount)
                            snew = np.ones(len(s))
                            snew[0] = repcount
                            new_v = np.tile(m[j]['phi'][phi][:setcount, ...],
                                            snew.astype(int))
                            log.debug(new_v)
                            modelspec[j]['phi'][phi] = new_v

=======
    if IsReload:
        return {}

    metric_fn = lambda d: getattr(metrics, metric)(d, 'pred', output_name)

    # set state to 0 for all timepoints so that only first filterbank
    # is used
    dc = est.copy()
    dc['state'] = dc['state'].transform(_set_zero, 'state')
    if fit_sig != 'resp':
        log.info("Subbing %s for resp signal", fit_sig)
        dc['resp'] = dc[fit_sig]
    modelspec = nems.initializers.prefit_LN(
            dc, modelspec,
            analysis_function=nems.analysis.api.fit_basic,
            fitter=scipy_minimize, metric=metric_fn,
            tolerance=tolerance, max_iter=700, norm_fir=norm_fir,
            nl_kw=nl_kw)
    # fit a bit more to settle in STP variables and anything else
    # that might have been excluded
    fit_kwargs = {'tolerance': tolerance/2, 'max_iter': 500}
    modelspec = nems.analysis.api.fit_basic(
            dc, modelspec, fit_kwargs=fit_kwargs, metric=metric_fn,
            fitter=scipy_minimize)
    rep_idx = find_module('replicate_channels', modelspec)
    mrg_idx = find_module('merge_channels', modelspec)
    if rep_idx is not None:
        repcount = modelspec[rep_idx]['fn_kwargs']['repcount']
        for j in range(rep_idx+1, mrg_idx):
            # assume all phi
            log.debug(modelspec[j]['fn'])
            if 'phi' in modelspec[j].keys():
                for phi in modelspec[j]['phi'].keys():
                    s = modelspec[j]['phi'][phi].shape
                    setcount = int(s[0] / repcount)
                    log.debug('phi[%s] setcount=%d', phi, setcount)
                    snew = np.ones(len(s))
                    snew[0] = repcount
                    new_v = np.tile(modelspec[j]['phi'][phi][:setcount, ...],
                                    snew.astype(int))
                    log.debug(new_v)
                    modelspec[j]['phi'][phi] = new_v

>>>>>>> 1894bdae
    return {'modelspec': modelspec}


###############################################################################
########################       FITTERS / ANALYSES      ########################
###############################################################################


def fit_basic(modelspec, est, max_iter=1000, tolerance=1e-7,
              metric='nmse', IsReload=False, fitter='scipy_minimize',
              jackknifed_fit=False, random_sample_fit=False,
              n_random_samples=0, random_fit_subset=None,
              output_name='resp', **context):
    ''' A basic fit that optimizes every input modelspec. '''

<<<<<<< HEAD
    if not IsReload:
        metric_fn = lambda d: getattr(metrics, metric)(d, 'pred', output_name)
        fitter_fn = getattr(nems.fitters.api, fitter)
        fit_kwargs = {'tolerance': tolerance, 'max_iter': max_iter}

        if jackknifed_fit:
            nfolds = est.view_count()
            if modelspec.fit_count < est.view_count():
                modelspec.tile_fits(nfolds)
            for fit_idx, e in enumerate(est.views()):
                log.info("Fitting fold %d/%d", fit_idx + 1, nfolds)
                modelspec = nems.analysis.api.fit_basic(
                        e, modelspec.set_fit(fit_idx), fit_kwargs=fit_kwargs,
                        metric=metric_fn, fitter=fitter_fn)

        elif random_sample_fit:
            basic_kwargs = {'metric': metric_fn, 'fitter': fitter_fn,
                            'fit_kwargs': fit_kwargs}
            raise NotImplementedError("random_sample_fit not tested in new modelspec system")
            return fit_n_times_from_random_starts(
                        modelspec, est, ntimes=n_random_samples,
                        subset=random_fit_subset,
                        analysis='fit_basic', basic_kwargs=basic_kwargs
                        )
        else:
            # standard single shot
            for fit_idx in range(modelspec.fit_count):
                modelspec = nems.analysis.api.fit_basic(
                    est, modelspec.set_fit(fit_idx), fit_kwargs=fit_kwargs,
                    metric=metric_fn, fitter=fitter_fn)

    return {'modelspec': modelspec}


def reverse_correlation(modelspec, est, IsReload=False, jackknifed_fit=False,
                input_name='stim', output_name='resp', **context):
    ''' Perform basic normalized reverse correlation between input '''

    if not IsReload:

        if jackknifed_fit:
            nfolds = est.view_count()
            if modelspec.fit_count < est.view_count():
                modelspec.tile_fits(nfolds)
            for fit_idx, e in enumerate(est.views()):
                log.info("Fitting fold %d/%d", fit_idx + 1, nfolds)
                modelspec = nems.analysis.api.reverse_correlation(
                        e, modelspec.set_fit(fit_idx), input_name)
=======
    if IsReload:
        return {}
    metric_fn = lambda d: getattr(metrics, metric)(d, 'pred', output_name)
    fitter_fn = getattr(nems.fitters.api, fitter)
    fit_kwargs = {'tolerance': tolerance, 'max_iter': max_iter}

    if modelspec.jack_count < est.view_count:
        raise Warning('modelspec.jack_count does not match est.view_count')
        modelspec.tile_jacks(nfolds)
    for fit_idx in range(modelspec.fit_count):
        for jack_idx, e in enumerate(est.views()):
            modelspec.jack_index = jack_idx
            modelspec.fit_index = fit_idx
            log.info("----------------------------------------------------")
            log.info("Fitting: fit %d/%d, fold %d/%d",
                     fit_idx + 1, modelspec.fit_count,
                     jack_idx + 1, modelspec.jack_count)
            modelspec = nems.analysis.api.fit_basic(
                    e, modelspec, fit_kwargs=fit_kwargs,
                    metric=metric_fn, fitter=fitter_fn)

    return {'modelspec': modelspec}


def reverse_correlation(modelspec, est, IsReload=False, jackknifed_fit=False,
                input_name='stim', output_name='resp', **context):
    ''' Perform basic normalized reverse correlation between input '''

    if not IsReload:

        if jackknifed_fit:
            nfolds = est.view_count
            if modelspec.jack_count < est.view_count:
                modelspec.tile_jacks(nfolds)
            for fit_idx in range(modelspec.fit_count):
                for jack_idx, e in enumerate(est.views()):
                    modelspec.fit_index = fit_idx
                    modelspec.jack_index = jack_idx
                    log.info("----------------------------------------------------")
                    log.info("Fitting: fit %d/%d, fold %d/%d",
                             fit_idx + 1, modelspec.fit_count,
                             jack_idx + 1, modelspec.jack_count)

                    modelspec = nems.analysis.api.reverse_correlation(
                            e, modelspec, input_name)
>>>>>>> 1894bdae

        else:
            # standard single shot
            for fit_idx in range(modelspec.fit_count):
                modelspec = nems.analysis.api.reverse_correlation(
                    est, modelspec.set_fit(fit_idx), input_name)

    return {'modelspec': modelspec}


def fit_iteratively(modelspec, est, tol_iter=100, fit_iter=20, IsReload=False,
<<<<<<< HEAD
                    module_sets=None, invert=False, tolerances=[1e-4],
                    metric='nmse', fitter='scipy_minimize', fit_kwargs={},
                    jackknifed_fit=False, random_sample_fit=False,
                    n_random_samples=0, random_fit_subset=None,
                    output_name='resp', **context):

    fitter_fn = getattr(nems.fitters.api, fitter)
    metric_fn = lambda d: getattr(metrics, metric)(d, 'pred', output_name)

    if not IsReload:
        if jackknifed_fit:
            return fit_nfold(modelspec, est, tol_iter=tol_iter,
                             fit_iter=fit_iter, module_sets=module_sets,
                             tolerances=tolerances, metric=metric,
                             fitter=fitter, fit_kwargs=fit_kwargs,
                             analysis='fit_iteratively', **context)

        elif random_sample_fit:
            iter_kwargs = {'tol_iter': tol_iter, 'fit_iter': fit_iter,
                           'invert': invert, 'tolerances': tolerances,
                           'module_sets': module_sets, 'metric': metric_fn,
                           'fitter': fitter_fn, 'fit_kwargs': fit_kwargs}
            return fit_n_times_from_random_starts(
                        modelspec, est, ntimes=n_random_samples,
                        subset=random_fit_subset,
                        analysis='fit_iteratively', iter_kwargs=iter_kwargs,
                        )

        else:
            for fit_idx in range(modelspec.fit_count):
                modelspec = nems.analysis.api.fit_iteratively(
                            est, modelspec.set_fit(fit_idx), fit_kwargs=fit_kwargs,
                            fitter=fitter_fn, module_sets=module_sets,
                            invert=invert, tolerances=tolerances,
                            tol_iter=tol_iter, fit_iter=fit_iter,
                            metric=metric_fn)

    return {'modelspec': modelspec}
=======
                    module_sets=None, invert=False, tolerances=[1e-4, 1e-5, 1e-6, 1e-7],
                    metric='nmse', fitter='scipy_minimize', fit_kwargs={},
                    jackknifed_fit=False, output_name='resp', **context):
    if IsReload:
        return {}

    fitter_fn = getattr(nems.fitters.api, fitter)
    metric_fn = lambda d: getattr(metrics, metric)(d, 'pred', output_name)

    if modelspec.jack_count < est.view_count:
        raise Warning('modelspec.jack_count does not match est.view_count')
        modelspec.tile_jacks(nfolds)

    for fit_idx in range(modelspec.fit_count):
        for jack_idx, e in enumerate(est.views()):
            modelspec.jack_index = jack_idx
            modelspec.fit_index = fit_idx
            log.info("----------------------------------------------------")
            log.info("Iter fitting: fit %d/%d, fold %d/%d",
                     fit_idx + 1, modelspec.fit_count,
                     jack_idx + 1, modelspec.jack_count)
            modelspec = nems.analysis.api.fit_iteratively(
                        e, modelspec, fit_kwargs=fit_kwargs,
                        fitter=fitter_fn, module_sets=module_sets,
                        invert=invert, tolerances=tolerances,
                        tol_iter=tol_iter, fit_iter=fit_iter,
                        metric=metric_fn)

    return {'modelspec': modelspec}


def fit_wrapper(modelspec, est=None, fit_function='nems.analysis.api.fit_basic',
                IsReload=False, **context):
    """
    wrapper to loop through all jacks and fits for a modelspec, calling fit_function to fit each
    :param modelspec:
    :param est:
    :param fit_function:
    :param IsReload:
    :param context:
    :return: results = xforms context dictionary update
    """

    if IsReload:
        return {}

    if (modelspec is None) or (est is None):
        raise ValueError("Inputs modelspec and est required")

    if modelspec.jack_count < est.view_count:
        log.info('modelspec.jack_count does not match est.view_count. TILING.')
        modelspec.tile_jacks(est.view_count)

    # load function into path
    fn = lookup_fn_at(fit_function)

    for fit_idx in range(modelspec.fit_count):
        for jack_idx, e in enumerate(est.views()):
            modelspec.jack_index = jack_idx
            modelspec.fit_index = fit_idx
            log.info("----------------------------------------------------")
            log.info("Fitting: %s, fit %d/%d, fold %d/%d", fit_function,
                     fit_idx + 1, modelspec.fit_count,
                     jack_idx + 1, modelspec.jack_count)
            results = fn(modelspec=modelspec, est=e, **context)

            # compatible with direct modelspec return or xforms-ese dictionary
            if type(results) is dict:
                modelspec = results['modelspec']
            else:
                modelspec = results
                results = {'modelspec', modelspec}

    return results
>>>>>>> 1894bdae


def fit_nfold(modelspecs, est, tolerance=1e-7, max_iter=1000,
              IsReload=False, metric='nmse', fitter='scipy_minimize',
              analysis='fit_basic', tolerances=None, module_sets=None,
              tol_iter=100, fit_iter=20, output_name='resp', **context):
    ''' fitting n fold, one from each entry in est '''
    raise Warning("DEPRECATED?")
    if not IsReload:
        metric = lambda d: getattr(metrics, metric)(d, 'pred', 'resp')
        fitter_fn = getattr(nems.fitters.api, fitter)
        fit_kwargs = {'tolerance': tolerance, 'max_iter': max_iter}
        if fitter == 'coordinate_descent':
            fit_kwargs['step_size'] = 0.1
        modelspecs = nems.analysis.api.fit_nfold(
                est, modelspecs, fitter=fitter_fn,
                fit_kwargs=fit_kwargs, analysis=analysis,
                tolerances=tolerances, module_sets=module_sets,
                tol_iter=tol_iter, fit_iter=fit_iter)

    return {'modelspecs': modelspecs}


def fit_n_times_from_random_starts(modelspecs, est, ntimes, subset,
                                   analysis='fit_basic', basic_kwargs={},
                                   IsReload=False, **context):
    ''' Self explanatory. '''
    raise Warning ('This is deprecated. Replaced by set_random_phi and analysis.test_prediction.pick_best_phi')
    if not IsReload:
        if len(modelspecs) > 1:
            raise NotImplementedError('I only work on 1 modelspec')

        modelspecs = nems.analysis.api.fit_from_priors(
                est, modelspecs[0], ntimes=ntimes, subset=subset,
                analysis=analysis, basic_kwargs=basic_kwargs
                )

    return {'modelspecs': modelspecs}


###############################################################################
########################         SAVE / SUMMARY        ########################
###############################################################################


def save_recordings(modelspec, est, val, **context):
    # TODO: Save the recordings somehow?
    return {'modelspec': modelspec}


<<<<<<< HEAD
def predict(modelspec, est, val, **context):
    # modelspecs = metrics.add_summary_statistics(est, val, modelspecs)
    # TODO: Add statistics to metadata of every modelspec

    est, val = nems.analysis.api.generate_prediction(est, val, modelspec)
=======
def predict(modelspec, est, val, jackknifed_fit=False, **context):
    # modelspecs = metrics.add_summary_statistics(est, val, modelspecs)
    # TODO: Add statistics to metadata of every modelspec

    est, val = nems.analysis.api.generate_prediction(est, val, modelspec, jackknifed_fit=jackknifed_fit)
>>>>>>> 1894bdae
    modelspec.recording = val

    return {'val': val, 'est': est, 'modelspec': modelspec}


def add_summary_statistics(est, val, modelspec, fn='standard_correlation',
                           rec=None, use_mask=True, **context):
    '''
    standard_correlation: average all correlation metrics and add
                          to first modelspec only.
    correlation_per_model: evaluate correlation metrics separately for each
                           modelspec and save results in each modelspec
    '''
    corr_fn = getattr(nems.analysis.api, fn)
    modelspec = corr_fn(est, val, modelspec=modelspec, rec=rec, use_mask=use_mask)
<<<<<<< HEAD

    if find_module('state', modelspec) is not None:
        s = metrics.state_mod_index(val, epoch='REFERENCE', psth_name='pred',
                            state_sig='state_raw', state_chan=[])
        j_s, ee = metrics.j_state_mod_index(val, epoch='REFERENCE', psth_name='pred',
                            state_sig='state_raw', state_chan=[], njacks=10)
        modelspec.meta['state_mod'] = s
        modelspec.meta['j_state_mod'] = j_s
        modelspec.meta['se_state_mod'] = ee
        modelspec.meta['state_chans'] = val['state'].chans

        # Charlie testing diff ways to calculate mod index

        # try using resp
        s = metrics.state_mod_index(val, epoch='REFERENCE', psth_name='resp',
                            state_sig='state_raw', state_chan=[])
        j_s, ee = metrics.j_state_mod_index(val, epoch='REFERENCE', psth_name='resp',
                            state_sig='state_raw', state_chan=[], njacks=10)
        modelspec.meta['state_mod_r'] = s
        modelspec.meta['j_state_mod_r'] = j_s
        modelspec.meta['se_state_mod_r'] = ee

        # try using the "mod" signal (if it exists) which is calculated
        if 'mod' in modelspec.meta['modelname']:
            s = metrics.state_mod_index(val, epoch='REFERENCE',
                                            psth_name='mod', divisor='resp',
                                            state_sig='state_raw', state_chan=[])
            j_s, ee = metrics.j_state_mod_index(val, epoch='REFERENCE',
                                            psth_name='mod', divisor='resp',
                                            state_sig='state_raw', state_chan=[],
                                            njacks=10)
            modelspec.meta['state_mod_m'] = s
            modelspec.meta['j_state_mod_m'] = j_s
            modelspec.meta['se_state_mod_m'] = ee

    return {'modelspec': modelspec}


def plot_summary(modelspec, val, figures=None, IsReload=False, **context):
=======

    if find_module('state', modelspec) is not None:
        if 'state' not in val.signals.keys():
            pass
        else:
            s = metrics.state_mod_index(val, epoch='REFERENCE', psth_name='pred',
                                state_sig='state_raw', state_chan=[])
            j_s, ee = metrics.j_state_mod_index(val, epoch='REFERENCE', psth_name='pred',
                                state_sig='state_raw', state_chan=[], njacks=10)
            modelspec.meta['state_mod'] = s
            modelspec.meta['j_state_mod'] = j_s
            modelspec.meta['se_state_mod'] = ee
            modelspec.meta['state_chans'] = val['state'].chans

            # Charlie testing diff ways to calculate mod index

            # try using resp
            s = metrics.state_mod_index(val, epoch='REFERENCE', psth_name='resp',
                                state_sig='state_raw', state_chan=[])
            j_s, ee = metrics.j_state_mod_index(val, epoch='REFERENCE', psth_name='resp',
                                state_sig='state_raw', state_chan=[], njacks=10)
            modelspec.meta['state_mod_r'] = s
            modelspec.meta['j_state_mod_r'] = j_s
            modelspec.meta['se_state_mod_r'] = ee

            # try using the "mod" signal (if it exists) which is calculated
            if 'mod' in modelspec.meta['modelname']:
                s = metrics.state_mod_index(val, epoch='REFERENCE',
                                                psth_name='mod', divisor='resp',
                                                state_sig='state_raw', state_chan=[])
                j_s, ee = metrics.j_state_mod_index(val, epoch='REFERENCE',
                                                psth_name='mod', divisor='resp',
                                                state_sig='state_raw', state_chan=[],
                                                njacks=10)
                modelspec.meta['state_mod_m'] = s
                modelspec.meta['j_state_mod_m'] = j_s
                modelspec.meta['se_state_mod_m'] = ee

    return {'modelspec': modelspec}


def plot_summary(modelspec, val, figures=None, IsReload=False,
                 figures_to_load=None, **context):
>>>>>>> 1894bdae
    # CANNOT initialize figures=[] in optional args our you will create a bug

    if figures is None:
        figures = []
    if not IsReload:
<<<<<<< HEAD
        fig = nplt.quickplot({'modelspec': modelspec, 'val': val})
=======
        fig = modelspec.quickplot()
>>>>>>> 1894bdae
        # Needed to make into a Bytes because you can't deepcopy figures!
        figures.append(nplt.fig2BytesIO(fig))
    else:
        if figures_to_load is not None:
            figures.extend([load_resource(f) for f in figures_to_load])

    return {'figures': figures}


###############################################################################
########################            FLAGS              ########################
###############################################################################


def use_metric(metric='nmse_shrink', IsReload=False, **context):
    if not IsReload:
        return {'metric': metric}
    else:
        return {}


def jackknifed_fit(IsReload=False, **context):
    if not IsReload:
        return {'jackknifed_fit': True}
    else:
        return {}

def fast_eval(modelspec, est, **context):
    modelspec.fast_eval_on(est)

    return {'modelspec': modelspec}


def random_sample_fit(ntimes=10, subset=None, IsReload=False, **context):
    if not IsReload:
        return {'random_sample_fit': True, 'n_random_samples': ntimes,
                'random_fit_subset': subset}
    else:
        return {}


# TODO: Perturb around the modelspec to get confidence intervals

# TODO: Use simulated annealing (Slow, arguably gets stuck less often)
# modelspecs = nems.analysis.fit_basic(est, modelspec,
#                                   fitter=nems.fitter.annealing)

# TODO: Use Metropolis algorithm (Very slow, gives confidence interval)
# modelspecs = nems.analysis.fit_basic(est, modelspec,
#                                   fitter=nems.fitter.metropolis)

# TODO: Use 10-fold cross-validated evaluation
# fitter = partial(nems.cross_validator.cross_validate_wrapper, gradient_descent, 10)
# modelspecs = nems.analysis.fit_cv(est, modelspec, folds=10)


###############################################################################
##################        XFORMS UTILITIES             ########################
###############################################################################


def tree_path(recording, modelspecs, xfspec):
    '''
    Returns a relative path (excluding filename, host, port) for URIs.
    Editing this function edits the path in the file tree of every
    file saved!
    '''

    xformname = xfspec_shortname(xfspec)
    modelname = get_modelspec_shortname(modelspecs[0])
    recname = recording.name  # Or from rec.uri???
    meta = get_modelspec_metadata(modelspecs[0])
    date = meta.get('date', iso8601_datestring())

    path = '/' + recname + '/' + modelname + '/' + xformname + '/' + date + '/'

    return path


<<<<<<< HEAD
def save_analysis(destination,
                  recording,
                  modelspec,
                  xfspec,
                  figures,
                  log,
                  add_tree_path=False):
=======
def save_analysis(destination, recording, modelspec, xfspec, figures,
                  log, add_tree_path=False):
>>>>>>> 1894bdae
    '''Save an analysis file collection to a particular destination.'''
    if add_tree_path:
        treepath = tree_path(recording, [modelspec], xfspec)
        base_uri = os.path.join(destination, treepath)
    else:
        base_uri = destination

    if destination is None:
        destination = get_default_savepath(modelspec)
        base_uri = destination

    modelspec.meta['modelpath'] = base_uri
    modelspec.meta['figurefile'] = os.path.join(base_uri,'figure.0000.png')
    base_uri = base_uri if base_uri[-1] == '/' else base_uri + '/'
    xfspec_uri = base_uri + 'xfspec.json'  # For attaching to modelspecs

<<<<<<< HEAD
    for number, m in enumerate(modelspec.fits()):
        set_modelspec_metadata(m, 'xfspec', xfspec_uri)
        save_resource(base_uri + 'modelspec.{:04d}.json'.format(number),
                      json=m[:])
=======
    for number in range(modelspec.jack_count):
        m = modelspec.copy()
        m.jack_index = number
        set_modelspec_metadata(m, 'xfspec', xfspec_uri)
        save_resource(base_uri + 'modelspec.{:04d}.json'.format(number), json=m[:])
>>>>>>> 1894bdae
    for number, figure in enumerate(figures):
        save_resource(base_uri + 'figure.{:04d}.png'.format(number), data=figure)
    save_resource(base_uri + 'log.txt', data=log)
    save_resource(xfspec_uri, json=xfspec)
    return {'savepath': base_uri}


def load_analysis(filepath, eval_model=True, only=None):
    """
    load xforms spec and context dictionary for a model fit
    :param filepath: URI of saved xforms model
    :param eval_model: if True, re-evaluates all steps. Time consuming but gives an exact copy of the
    original context
    :param only: either an int, usually 0, to evaluate the first step of loading a recording, or a slice
    object, which gives more flexibility over what steps of the original xfspecs to run again.
    :return: (xfspec, ctx) tuple
    """
    log.info('Loading xfspec and context from %s...', filepath)
<<<<<<< HEAD

    xfspec = load_xform(os.path.join(filepath, 'xfspec.json'))
=======
>>>>>>> 1894bdae

    xfspec = load_xform(os.path.join(filepath, 'xfspec.json'))
    mspaths = []
    figures_to_load = []
    logstring = ''
    for file in os.listdir(filepath):
        if file.startswith("modelspec"):
            mspaths.append(os.path.join(filepath, file))
<<<<<<< HEAD
=======
        elif file.startswith("figure"):
            figures_to_load.append(os.path.join(filepath, file))
        elif file.startswith("log"):
            logpath = os.path.join(filepath, file)
            with open(logpath) as logfile:
                logstring = logfile.read()
>>>>>>> 1894bdae
    ctx = load_modelspecs([], uris=mspaths, IsReload=False)
    ctx['IsReload'] = True
    ctx['figures_to_load'] = figures_to_load
    ctx['log'] = logstring

    if eval_model:
        ctx, log_xf = evaluate(xfspec, ctx)
    elif only is not None:
        # Useful for just loading the recording without doing
        # any subsequent evaluation.
        if isinstance(only, int):
            ctx, log_xf = evaluate([xfspec[only]], ctx)
        elif isinstance(only, slice):
            ctx, log_xf = evaluate(xfspec[only], ctx)

    return xfspec, ctx


def regenerate_figures(batch, modelnames, cellids=None):
    '''
    Regenerate quickplot figures for a given modelname and batch.
    Intended to be used in cases where plot code has been updated and
    needs to be included in existing models, but a re-fit is not necessary.

    '''
    if cellids is None:
        cells = nd.get_batch_cells(batch)['cellid'].values.tolist()
    else:
        cells = cellids
    r = nd.get_results_file(batch, modelnames, cellids=cellids)

    for m in modelnames:
        for c in cells:
            try:
                filepath = r[r.cellid == c][r.modelname == m]['modelpath'].iat[0] + '/'
            except IndexError:
                # result doesn't exist
                continue
            xfspec, ctx = load_analysis(filepath, eval_model=True)
            fig = ctx['modlespec'].quickplot()
            fig_bytes = nplt.fig2BytesIO(fig)
            plt.close('all')
            save_resource(filepath + 'figure.0000.png', data=fig_bytes)
            # TODO: also have to tell


###############################################################################
##################        CONTEXT UTILITIES             #######################
###############################################################################


def evaluate_context(ctx, rec_key='val', rec_idx=0, mspec_idx=0, start=None,
                     stop=None):
    rec = ctx[rec_key][0]
    mspec = ctx['modelspec']
    mspec.fit_index = mspec_idx
    return ms.evaluate(rec, mspec, start=start, stop=stop)


def get_meta(ctx, mspec_idx=0, mod_idx=0):
    if (mspec_idx > 0) or (mod_idx >0):
        raise ValueError("meta indexing not supported")
    return ctx['modelspec'].meta


def get_modelspec(ctx, mspec_idx=0):
    m = ctx['modelspec'].copy()
    m.fit_index = mspec_idx
    return m


def get_module(ctx, val, key='index', mspec_idx=0, find_all_matches=False):
    mspec = ctx['modelspec']
    mspec.fit_index = mspec_idx
    if key in ['index', 'idx', 'i']:
        return mspec[val]
    else:
        i = find_module(val, mspec, find_all_matches=find_all_matches, key=key)
        return mspec[i]


def plot_heatmap(ctx, signal_name, cutoff=None, rec_key='val', rec_idx=0,
                 mspec_idx=0, start=None, stop=None):

    array = get_signal_as_array(ctx, signal_name, cutoff, rec_key, rec_idx,
                                mspec_idx, start, stop)
    array = array[:, ~np.all(np.isnan(array), axis=0)]
    plt.imshow(array, aspect='auto')


def plot_timeseries(ctx, signal_name, cutoff=None, rec_key='val', rec_idx=0,
                    mspec_idx=0, start=None, stop=None):

    array = get_signal_as_array(ctx, signal_name, cutoff, rec_key, rec_idx,
                                mspec_idx, start, stop)
    plt.plot(array.T)


def get_signal_as_array(ctx, signal_name, cutoff=None, rec_key='val',
                        rec_idx=0, mspec_idx=0, start=None, stop=None):

    rec = evaluate_context(ctx, rec_key=rec_key, rec_idx=rec_idx,
                           mspec_idx=mspec_idx, start=start, stop=stop)

    array = rec[signal_name].as_continuous()
    if cutoff is not None:
        if isinstance(cutoff, int):
            array = array[:, :cutoff]
        elif isinstance(cutoff, tuple):
            array = array[:, cutoff[0]:cutoff[1]]
        else:
            raise ValueError("cutoff must be an integer (:cutoff)"
                             "or a tuple (cutoff[0]:cutoff[1])")

    return array


###############################################################################
########################          UNUSED?        ##############################
###############################################################################


def fit_random_subsets(modelspecs, est, nsplits,
                       IsReload=False, **context):
    ''' Randomly sample parts of the data? Wait, HOW DOES THIS WORK? TODO?'''
    if not IsReload:
        if len(modelspecs) > 1:
            raise ValueError('I only work on 1 modelspec')
        modelspecs = nems.analysis.api.fit_random_subsets(est,
                                                          modelspecs[0],
                                                          nsplits=nsplits)
    return {'modelspecs': modelspecs}


def fit_equal_subsets(modelspecs, est, nsplits,
                      IsReload=False, **context):
    ''' Divide the data into nsplits equal pieces and fit each one.'''
    if not IsReload:
        if len(modelspecs) > 1:
            raise ValueError('I only work on 1 modelspec')
        modelspecs = nems.analysis.api.fit_subsets(est,
                                                   modelspecs[0],
                                                   nsplits=nsplits)
    return {'modelspecs': modelspecs}


def fit_jackknifes(modelspecs, est, njacks,
                   IsReload=False, **context):
    ''' Jackknife the data, fit on those, and make predictions from those.'''
    if not IsReload:
        if len(modelspecs) > 1:
            raise ValueError('I only work on 1 modelspec')
        modelspecs = nems.analysis.api.fit_jackknifes(est,
                                                      modelspecs[0],
                                                      njacks=njacks)
    return {'modelspecs': modelspecs}


def fit_module_sets(modelspecs, est, max_iter=1000, IsReload=False,
                    module_sets=None, invert=False, tolerance=1e-4,
                    fitter=scipy_minimize, fit_kwargs={}, **context):

    if not IsReload:
        if len(modelspecs) > 1:
            raise NotImplementedError("Not supported for multiple modelspecs")
        modelspecs = [
                nems.analysis.api.fit_module_sets(
                        est, modelspec, fit_kwargs=fit_kwargs,
                        fitter=fitter, module_sets=module_sets,
                        invert=invert, tolerance=tolerance,
                        max_iter=max_iter)[0]
                for modelspec in modelspecs
                ]
    return {'modelspecs': modelspecs}<|MERGE_RESOLUTION|>--- conflicted
+++ resolved
@@ -29,12 +29,8 @@
                           default_initializers)
 from nems.signal import RasterizedSignal
 from nems.uri import save_resource, load_resource
-<<<<<<< HEAD
-from nems.utils import iso8601_datestring, find_module, recording_filename_hash
-=======
 from nems.utils import (iso8601_datestring, find_module,
                         recording_filename_hash, get_default_savepath, lookup_fn_at)
->>>>>>> 1894bdae
 from nems.fitters.api import scipy_minimize
 from nems.recording import load_recording, Recording
 
@@ -72,15 +68,6 @@
 
 
 def evaluate_step(xfa, context={}):
-<<<<<<< HEAD
-    '''
-    Helper function for evaluate. Take one step
-    SVD revised 2018-03-23 so specialized xforms wrapper functions not required
-      but now xfa can be len 4, where xfa[2] indicates context in keys and
-      xfa[3] is context out keys
-    '''
-
-=======
     """
     Take one step in evaluation of xforms sequence.
     :param xfa: list of 2 or 4 elements specifying function to be evaluated on this step
@@ -94,7 +81,6 @@
                     provide input to xfa[0]
     :return: context_out dictionary updated with output of xfa[0]
     """
->>>>>>> 1894bdae
     if not(len(xfa) == 2 or len(xfa) == 4):
         raise ValueError('Got non 2- or 4-tuple for xform: {}'.format(xfa))
     xf = xfa[0]
@@ -250,11 +236,7 @@
         rec = load_recording(data_file)
     else:
 
-<<<<<<< HEAD
-        fn = ms._lookup_fn_at(load_command)
-=======
         fn = lookup_fn_at(load_command)
->>>>>>> 1894bdae
 
         data = fn(exptid=exptid, **context)
 
@@ -356,13 +338,6 @@
     rec = preproc.generate_stim_from_epochs(rec, new_signal_name='epoch_onsets',
                                             epoch_regex='TRIAL', onsets_only=True)
 
-<<<<<<< HEAD
-
-    return {'rec': rec}
-
-
-def normalize_stim(rec=None, sig='stim', norm_method='meanstd', **context):
-=======
     return {'rec': rec, 'input_name': input_name, 'output_name': output_name,
             'meta': meta}
 
@@ -380,7 +355,6 @@
 
 
 def normalize_sig(rec=None, sig='stim', norm_method='meanstd', **context):
->>>>>>> 1894bdae
     """
     Normalize each channel of rec[sig] according to norm_method
     :param rec:  NEMS recording
@@ -400,11 +374,6 @@
                                        meta=meta, registry=registry, rec=rec,
                                        input_name=input_name,
                                        output_name=output_name)
-<<<<<<< HEAD
-
-        return {'modelspec': modelspec}
-=======
->>>>>>> 1894bdae
     else:
         modelspec=context['modelspec']
         if modelspec is not None:
@@ -674,12 +643,8 @@
 
 
 def mask_for_jackknife(rec, modelspec=None, epoch_name='REFERENCE',
-<<<<<<< HEAD
-                       by_time=False, njacks=10, IsReload=False, **context):
-=======
                        by_time=False, njacks=10, IsReload=False,
                        allow_partial_epochs=False, **context):
->>>>>>> 1894bdae
 
     if by_time != True:
         est_out, val_out, modelspec_out = \
@@ -691,12 +656,8 @@
     else:
         est_out, val_out, modelspec_out = \
             preproc.mask_est_val_for_jackknife_by_time(rec, modelspec=modelspec,
-<<<<<<< HEAD
-                                               njacks=njacks, IsReload=IsReload)
-=======
                                                njacks=njacks,
                                                IsReload=IsReload)
->>>>>>> 1894bdae
 
     if IsReload:
         return {'est': est_out, 'val': val_out}
@@ -711,40 +672,24 @@
     if keep_only == 1:
         est = est.views(view_range=0)[0]
         val = val.views(view_range=0)[0]
-<<<<<<< HEAD
-        est['resp']=est['resp'].rasterize()
-        val['resp']=val['resp'].rasterize()
-        est['stim']=est['stim'].rasterize()
-        val['stim']=val['stim'].rasterize()
-=======
         est['resp'] = est['resp'].rasterize()
         val['resp'] = val['resp'].rasterize()
         if 'stim' in est.signals.keys():
             est['stim'] = est['stim'].rasterize()
             val['stim'] = val['stim'].rasterize()
->>>>>>> 1894bdae
 
     else:
         est = est.views(keep_only)[0]
         val = val.views(keep_only)[0]
 
     if modelspec is not None:
-<<<<<<< HEAD
-        modelspec_out = modelspec.copy()
-        modelspec_out.raw = modelspec_out.raw[:keep_only]
-=======
         modelspec_out = modelspec.copy(jack_index=keep_only)
->>>>>>> 1894bdae
         modelspec_out.fit_index = 0
 
     if IsReload:
         return {'est': est, 'val': val, 'jackknifed_fit': False}
     else:
-<<<<<<< HEAD
-        return {'est': est, 'val': val, 'modelspec': modelspec_out}
-=======
         return {'est': est, 'val': val, 'modelspec': modelspec_out, 'jackknifed_fit': False}
->>>>>>> 1894bdae
 
 
 ###############################################################################
@@ -754,11 +699,7 @@
 
 def fit_basic_init(modelspec, est, tolerance=10**-5.5, metric='nmse',
                    IsReload=False, norm_fir=False, nl_kw={},
-<<<<<<< HEAD
-                   jackknifed_fit=False, output_name='resp', **context):
-=======
                    output_name='resp', **context):
->>>>>>> 1894bdae
     '''
     Initialize modelspecs in a way that avoids getting stuck in
     local minima.
@@ -767,42 +708,8 @@
     optional modules in (parens)
     '''
     # only run if fitting
-<<<<<<< HEAD
-    if not IsReload:
-        if isinstance(metric, str):
-            metric_fn = lambda d: getattr(metrics, metric)(d, 'pred', output_name)
-        else:
-            metric_fn = metric
-
-        # TODO : handle multiple fits for single est
-
-        # TODO : make structure here parallel to fit_basic?
-        if jackknifed_fit:
-            nfolds = est.view_count()
-            if modelspec.fit_count < est.view_count():
-                modelspec.tile_fits(nfolds)
-
-            for fit_idx, e in enumerate(est.views()):
-
-                modelspec = nems.initializers.prefit_LN(
-                        e, modelspec.set_fit(fit_idx),
-                        analysis_function=nems.analysis.api.fit_basic,
-                        fitter=scipy_minimize, metric=metric_fn,
-                        tolerance=tolerance, max_iter=700, norm_fir=norm_fir,
-                        nl_kw=nl_kw)
-        else:
-            modelspec = nems.initializers.prefit_LN(
-                    est, modelspec,
-                    analysis_function=nems.analysis.api.fit_basic,
-                    fitter=scipy_minimize, metric=metric_fn,
-                    tolerance=tolerance, max_iter=700, norm_fir=norm_fir,
-                    nl_kw=nl_kw)
-
-    return {'modelspec': modelspec}
-=======
     if IsReload:
         return {}
->>>>>>> 1894bdae
 
     if isinstance(metric, str):
         metric_fn = lambda d: getattr(metrics, metric)(d, 'pred', output_name)
@@ -876,55 +783,6 @@
 
     assumption -- est['state'] signal is being used for merge
     '''
-<<<<<<< HEAD
-    if not IsReload:
-        metric_fn = lambda d: getattr(metrics, metric)(d, 'pred', output_name)
-
-        for i, d in enumerate(est.views()):
-            log.info("Initializing modelspec %d/%d state-free",
-                     i+1, len(modelspec))
-            modelspec.fit_index = i
-
-            # set state to 0 for all timepoints so that only first filterbank
-            # is used
-            dc = d.copy()
-            dc['state'] = dc['state'].transform(_set_zero, 'state')
-            if fit_sig != 'resp':
-                log.info("Subbing %s for resp signal", fit_sig)
-                dc['resp'] = dc[fit_sig]
-
-            modelspec = nems.initializers.prefit_LN(
-                    dc, modelspec,
-                    analysis_function=nems.analysis.api.fit_basic,
-                    fitter=scipy_minimize, metric=metric_fn,
-                    tolerance=tolerance, max_iter=700, norm_fir=norm_fir,
-                    nl_kw=nl_kw)
-            # fit a bit more to settle in STP variables and anything else
-            # that might have been excluded
-            fit_kwargs = {'tolerance': tolerance/2, 'max_iter': 500}
-            modelspec = nems.analysis.api.fit_basic(
-                    dc, modelspec, fit_kwargs=fit_kwargs, metric=metric_fn,
-                    fitter=scipy_minimize)
-            rep_idx = find_module('replicate_channels', modelspec)
-            mrg_idx = find_module('merge_channels', modelspec)
-            if rep_idx is not None:
-                repcount = modelspec[rep_idx]['fn_kwargs']['repcount']
-                for j in range(rep_idx+1, mrg_idx):
-                    # assume all phi
-                    log.debug(modelspec[j]['fn'])
-                    if 'phi' in modelspec[j].keys():
-                        for phi in modelspec[j]['phi'].keys():
-                            s = modelspec[j]['phi'][phi].shape
-                            setcount = int(s[0] / repcount)
-                            log.debug('phi[%s] setcount=%d', phi, setcount)
-                            snew = np.ones(len(s))
-                            snew[0] = repcount
-                            new_v = np.tile(m[j]['phi'][phi][:setcount, ...],
-                                            snew.astype(int))
-                            log.debug(new_v)
-                            modelspec[j]['phi'][phi] = new_v
-
-=======
     if IsReload:
         return {}
 
@@ -968,7 +826,6 @@
                     log.debug(new_v)
                     modelspec[j]['phi'][phi] = new_v
 
->>>>>>> 1894bdae
     return {'modelspec': modelspec}
 
 
@@ -984,56 +841,6 @@
               output_name='resp', **context):
     ''' A basic fit that optimizes every input modelspec. '''
 
-<<<<<<< HEAD
-    if not IsReload:
-        metric_fn = lambda d: getattr(metrics, metric)(d, 'pred', output_name)
-        fitter_fn = getattr(nems.fitters.api, fitter)
-        fit_kwargs = {'tolerance': tolerance, 'max_iter': max_iter}
-
-        if jackknifed_fit:
-            nfolds = est.view_count()
-            if modelspec.fit_count < est.view_count():
-                modelspec.tile_fits(nfolds)
-            for fit_idx, e in enumerate(est.views()):
-                log.info("Fitting fold %d/%d", fit_idx + 1, nfolds)
-                modelspec = nems.analysis.api.fit_basic(
-                        e, modelspec.set_fit(fit_idx), fit_kwargs=fit_kwargs,
-                        metric=metric_fn, fitter=fitter_fn)
-
-        elif random_sample_fit:
-            basic_kwargs = {'metric': metric_fn, 'fitter': fitter_fn,
-                            'fit_kwargs': fit_kwargs}
-            raise NotImplementedError("random_sample_fit not tested in new modelspec system")
-            return fit_n_times_from_random_starts(
-                        modelspec, est, ntimes=n_random_samples,
-                        subset=random_fit_subset,
-                        analysis='fit_basic', basic_kwargs=basic_kwargs
-                        )
-        else:
-            # standard single shot
-            for fit_idx in range(modelspec.fit_count):
-                modelspec = nems.analysis.api.fit_basic(
-                    est, modelspec.set_fit(fit_idx), fit_kwargs=fit_kwargs,
-                    metric=metric_fn, fitter=fitter_fn)
-
-    return {'modelspec': modelspec}
-
-
-def reverse_correlation(modelspec, est, IsReload=False, jackknifed_fit=False,
-                input_name='stim', output_name='resp', **context):
-    ''' Perform basic normalized reverse correlation between input '''
-
-    if not IsReload:
-
-        if jackknifed_fit:
-            nfolds = est.view_count()
-            if modelspec.fit_count < est.view_count():
-                modelspec.tile_fits(nfolds)
-            for fit_idx, e in enumerate(est.views()):
-                log.info("Fitting fold %d/%d", fit_idx + 1, nfolds)
-                modelspec = nems.analysis.api.reverse_correlation(
-                        e, modelspec.set_fit(fit_idx), input_name)
-=======
     if IsReload:
         return {}
     metric_fn = lambda d: getattr(metrics, metric)(d, 'pred', output_name)
@@ -1079,7 +886,6 @@
 
                     modelspec = nems.analysis.api.reverse_correlation(
                             e, modelspec, input_name)
->>>>>>> 1894bdae
 
         else:
             # standard single shot
@@ -1091,46 +897,6 @@
 
 
 def fit_iteratively(modelspec, est, tol_iter=100, fit_iter=20, IsReload=False,
-<<<<<<< HEAD
-                    module_sets=None, invert=False, tolerances=[1e-4],
-                    metric='nmse', fitter='scipy_minimize', fit_kwargs={},
-                    jackknifed_fit=False, random_sample_fit=False,
-                    n_random_samples=0, random_fit_subset=None,
-                    output_name='resp', **context):
-
-    fitter_fn = getattr(nems.fitters.api, fitter)
-    metric_fn = lambda d: getattr(metrics, metric)(d, 'pred', output_name)
-
-    if not IsReload:
-        if jackknifed_fit:
-            return fit_nfold(modelspec, est, tol_iter=tol_iter,
-                             fit_iter=fit_iter, module_sets=module_sets,
-                             tolerances=tolerances, metric=metric,
-                             fitter=fitter, fit_kwargs=fit_kwargs,
-                             analysis='fit_iteratively', **context)
-
-        elif random_sample_fit:
-            iter_kwargs = {'tol_iter': tol_iter, 'fit_iter': fit_iter,
-                           'invert': invert, 'tolerances': tolerances,
-                           'module_sets': module_sets, 'metric': metric_fn,
-                           'fitter': fitter_fn, 'fit_kwargs': fit_kwargs}
-            return fit_n_times_from_random_starts(
-                        modelspec, est, ntimes=n_random_samples,
-                        subset=random_fit_subset,
-                        analysis='fit_iteratively', iter_kwargs=iter_kwargs,
-                        )
-
-        else:
-            for fit_idx in range(modelspec.fit_count):
-                modelspec = nems.analysis.api.fit_iteratively(
-                            est, modelspec.set_fit(fit_idx), fit_kwargs=fit_kwargs,
-                            fitter=fitter_fn, module_sets=module_sets,
-                            invert=invert, tolerances=tolerances,
-                            tol_iter=tol_iter, fit_iter=fit_iter,
-                            metric=metric_fn)
-
-    return {'modelspec': modelspec}
-=======
                     module_sets=None, invert=False, tolerances=[1e-4, 1e-5, 1e-6, 1e-7],
                     metric='nmse', fitter='scipy_minimize', fit_kwargs={},
                     jackknifed_fit=False, output_name='resp', **context):
@@ -1205,7 +971,6 @@
                 results = {'modelspec', modelspec}
 
     return results
->>>>>>> 1894bdae
 
 
 def fit_nfold(modelspecs, est, tolerance=1e-7, max_iter=1000,
@@ -1256,19 +1021,11 @@
     return {'modelspec': modelspec}
 
 
-<<<<<<< HEAD
-def predict(modelspec, est, val, **context):
-    # modelspecs = metrics.add_summary_statistics(est, val, modelspecs)
-    # TODO: Add statistics to metadata of every modelspec
-
-    est, val = nems.analysis.api.generate_prediction(est, val, modelspec)
-=======
 def predict(modelspec, est, val, jackknifed_fit=False, **context):
     # modelspecs = metrics.add_summary_statistics(est, val, modelspecs)
     # TODO: Add statistics to metadata of every modelspec
 
     est, val = nems.analysis.api.generate_prediction(est, val, modelspec, jackknifed_fit=jackknifed_fit)
->>>>>>> 1894bdae
     modelspec.recording = val
 
     return {'val': val, 'est': est, 'modelspec': modelspec}
@@ -1284,47 +1041,6 @@
     '''
     corr_fn = getattr(nems.analysis.api, fn)
     modelspec = corr_fn(est, val, modelspec=modelspec, rec=rec, use_mask=use_mask)
-<<<<<<< HEAD
-
-    if find_module('state', modelspec) is not None:
-        s = metrics.state_mod_index(val, epoch='REFERENCE', psth_name='pred',
-                            state_sig='state_raw', state_chan=[])
-        j_s, ee = metrics.j_state_mod_index(val, epoch='REFERENCE', psth_name='pred',
-                            state_sig='state_raw', state_chan=[], njacks=10)
-        modelspec.meta['state_mod'] = s
-        modelspec.meta['j_state_mod'] = j_s
-        modelspec.meta['se_state_mod'] = ee
-        modelspec.meta['state_chans'] = val['state'].chans
-
-        # Charlie testing diff ways to calculate mod index
-
-        # try using resp
-        s = metrics.state_mod_index(val, epoch='REFERENCE', psth_name='resp',
-                            state_sig='state_raw', state_chan=[])
-        j_s, ee = metrics.j_state_mod_index(val, epoch='REFERENCE', psth_name='resp',
-                            state_sig='state_raw', state_chan=[], njacks=10)
-        modelspec.meta['state_mod_r'] = s
-        modelspec.meta['j_state_mod_r'] = j_s
-        modelspec.meta['se_state_mod_r'] = ee
-
-        # try using the "mod" signal (if it exists) which is calculated
-        if 'mod' in modelspec.meta['modelname']:
-            s = metrics.state_mod_index(val, epoch='REFERENCE',
-                                            psth_name='mod', divisor='resp',
-                                            state_sig='state_raw', state_chan=[])
-            j_s, ee = metrics.j_state_mod_index(val, epoch='REFERENCE',
-                                            psth_name='mod', divisor='resp',
-                                            state_sig='state_raw', state_chan=[],
-                                            njacks=10)
-            modelspec.meta['state_mod_m'] = s
-            modelspec.meta['j_state_mod_m'] = j_s
-            modelspec.meta['se_state_mod_m'] = ee
-
-    return {'modelspec': modelspec}
-
-
-def plot_summary(modelspec, val, figures=None, IsReload=False, **context):
-=======
 
     if find_module('state', modelspec) is not None:
         if 'state' not in val.signals.keys():
@@ -1368,17 +1084,12 @@
 
 def plot_summary(modelspec, val, figures=None, IsReload=False,
                  figures_to_load=None, **context):
->>>>>>> 1894bdae
     # CANNOT initialize figures=[] in optional args our you will create a bug
 
     if figures is None:
         figures = []
     if not IsReload:
-<<<<<<< HEAD
-        fig = nplt.quickplot({'modelspec': modelspec, 'val': val})
-=======
         fig = modelspec.quickplot()
->>>>>>> 1894bdae
         # Needed to make into a Bytes because you can't deepcopy figures!
         figures.append(nplt.fig2BytesIO(fig))
     else:
@@ -1458,18 +1169,8 @@
     return path
 
 
-<<<<<<< HEAD
-def save_analysis(destination,
-                  recording,
-                  modelspec,
-                  xfspec,
-                  figures,
-                  log,
-                  add_tree_path=False):
-=======
 def save_analysis(destination, recording, modelspec, xfspec, figures,
                   log, add_tree_path=False):
->>>>>>> 1894bdae
     '''Save an analysis file collection to a particular destination.'''
     if add_tree_path:
         treepath = tree_path(recording, [modelspec], xfspec)
@@ -1486,18 +1187,11 @@
     base_uri = base_uri if base_uri[-1] == '/' else base_uri + '/'
     xfspec_uri = base_uri + 'xfspec.json'  # For attaching to modelspecs
 
-<<<<<<< HEAD
-    for number, m in enumerate(modelspec.fits()):
-        set_modelspec_metadata(m, 'xfspec', xfspec_uri)
-        save_resource(base_uri + 'modelspec.{:04d}.json'.format(number),
-                      json=m[:])
-=======
     for number in range(modelspec.jack_count):
         m = modelspec.copy()
         m.jack_index = number
         set_modelspec_metadata(m, 'xfspec', xfspec_uri)
         save_resource(base_uri + 'modelspec.{:04d}.json'.format(number), json=m[:])
->>>>>>> 1894bdae
     for number, figure in enumerate(figures):
         save_resource(base_uri + 'figure.{:04d}.png'.format(number), data=figure)
     save_resource(base_uri + 'log.txt', data=log)
@@ -1516,11 +1210,6 @@
     :return: (xfspec, ctx) tuple
     """
     log.info('Loading xfspec and context from %s...', filepath)
-<<<<<<< HEAD
-
-    xfspec = load_xform(os.path.join(filepath, 'xfspec.json'))
-=======
->>>>>>> 1894bdae
 
     xfspec = load_xform(os.path.join(filepath, 'xfspec.json'))
     mspaths = []
@@ -1529,15 +1218,12 @@
     for file in os.listdir(filepath):
         if file.startswith("modelspec"):
             mspaths.append(os.path.join(filepath, file))
-<<<<<<< HEAD
-=======
         elif file.startswith("figure"):
             figures_to_load.append(os.path.join(filepath, file))
         elif file.startswith("log"):
             logpath = os.path.join(filepath, file)
             with open(logpath) as logfile:
                 logstring = logfile.read()
->>>>>>> 1894bdae
     ctx = load_modelspecs([], uris=mspaths, IsReload=False)
     ctx['IsReload'] = True
     ctx['figures_to_load'] = figures_to_load
