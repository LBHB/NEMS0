import warnings
import copy

import numpy as np
import pandas as pd
<<<<<<< HEAD
from scipy.signal import convolve2d

import nems.epoch as ep
import nems.signal as signal
=======
from nems.signal import RasterizedSignal
import copy
from scipy.signal import convolve2d
>>>>>>> e815bc44

import logging
log = logging.getLogger(__name__)


def generate_average_sig(signal_to_average,
                         new_signalname='respavg', epoch_regex='^STIM_'):
    '''
    Returns a signal with a new signal created by replacing every epoch
    matched in "epoch_regex" with the average of every occurrence in that
    epoch. This is often used to make a response average signal that
    is the same length as the original signal_to_average, usually for plotting.

    Optional arguments:
       signal_to_average   The signal from which you want to create an
                           average signal. It will not be modified.
       new_signalname      The name of the new, average signal.
       epoch_regex         A regex to match which epochs to average across.
    '''

    # 1. Fold matrix over all stimuli, returning a dict where keys are stimuli
    #    and each value in the dictionary is (reps X cell X bins)
    epochs_to_extract = ep.epoch_names_matching(signal_to_average.epochs,
                                                epoch_regex)
    folded_matrices = signal_to_average.extract_epochs(epochs_to_extract)

    # 2. Average over all reps of each stim and save into dict called psth.
    per_stim_psth = dict()
    for k in folded_matrices.keys():
        per_stim_psth[k] = np.nanmean(folded_matrices[k], axis=0)

    # 3. Invert the folding to unwrap the psth into a predicted spike_dict by
    #   replacing all epochs in the signal with their average (psth)
    respavg = signal_to_average.replace_epochs(per_stim_psth)
    respavg.name = new_signalname

    return respavg


def add_average_sig(rec, signal_to_average='resp',
                    new_signalname='respavg', epoch_regex='^STIM_'):
    '''
    Returns a recording with a new signal created by replacing every epoch
    matched in "epoch_regex" with the average of every occurrence in that
    epoch. This is often used to make a response average signal that
    is the same length as the original signal_to_average, usually for plotting.

    Optional arguments:
       signal_to_average   The signal from which you want to create an
                           average signal. It will not be modified.
       new_signalname      The name of the new, average signal.
       epoch_regex         A regex to match which epochs to average across.
    '''

    # generate the new signal by averaging epochs of the input singals
    respavg = generate_average_sig(rec[signal_to_average],
                                   new_signalname, epoch_regex)

    # Add the signal to the recording
    newrec = rec.copy()
    newrec.add_signal(respavg)

    return newrec


def average_away_epoch_occurrences(recording, epoch_regex='^STIM_'):
    '''
    Returns a recording with _all_ signals averaged across epochs that
    match epoch_regex, shortening them so that each epoch occurs only
    once in the new signals. i.e. unlike 'add_average_sig', the new
    recording will have signals 3x shorter if there are 3 occurrences of
    every epoch.

    This has advantages:
    1. Averaging the value of a signal (such as a response) in different
       occurrences will make it behave more like a linear variable with
       gaussian noise, which is advantageous in many circumstances.
    2. There will be less computation needed because the signal is shorter.

    It also has disadvantages:
    1. Stateful filters (FIR, IIR) will be subtly wrong near epoch boundaries
    2. Any ordering of epochs is essentially lost, unless all epochs appear
       in a perfectly repeated order.

    To avoid accidentally averaging away differences in responses to stimuli
    that are based on behavioral state, you may need to create new epochs
    (based on stimulus and behaviorial state, for example) and then match
    the epoch_regex to those.
    '''
    epochs = recording.epochs
    epoch_names = sorted(set(ep.epoch_names_matching(epochs, epoch_regex)))

    offset = 0
    new_epochs = []
    for epoch_name in epoch_names:
        common_epochs = ep.find_common_epochs(epochs, epoch_name)
        query = 'name == "{}"'.format(epoch_name)
        end = common_epochs.query(query).iloc[0]['end']
        common_epochs[['start', 'end']] += offset
        offset += end
        new_epochs.append(common_epochs)
    new_epochs = pd.concat(new_epochs, ignore_index=True)

    averaged_recording = recording.copy()

    for signal_name, signal in recording.signals.items():
        # TODO: this may be better done as a method in signal subclasses since
        # some subclasses may have more efficient approaches (e.g.,
        # TiledSignal)

        # Extract all occurances of each epoch, returning a dict where keys are
        # stimuli and each value in the dictionary is (reps X cell X bins)
        epoch_data = signal.rasterize().extract_epochs(epoch_names)

        # Average over all occurrences of each epoch
        for epoch_name, epoch in epoch_data.items():
            epoch_data[epoch_name] = np.nanmean(epoch, axis=0)
        data = [epoch_data[epoch_name] for epoch_name in epoch_names]
        data = np.concatenate(data, axis=-1)
        if data.shape[-1] != round(signal.fs * offset):
            raise ValueError('Misalignment issue in averaging signal')

        averaged_signal = signal._modified_copy(data, epochs=new_epochs)
        averaged_recording.add_signal(averaged_signal)

    return averaged_recording


def remove_invalid_segments(rec):
    """
    Currently a specialized function for removing incorrect trials from data
    collected using baphy during behavior.

    TODO: Migrate to nems_lbhb or make a more generic version
    """

    # First, select the appropriate subset of data
    rec['resp'] = rec['resp'].rasterize()
    if 'stim' in rec.signals.keys():
        rec['stim'] = rec['stim'].rasterize()

    sig = rec['resp']

    # get list of start and stop indices (epoch bounds)
    epoch_indices = np.vstack((
            ep.epoch_intersection(sig.get_epoch_indices('REFERENCE'),
                                  sig.get_epoch_indices('HIT_TRIAL')),
            ep.epoch_intersection(sig.get_epoch_indices('REFERENCE'),
                                  sig.get_epoch_indices('PASSIVE_EXPERIMENT'))))

    # Only takes the first of any conflicts (don't think I actually need this)
    epoch_indices = ep.remove_overlap(epoch_indices)

    # merge any epochs that are directly adjacent
    epoch_indices2 = epoch_indices[0:1]
    for i in range(1, epoch_indices.shape[0]):
        if epoch_indices[i, 0] == epoch_indices2[-1, 1]:
            epoch_indices2[-1, 1] = epoch_indices[i, 1]
        else:
            #epoch_indices2 = np.concatenate(
             #       (epoch_indices2, epoch_indices[i:(i + 1), :]), axis=0)
            epoch_indices2=np.append(epoch_indices2,epoch_indices[i:(i+1)], axis=0)

    # convert back to times
    epoch_times = epoch_indices2 / sig.fs

    # add adjusted signals to the recording
    newrec = rec.select_times(epoch_times)

    return newrec


def mask_all_but_correct_references(rec):
    """
    Specialized function for removing incorrect trials from data
    collected using baphy during behavior.

    TODO: Migrate to nems_lbhb and/or make a more generic version
    """

    newrec = rec.copy()
    newrec['resp'] = newrec['resp'].rasterize()
    if 'stim' in newrec.signals.keys():
        newrec['stim'] = newrec['stim'].rasterize()

    newrec = newrec.or_mask(['PASSIVE_EXPERIMENT', 'HIT_TRIAL'])
    newrec = newrec.and_mask(['REFERENCE'])

    return newrec


def mask_all_but_targets(rec):
    """
    Specialized function for removing incorrect trials from data
    collected using baphy during behavior.

    TODO: Migrate to nems_lbhb and/or make a more generic version
    """

    newrec = rec.copy()
    newrec['resp'] = newrec['resp'].rasterize()
    if 'stim' in newrec.signals.keys():
        newrec['stim'] = newrec['stim'].rasterize()

    newrec = newrec.or_mask(['TARGET'])

    return newrec

def nan_invalid_segments(rec):
    """
    Currently a specialized signal for removing incorrect trials from data
    collected using baphy during behavior.

    TODO: Complete this function, replicate remove_invalid_segments logic
          Or delete ME
    TODO: Migrate to nems_lbhb or make a more generic version
    """

    # First, select the appropriate subset of data
    rec['resp'] = rec['resp'].rasterize()
    sig = rec['resp']

    # get list of start and stop times (epoch bounds)
    epoch_indices = np.vstack((
            ep.epoch_intersection(sig.get_epoch_bounds('HIT_TRIAL'),
                                  sig.get_epoch_bounds('REFERENCE')),
            ep.epoch_intersection(sig.get_epoch_bounds('REFERENCE'),
                                  sig.get_epoch_bounds('PASSIVE_EXPERIMENT'))))

    # Only takes the first of any conflicts (don't think I actually need this)
    epoch_indices = ep.remove_overlap(epoch_indices)

    epoch_indices2=epoch_indices[0:1,:]
    for i in range(1,epoch_indices.shape[0]):
        if epoch_indices[i,0]==epoch_indices2[-1,1]:
            epoch_indices2[-1,1]=epoch_indices[i,0]
        else:
            epoch_indices2=np.concatenate((epoch_indices2,epoch_indices[i:(i+1),:]),
                                          axis=0)

    # add adjusted signals to the recording
    newrec = rec.nan_times(epoch_indices2)

    return newrec


def generate_stim_from_epochs(rec, new_signal_name='stim',
                              epoch_regex='^STIM_', epoch_shift=0,
                              epoch2_regex=None, epoch2_shift=0,
                              epoch2_shuffle=False,
                              onsets_only=True):

    rec = rec.copy()
    resp = rec['resp'].rasterize()

    epochs_to_extract = ep.epoch_names_matching(resp.epochs, epoch_regex)
    sigs = []
    for e in epochs_to_extract:
        log.info('Adding to %s: %s with shift = %d',
                 new_signal_name, e, epoch_shift)
        s = resp.epoch_to_signal(e, onsets_only=onsets_only, shift=epoch_shift)
        if epoch_shift:
            s.chans[0] = "{}{:+d}".format(s.chans[0], epoch_shift)
        sigs.append(s)

    if epoch2_regex is not None:
        epochs_to_extract = ep.epoch_names_matching(resp.epochs, epoch2_regex)
        for e in epochs_to_extract:
            log.info('Adding to %s: %s with shift = %d',
                     new_signal_name, e, epoch2_shift)
            s = resp.epoch_to_signal(e, onsets_only=onsets_only,
                                     shift=epoch2_shift)
            if epoch2_shuffle:
                log.info('Shuffling %s', e)
                s = s.shuffle_time()
                s.chans[0] = "{}_shf".format(s.chans[0])
            if epoch_shift:
                s.chans[0] = "{}{:+d}".format(s.chans[0], epoch2_shift)
            sigs.append(s)

    stim = sigs[0].concatenate_channels(sigs)
    stim.name = new_signal_name

    # add_signal operates in place
    rec.add_signal(stim)

    return rec


def generate_psth_from_resp(rec, epoch_regex='^STIM_', smooth_resp=False):
    '''
    Estimates a PSTH from all responses to each regex match in a recording

    subtract spont rate based on pre-stim silence for ALL estimation data.

    if rec['mask'] exists, uses rec['mask'] == True to determine valid epochs
    '''

    resp = rec['resp'].rasterize()
    nCells = len(resp.chans)
    # compute spont rate during valid (non-masked) trials
    prestimsilence = resp.extract_epoch('PreStimSilence')
    if 'mask' in rec.signals.keys():
        prestimmask = np.tile(rec['mask'].extract_epoch('PreStimSilence'), [1, nCells, 1])
        prestimsilence[prestimmask == False] = np.nan

    if len(prestimsilence.shape) == 3:
        spont_rate = np.nanmean(prestimsilence, axis=(0, 2))
    else:
        spont_rate = np.nanmean(prestimsilence)

    idx = resp.get_epoch_indices('PreStimSilence')
    prebins = idx[0][1] - idx[0][0]
    idx = resp.get_epoch_indices('PostStimSilence')
    postbins = idx[0][1] - idx[0][0]

    # compute PSTH response during valid trials
    epochs_to_extract = ep.epoch_names_matching(resp.epochs, epoch_regex)
    folded_matrices = resp.extract_epochs(epochs_to_extract)
    if 'mask' in rec.signals.keys():
        log.info('masking out invalid time bins before PSTH calc')
        folded_mask = rec['mask'].extract_epochs(epochs_to_extract)
        for k, m in folded_mask.items():
            m = np.tile(m, [1, nCells, 1])
            folded_matrices[k][m == False] = np.nan

    # 2. Average over all reps of each stim and save into dict called psth.
    per_stim_psth = dict()
    for k, v in folded_matrices.items():
        if smooth_resp:
            # replace each epoch (pre, during, post) with average
            v[:, :, :prebins] = np.nanmean(v[:, :, :prebins],
                                           axis=2, keepdims=True)
            v[:, :, prebins:(prebins+2)] = np.nanmean(v[:, :, prebins:(prebins+2)],
                                                      axis=2, keepdims=True)
            v[:, :, (prebins+2):-postbins] = np.nanmean(v[:, :, (prebins+2):-postbins],
                                                        axis=2, keepdims=True)
            v[:, :, -postbins:(-postbins+2)] = np.nanmean(v[:, :, -postbins:(-postbins+2)],
                                                          axis=2, keepdims=True)
            v[:, :, (-postbins+2):] = np.nanmean(v[:, :, (-postbins+2):],
                                                 axis=2, keepdims=True)

        per_stim_psth[k] = np.nanmean(v, axis=0) - spont_rate[:, np.newaxis]

    # 3. Invert the folding to unwrap the psth into a predicted spike_dict by
    #   replacing all epochs in the signal with their average (psth)
    respavg = resp.replace_epochs(per_stim_psth)
    respavg.name = 'psth'

    # add signal to the recording
    rec.add_signal(respavg)

    if smooth_resp:
        log.info('Replacing resp with smoothed resp')
        resp = resp.replace_epochs(folded_matrices)
        rec.add_signal(resp)

    return rec


def generate_psth_from_est_for_both_est_and_val(est, val,
                                                epoch_regex='^STIM_'):
    '''
    Estimates a PSTH from the EST set, and returns two signals based on the
    est and val, in which each repetition of a stim uses the EST PSTH?

    subtract spont rate based on pre-stim silence for ALL estimation data.
    '''

    resp_est = est['resp']
    resp_val = val['resp']

    # compute PSTH response and spont rate during those valid trials
    prestimsilence = resp_est.extract_epoch('PreStimSilence')
    if len(prestimsilence.shape) == 3:
        spont_rate = np.nanmean(prestimsilence, axis=(0, 2))
    else:
        spont_rate = np.nanmean(prestimsilence)

    epochs_to_extract = ep.epoch_names_matching(resp_est.epochs, epoch_regex)
    folded_matrices = resp_est.extract_epochs(epochs_to_extract)

    # 2. Average over all reps of each stim and save into dict called psth.
    per_stim_psth = dict()
    for k in folded_matrices.keys():
        per_stim_psth[k] = np.nanmean(folded_matrices[k], axis=0) - \
            spont_rate[:, np.newaxis]

    # 3. Invert the folding to unwrap the psth into a predicted spike_dict by
    #   replacing all epochs in the signal with their average (psth)
    respavg_est = resp_est.replace_epochs(per_stim_psth)
    respavg_est.name = 'psth'

    # add signal to the est recording
    est.add_signal(respavg_est)

    respavg_val = resp_val.replace_epochs(per_stim_psth)
    respavg_val.name = 'psth'

    # add signal to the val recording
    val.add_signal(respavg_val)

    return est, val


def generate_psth_from_est_for_both_est_and_val_nfold(ests, vals, epoch_regex = '^STIM_'):
    '''
    call generate_psth_from_est_for_both_est_and_val for each e,v
    pair in ests,vals
    '''
    for e ,v in zip(ests, vals):
        e, v = generate_psth_from_est_for_both_est_and_val(e, v, epoch_regex)

    return ests, vals


def make_state_signal(rec, state_signals=['pupil'], permute_signals=[],
                      new_signalname='state'):
    """
    generate state signal for stategainX models

    TODO: Migrate to nems_lbhb or make a more generic version
    """

    newrec = rec.copy()
    resp = newrec['resp'].rasterize()

    # Much faster; TODO: Test if throws warnings
    x = np.ones([1, resp.shape[1]])
    ones_sig = resp._modified_copy(x)
    ones_sig.name = "baseline"
    ones_sig.chans = ["baseline"]

    # DEPRECATED, NOW THAT NORMALIZATION IS IMPLEMENTED
    if ('pupil' in state_signals) or ('pupil_ev' in state_signals) or \
       ('pupil_bs' in state_signals):
        # normalize min-max
        p = newrec["pupil"].as_continuous().copy()
        # p[p < np.nanmax(p)/5] = np.nanmax(p)/5
        p -= np.nanmean(p)
        p /= np.nanstd(p)
        newrec["pupil"] = newrec["pupil"]._modified_copy(p)

    if ('pupil_ev' in state_signals) or ('pupil_bs' in state_signals):
        # generate separate pupil baseline and evoked signals

        prestimsilence = newrec["pupil"].extract_epoch('PreStimSilence')
        spont_bins = prestimsilence.shape[2]
        pupil_trial = newrec["pupil"].extract_epoch('TRIAL')

        pupil_bs = np.zeros(pupil_trial.shape)
        for ii in range(pupil_trial.shape[0]):
            pupil_bs[ii, :, :] = np.mean(
                    pupil_trial[ii, :, :spont_bins])
        pupil_ev = pupil_trial - pupil_bs

        newrec['pupil_ev'] = newrec["pupil"].replace_epoch(
                'TRIAL', pupil_ev)
        newrec['pupil_bs'] = newrec["pupil"].replace_epoch(
                'TRIAL', pupil_bs)

    # generate task state signals
    fpre = (resp.epochs['name'] == "PRE_PASSIVE")
    fpost = (resp.epochs['name'] == "POST_PASSIVE")
    INCLUDE_PRE_POST = (np.sum(fpre) > 0) & (np.sum(fpost) > 0)
    if INCLUDE_PRE_POST:
        # only include pre-passive if post-passive also exists
        # otherwise the regression gets screwed up
        newrec['pre_passive'] = resp.epoch_to_signal('PRE_PASSIVE')
    else:
        # place-holder, all zeros
        newrec['pre_passive'] = resp.epoch_to_signal('XXX')
        newrec['pre_passive'].chans = ['PRE_PASSIVE']

    newrec['hit_trials'] = resp.epoch_to_signal('HIT_TRIAL')
    newrec['miss_trials'] = resp.epoch_to_signal('MISS_TRIAL')
    newrec['fa_trials'] = resp.epoch_to_signal('FA_TRIAL')
    newrec['puretone_trials'] = resp.epoch_to_signal('PURETONE_BEHAVIOR')
    newrec['puretone_trials'].chans = ['puretone_trials']
    newrec['easy_trials'] = resp.epoch_to_signal('EASY_BEHAVIOR')
    newrec['easy_trials'].chans = ['easy_trials']
    newrec['hard_trials'] = resp.epoch_to_signal('HARD_BEHAVIOR')
    newrec['hard_trials'].chans = ['hard_trials']
    newrec['active'] = resp.epoch_to_signal('ACTIVE_EXPERIMENT')
    newrec['active'].chans = ['active']
    if 'lick' in state_signals:
        newrec['lick'] = resp.epoch_to_signal('LICK')

    # pupil interactions
    if ('pupil' in state_signals):
        # normalize min-max
        p = newrec["pupil"].as_continuous()
        a = newrec["active"].as_continuous()
        newrec["p_x_a"] = newrec["pupil"]._modified_copy(p * a)
        newrec["p_x_a"].chans = ["p_x_a"]

    state_sig_list = [ones_sig]
    # rint(state_sig_list[-1].shape)

    for x in state_signals:
        if x in permute_signals:
            # TODO support for signals_permute
            # raise ValueError("permute_signals not yet supported")
            state_sig_list += [newrec[x].shuffle_time()]
        else:
            state_sig_list += [newrec[x]]
        # print(x)
        # print(state_sig_list[-1])
        # print(state_sig_list[-1].shape)

    state = RasterizedSignal.concatenate_channels(state_sig_list)
    state.name = new_signalname

    # scale all signals to range from 0 - 1
    # state = state.normalize(normalization='minmax')

    newrec.add_signal(state)

    return newrec


def split_est_val_for_jackknife(rec, epoch_name='TRIAL', modelspecs=None,
                                njacks=10, IsReload=False, **context):
    """
    take a single recording (est) and define njacks est/val sets using a
    jackknife logic. returns lists est_out and val_out of corresponding
    jackknife subsamples. removed timepoints are replaced with nan
    """
    est = []
    val = []
    # logging.info("Generating {} jackknifes".format(njacks))

    for i in range(njacks):
        # est_out += [est.jackknife_by_time(njacks, i)]
        # val_out += [est.jackknife_by_time(njacks, i, invert=True)]
        est += [rec.jackknife_by_epoch(njacks, i, epoch_name,
                                       tiled=True)]
        val += [rec.jackknife_by_epoch(njacks, i, epoch_name,
                                       tiled=True, invert=True)]

    modelspecs_out = []
    if (not IsReload) and (modelspecs is not None):
        if len(modelspecs) == 1:
            modelspecs_out = [copy.deepcopy(modelspecs[0])
                              for i in range(njacks)]
        elif len(modelspecs) == njacks:
            # assume modelspecs already generated for njacks
            modelspecs_out = modelspecs
        else:
            raise ValueError('modelspecs must be len 1 or njacks')

    return est, val, modelspecs_out


def mask_est_val_for_jackknife(rec, epoch_name='TRIAL', modelspecs=None,
                               njacks=10, IsReload=False, **context):
    """
    take a single recording (est) and define njacks est/val sets using a
    jackknife logic. returns lists est_out and val_out of corresponding
    jackknife subsamples. removed timepoints are replaced with nan
    """
    est = []
    val = []
    # logging.info("Generating {} jackknifes".format(njacks))
    if rec.get_epoch_indices(epoch_name).shape[0]:
        pass
    elif rec.get_epoch_indices('REFERENCE').shape[0]:
        log.info('jackknifing by REFERENCE epochs')
        epoch_name = 'REFERENCE'
    elif rec.get_epoch_indices('TARGET').shape[0]:
        log.info('jackknifing by TARGET epochs')
        epoch_name = 'TARGET'
    else:
        raise ValueError('No epochs matching '+epoch_name)

    for i in range(njacks):
        # est_out += [est.jackknife_by_time(njacks, i)]
        # val_out += [est.jackknife_by_time(njacks, i, invert=True)]
        est += [rec.jackknife_mask_by_epoch(njacks, i, epoch_name,
                                            tiled=True)]
        val += [rec.jackknife_mask_by_epoch(njacks, i, epoch_name,
                                            tiled=True, invert=True)]

    modelspecs_out = []
    if (not IsReload) and (modelspecs is not None):
        if len(modelspecs) == 1:
            modelspecs_out = [copy.deepcopy(modelspecs[0])
                              for i in range(njacks)]
        elif len(modelspecs) == njacks:
            # assume modelspecs already generated for njacks
            modelspecs_out = modelspecs
        else:
            raise ValueError('modelspecs must be len 1 or njacks')

    return est, val, modelspecs_out


def make_contrast_signal(rec, name='contrast', source_name='stim', ms=500,
                         bins=None):
    '''
    Creates a new signal whose values represent the degree of variability
    in each channel of the source signal. Each value is based on the
    previous values within a range specified by either <ms> or <bins>.
    Only supports RasterizedSignal.
    '''

    rec = rec.copy()

    source_signal = rec[source_name]
<<<<<<< HEAD
    if not isinstance(source_signal, signal.RasterizedSignal):
=======

    if not isinstance(source_signal, RasterizedSignal):
>>>>>>> e815bc44
        try:
            source_signal = source_signal.rasterize()
        except AttributeError:
            raise TypeError("signal with key {} was not a RasterizedSignal"
                            " and could not be converted to one."
                            .format(source_name))

    array = source_signal.as_continuous().copy()
<<<<<<< HEAD
=======

>>>>>>> e815bc44
    if ms:
        history = int((ms/1000)*source_signal.fs)
    elif bins:
        history = int(bins)
    else:
        raise ValueError("Either ms or bins parameter must be specified "
                         "and nonzero.")
    # TODO: Alternatively, base history length on some feature of signal?
    #       Like average length of some epoch ex 'TRIAL'

    array[np.isnan(array)] = 0
    filt = np.concatenate((np.zeros([1, history+1]),
                           np.ones([1, history])), axis=1)
    contrast = convolve2d(array, filt, mode='same')

    contrast_sig = source_signal._modified_copy(contrast)
    rec[name] = contrast_sig

    return rec<|MERGE_RESOLUTION|>--- conflicted
+++ resolved
@@ -3,16 +3,10 @@
 
 import numpy as np
 import pandas as pd
-<<<<<<< HEAD
 from scipy.signal import convolve2d
 
 import nems.epoch as ep
 import nems.signal as signal
-=======
-from nems.signal import RasterizedSignal
-import copy
-from scipy.signal import convolve2d
->>>>>>> e815bc44
 
 import logging
 log = logging.getLogger(__name__)
@@ -221,6 +215,7 @@
 
     return newrec
 
+
 def nan_invalid_segments(rec):
     """
     Currently a specialized signal for removing incorrect trials from data
@@ -245,13 +240,14 @@
     # Only takes the first of any conflicts (don't think I actually need this)
     epoch_indices = ep.remove_overlap(epoch_indices)
 
-    epoch_indices2=epoch_indices[0:1,:]
-    for i in range(1,epoch_indices.shape[0]):
-        if epoch_indices[i,0]==epoch_indices2[-1,1]:
-            epoch_indices2[-1,1]=epoch_indices[i,0]
+    epoch_indices2 = epoch_indices[0:1, :]
+    for i in range(1, epoch_indices.shape[0]):
+        if epoch_indices[i, 0] == epoch_indices2[-1, 1]:
+            epoch_indices2[-1, 1] = epoch_indices[i, 0]
         else:
-            epoch_indices2=np.concatenate((epoch_indices2,epoch_indices[i:(i+1),:]),
-                                          axis=0)
+            epoch_indices2 = np.concatenate(
+                    (epoch_indices2, epoch_indices[i: (i+1), :]), axis=0
+                    )
 
     # add adjusted signals to the recording
     newrec = rec.nan_times(epoch_indices2)
@@ -316,7 +312,8 @@
     # compute spont rate during valid (non-masked) trials
     prestimsilence = resp.extract_epoch('PreStimSilence')
     if 'mask' in rec.signals.keys():
-        prestimmask = np.tile(rec['mask'].extract_epoch('PreStimSilence'), [1, nCells, 1])
+        prestimmask = np.tile(rec['mask'].extract_epoch('PreStimSilence'),
+                              [1, nCells, 1])
         prestimsilence[prestimmask == False] = np.nan
 
     if len(prestimsilence.shape) == 3:
@@ -418,7 +415,7 @@
     return est, val
 
 
-def generate_psth_from_est_for_both_est_and_val_nfold(ests, vals, epoch_regex = '^STIM_'):
+def generate_psth_from_est_for_both_est_and_val_nfold(ests, vals, epoch_regex='^STIM_'):
     '''
     call generate_psth_from_est_for_both_est_and_val for each e,v
     pair in ests,vals
@@ -622,12 +619,7 @@
     rec = rec.copy()
 
     source_signal = rec[source_name]
-<<<<<<< HEAD
     if not isinstance(source_signal, signal.RasterizedSignal):
-=======
-
-    if not isinstance(source_signal, RasterizedSignal):
->>>>>>> e815bc44
         try:
             source_signal = source_signal.rasterize()
         except AttributeError:
@@ -636,10 +628,7 @@
                             .format(source_name))
 
     array = source_signal.as_continuous().copy()
-<<<<<<< HEAD
-=======
-
->>>>>>> e815bc44
+
     if ms:
         history = int((ms/1000)*source_signal.fs)
     elif bins:
