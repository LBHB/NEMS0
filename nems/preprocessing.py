--- conflicted
+++ resolved
@@ -233,19 +233,11 @@
                 epoch_list.extend(pe)
 
         newrec = newrec.create_mask(epoch_list)
-<<<<<<< HEAD
 
     elif include_incorrect:
         log.info('INCLUDING ALL TRIALS (CORRECT AND INCORRECT)')
         newrec = newrec.and_mask(['REFERENCE'])
 
-=======
-
-    elif include_incorrect:
-        log.info('INCLUDING ALL TRIALS (CORRECT AND INCORRECT)')
-        newrec = newrec.and_mask(['REFERENCE'])
-
->>>>>>> e5447471
     else:
         newrec = newrec.and_mask(['PASSIVE_EXPERIMENT', 'HIT_TRIAL'])
         newrec = newrec.and_mask(['REFERENCE'])
@@ -486,21 +478,12 @@
     # containing spont rate)
     respavg_data = respavg.as_continuous().copy()
     respavg_spont_data = respavg_with_spont.as_continuous().copy()
-<<<<<<< HEAD
 
     if 'mask' in newrec.signals.keys():
         mask_data = newrec['mask']._data
     else:
         mask_data = np.ones(respavg_data.shape).astype(np.bool)
 
-=======
-
-    if 'mask' in newrec.signals.keys():
-        mask_data = newrec['mask']._data
-    else:
-        mask_data = np.ones(respavg_data.shape).astype(np.bool)
-
->>>>>>> e5447471
     spont_periods = ((np.isnan(respavg_data)) & (mask_data==True))
 
     respavg_data[:, spont_periods[0,:]] = 0
@@ -590,8 +573,6 @@
     rec0 = rec.copy()
     if type(pc_idx) is not list:
         pc_idx = [pc_idx]
-<<<<<<< HEAD
-=======
     resp = rec0[resp_sig]
 
     # compute duration of spont period
@@ -602,7 +583,6 @@
         PreStimSilence = 0
     prestimbins = int(PreStimSilence * resp.fs)
 
->>>>>>> e5447471
 
     # compute PCs only on valid (unmasked) times
     rec0[resp_sig] = rec0[resp_sig].rasterize()
@@ -643,22 +623,6 @@
             sd = np.nanstd(D_ref, axis=0, keepdims=True)
         else:
             sd = np.ones(m.shape)
-<<<<<<< HEAD
-            
-        u, s, v = np.linalg.svd((D_ref-m)/sd, full_matrices=False)
-        X = (D-m) / sd @ v.T
-        
-        rec0[pc_sig] = rec0[resp_sig]._modified_copy(X.T)
-    
-        r = rec0[pc_sig].extract_epoch('REFERENCE')
-        mr=np.mean(r,axis=0)
-        spont=np.mean(mr[:,:50],axis=1,keepdims=True)
-        mr-=spont
-        vs = np.sign(np.sum(mr, axis=1, keepdims=True))
-        v *= vs
-        X = (D-m) / sd @ v.T
-        
-=======
 
         u, s, v = np.linalg.svd((D_ref-m)/sd, full_matrices=False)
         X = (D-m) / sd @ v.T
@@ -673,7 +637,6 @@
         v *= vs
         X = (D-m) / sd @ v.T
 
->>>>>>> e5447471
         rec0[pc_sig] = rec0[resp_sig]._modified_copy(X.T)
 
 #    r = rec0[pc_sig].extract_epoch('REFERENCE')
@@ -683,20 +646,12 @@
 #    plt.figure()
 #    plt.plot(mr[:5,:].T)
 #    plt.legend(('1','2','3','4','5'))
-<<<<<<< HEAD
-    
-=======
-
->>>>>>> e5447471
+
     rec0.meta['pc_weights'] = v
     if overwrite_resp:
         rec0[resp_sig] = rec0[resp_sig]._modified_copy(X[:, pc_idx].T)
         rec0.meta['pc_idx'] = pc_idx
-<<<<<<< HEAD
-        
-=======
-
->>>>>>> e5447471
+
     return {'rec': rec0}
 
 
