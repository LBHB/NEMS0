--- conflicted
+++ resolved
@@ -1,18 +1,12 @@
-<<<<<<< HEAD
-=======
 import warnings
->>>>>>> b41d0ea7
 import copy
 
 import numpy as np
 import pandas as pd
-<<<<<<< HEAD
 
 import nems.epoch as ep
 import nems.signal as signal
-=======
 from scipy.signal import convolve2d
->>>>>>> b41d0ea7
 
 import nems.epoch as ep
 import nems.signal as signal
@@ -646,51 +640,4 @@
         else:
             raise ValueError('modelspecs must be len 1 or njacks')
 
-<<<<<<< HEAD
-    return est, val, modelspecs_out
-=======
-    return est, val, modelspecs_out
-
-
-def make_contrast_signal(rec, name='contrast', source_name='stim', ms=500,
-                         bins=None):
-    '''
-    Creates a new signal whose values represent the degree of variability
-    in each channel of the source signal. Each value is based on the
-    previous values within a range specified by either <ms> or <bins>.
-    Only supports RasterizedSignal.
-    '''
-
-    rec = rec.copy()
-
-    source_signal = rec[source_name]
-    if not isinstance(source_signal, signal.RasterizedSignal):
-        try:
-            source_signal = source_signal.rasterize()
-        except AttributeError:
-            raise TypeError("signal with key {} was not a RasterizedSignal"
-                            " and could not be converted to one."
-                            .format(source_name))
-
-    array = source_signal.as_continuous().copy()
-
-    if ms:
-        history = int((ms/1000)*source_signal.fs)
-    elif bins:
-        history = int(bins)
-    else:
-        raise ValueError("Either ms or bins parameter must be specified "
-                         "and nonzero.")
-    # TODO: Alternatively, base history length on some feature of signal?
-    #       Like average length of some epoch ex 'TRIAL'
-
-    array[np.isnan(array)] = 0
-    filt = np.concatenate((np.zeros([1, history+1]),
-                           np.ones([1, history])), axis=1)
-    contrast = convolve2d(array, filt, mode='same')
-
-    contrast_sig = source_signal._modified_copy(contrast)
-    rec[name] = contrast_sig
-
-    return rec
->>>>>>> b41d0ea7
+    return est, val, modelspecs_out