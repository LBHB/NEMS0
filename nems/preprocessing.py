--- conflicted
+++ resolved
@@ -266,7 +266,7 @@
 
     # add_signal operates in place
     rec.add_signal(stim)
-    
+
     return rec
 
 
@@ -590,8 +590,8 @@
     rec = rec.copy()
 
     source_signal = rec[source_name]
-<<<<<<< HEAD
-    if not isinstance(source_signal, signal.RasterizedSignal):
+
+    if not isinstance(source_signal, RasterizedSignal):
         try:
             source_signal = source_signal.rasterize()
         except AttributeError:
@@ -600,12 +600,7 @@
                             .format(source_name))
 
     array = source_signal.as_continuous().copy()
-=======
-    if not isinstance(source_signal, RasterizedSignal):
-        raise TypeError("signal with key {} was not a RasterizedSignal"
-                        .format(source_name))
-    array = source_signal.as_continuous()
->>>>>>> ff0ccf32
+
     if ms:
         history = int((ms/1000)*source_signal.fs)
     elif bins:
