import copy
import io
import json
import logging
import os
import shutil
import tarfile
import tempfile
<<<<<<< HEAD
import shutil
import json
import warnings
=======
import time
import warnings
from pathlib import Path

import numpy as np
import pandas as pd
import requests
>>>>>>> 1894bdae

import nems.epoch as ep
from nems import get_setting
from nems.signal import SignalBase, RasterizedSignal, PointProcess, merge_selections, \
    list_signals, load_signal, load_signal_from_streams
from nems.uri import local_uri, http_uri, targz_uri
from nems.utils import recording_filename_hash
from nems import get_setting

log = logging.getLogger(__name__)


class Recording:

    def __init__(self, signals, meta=None, name=None):
        '''
        Signals argument should be a dictionary of signal objects.
        '''
        self.signals = signals
        self.signal_views = [signals]
        self.view_idx = 0

        # Verify that all signals are from the same recording
        recordings = [s.recording for s in self.signals.values()]
        if not recordings:
            raise ValueError('A recording must contain at least 1 signal')
        if not len(set(recordings)) == 1:
            raise ValueError('Not all signals are from the same recording.')
        if name is None:
            self.name = recordings[0]
        else:
            self.name = name

        self.uri = None  # This will be lost on copying

        if meta is not None:
            self.meta = meta
        else:
            self.meta = {}

    def copy(self):
        '''
        Returns a copy of this recording.
        '''
        signal_views = [s.copy() for s in self.signal_views]
        other = Recording(signal_views[self.view_idx], meta=self.meta.copy())
        other.signal_views = signal_views
        other.view_idx = self.view_idx
        other.signals = signal_views[other.view_idx]

        for k, v in vars(self).items():
            if k in ['signals', 'signal_views', 'view_idx']:
                continue
            setattr(other, k, copy.copy(v))
        return other

    @property
    def epochs(self):
        '''
        The epochs of a recording is the superset of all signal epochs.
        '''
        # Merge the epochs. Be sure to ignore index since it's just a standard
        # sequential index for each signal's epoch (e.g., index 1 in signal1 has
        # no special meaning compared to index 1 in signal2). Drop all
        # duplicates since we sometimes replicate epochs across signals and
        # return the sorted values.
        epoch_set = [s.epochs for s in self.signals.values()]
        df = pd.concat(epoch_set, ignore_index=True)
        df.drop_duplicates(inplace=True)
        df.sort_values('start', inplace=True)
        df.index = np.arange(len(df))
        return df

    # Defining __getitem__ and __setitem__ make recording objects behave
    # like dictionaries when subscripted. e.g. recording['signal_name']
    # instead of recording.get_signal('signal_name').
    # See: https://docs.python.org/3/reference/datamodel.html?emulating-container-types#emulating-container-types

    def __getitem__(self, key):
        if type(key) is int:
            return self.signal_views[key]
        else:
            return self.get_signal(key)

    def __setitem__(self, key, val):
        val.name = key
        self.add_signal(val)

    def set_view(self, view_idx=0):
        """choose a different view, typically a different masking for jackknifing.
        returns a shallow copy of the recording, signals preserved in place"""
        rec = self.copy()
        rec.signals = rec.signal_views[view_idx]
        rec.view_idx = view_idx

        return rec

<<<<<<< HEAD
=======
    def view_subset(self, view_range):
        """
        shallow copy recording, preserving a subset of views
        view_range - list of view ids to keep
        """
        rec = self.copy()
        rec.signal_views = [rec.signal_views[v] for v in view_range]
        rec.signals = rec.signal_views[0]
        rec.view_idx = 0

        return rec

>>>>>>> 1894bdae
    def views(self, view_range=None):
        rec = self.copy()

        if view_range is not None:
            if type(view_range) is int:
                rec.signal_views = [rec.signal_views[view_range]]
            else:
<<<<<<< HEAD
                rec.signal_views = rec.signal_views[view_range]

        """return a list of all views of this recording"""
        return [rec.set_view(i) for i in range(rec.view_count())]

=======
                rec.signal_views = [rec.signal_views[v] for v in view_range]

        """return a list of all views of this recording"""
        return [rec.set_view(i) for i in range(rec.view_count)]

    @property
>>>>>>> 1894bdae
    def view_count(self):
        """return how many views exist in this recording"""
        return len(self.signal_views)

    def tile_views(self, view_count=1):
        """repeat current signals dict view_count times in self.signal views
        returns a shallow copy of the recording, signals preserved in place"""
        rec = self.copy()

<<<<<<< HEAD
        rec.signal_views = [rec.signals] * view_count
        rec.view_idx = 0
=======
        #rec.signal_views = [rec.signals] * view_count
        rec.signal_views = rec.signal_views * view_count
        rec.view_idx = 0
        rec.signals = rec.signal_views[rec.view_idx]

>>>>>>> 1894bdae
        return rec

    @staticmethod
    def load(uri):
        '''
        DEPRECATED??? REPLACED by regular functions?

        Loads from a local .tgz file, a local directory, from s3,
        or from an HTTP URL containing a .tgz file. Examples:

        # Load all signals in the gus016c-a2 directory
        rec = Recording.load('/home/myuser/gus016c-a2')
        rec = Recording.load('file:///home/myuser/gus016c-a2')

        # Load the local tar gz directory.
        rec = Recording.load('file:///home/myuser/gus016c-a2.tgz')

        # Load a tgz file served from a flat filesystem
        rec = Recording.load('http://potoroo/recordings/gus016c-a2.tgz')

        # Load a tgz file created by the nems-baphy interafce
        rec = Recording.load('http://potoroo/baphy/271/gus016c-a2')

        # Load from S3:
        rec = Recording.load('s3://nems.lbhb... TODO')
        '''
        if local_uri(uri):
            if targz_uri(uri):
                rec = Recording.load_targz(local_uri(uri))
            else:
                rec = Recording.load_dir(local_uri(uri))
        elif http_uri(uri):
            rec = Recording.load_url(http_uri(uri))
        elif uri[0:6] == 's3://':
            raise NotImplementedError
        else:
            raise ValueError('Invalid URI: {}'.format(uri))
        rec.uri = uri
        return rec

    @staticmethod
    def load_dir(directory_or_targz):
        '''
        Loads all the signals (CSV/JSON pairs) found in DIRECTORY or
        .tgz file, and returns a Recording object containing all of them.
        DEPRECATED???
        '''
        if os.path.isdir(directory_or_targz):
            files = list_signals(directory_or_targz)
            basepaths = [os.path.join(directory_or_targz, f) for f in files]
            signals = [load_signal(f) for f in basepaths]
            signals_dict = {s.name: s for s in signals}
            return Recording(signals=signals_dict)
        else:
            m = 'Not a directory: {}'.format(directory_or_targz)
            raise ValueError(m)

    @staticmethod
    def load_targz(targz):
        '''
        Loads the recording object from a tgz file.
        DEPRECATED???
        '''
        if os.path.exists(targz):
            with open(targz, 'rb') as stream:
                return load_recording_from_targz_stream(stream)
        else:
            m = 'Not a .tgz file: {}'.format(targz)
            raise ValueError(m)

    @staticmethod
    def load_url(url):
        '''
        Loads the recording object from a URL. File must be tgz format.
        DEPRECATED???
        '''
        r = requests.get(url, stream=True)
        if not (r.status_code == 200 and
                (r.headers['content-type'] == 'application/gzip' or
                 r.headers['content-type'] == 'text/plain' or
                 r.headers['content-type'] == 'application/x-gzip' or
                 r.headers['content-type'] == 'application/x-compressed' or
                 r.headers['content-type'] == 'application/x-tar' or
                 r.headers['content-type'] == 'application/x-tgz')):
            log.info('got response: %s, %d', r.headers, r.status_code)
            m = 'Error loading URL: {}'.format(url)
            log.error(m)
            raise Exception(m)
        obj = io.BytesIO(r.raw.read()) # Not sure why I need this!
        return load_recording_from_targz_stream(obj)

    @staticmethod
    def load_from_arrays(arrays, rec_name, fs, sig_names=None,
                         signal_kwargs={}):
        '''
        DEPRECATED???
        Generates a recording object, and the signal objects it contains,
        from a list of array-like structures of the form channels x time
        (see signal.py for more details about how arrays are represented
         by signals).

        If any of the arrays are more than 2-dimensional,
        an error will be thrown. Also pay close attention to any
        RuntimeWarnings from the signal class regarding improperly-shaped
        arrays, which may indicate that an array was passed as
        time x channels instead of the reverse.

        Arguments:
        ----------
        arrays : list of array-like
            The data to be converted to a recording of signal objects.
            Each item should be 2-dimensional and convertible to a
            numpy ndarray via np.array(x). No constraints are enforced
            on the dtype of the arrays, but in general float values
            are expected by most native NEMS functions.

        rec_name : str
            The name to be given to the new recording object. This will
            also be assigned as the recording attribute of each new signal.

        fs : int or list of ints
            The frequency of sampling of the data arrays - used to
            interconvert between real time and time bins (see signal.py).
            If int, the same fs will be assigned to each signal.
            If list, the length must match the length of arrays.

        sig_names : list of strings (optional)
            Name to attach to the signal created from
            each array. The length of this list should match that of
            arrays.
            If not specified, the signals will be given the generic
            names: ['signal1', 'signal2', ...].

        signal_kwargs : list of dicts
            Keyword arguments to be passed through to
            each signal object. The length of this list should
            match the length of arrays, and may be padded with empty
            dictionaries to ensure this constraint.
            For example:
                [{'chans': ['1 kHz', '3 kHz']}, {'chans': ['one', 'two']}, {}]
            Would assign channel names '1 kHz' and '3 kHz' to the signal
            for the first array, 'one' and 'two' for the second array,
            and no channel names (or any other arguments) for the third array.

            Valid keyword arguments are: chans, epochs, meta,
                                         and safety_checks

        Returns:
        --------
        rec : recording object
            New recording containing a signal for each array.
        '''
        # Assemble and validate lists for signal construction
        arrays = [np.array(a) for a in arrays]
        for i, a in enumerate(arrays):
            if len(a.shape) != 2:
                raise ValueError("Arrays should have shape chans x time."
                                 "Array {} had shape: {}"
                                 .format(i, a.shape))
        n = len(arrays)
        recs = [rec_name]*len(arrays)
        if sig_names:
            if not len(sig_names) == n:
                raise ValueError("Length of sig_names must match"
                                 "the length of arrays.\n"
                                 "Got sig_names: {} and arrays: {}"
                                 .format(len(sig_names), n))
        else:
            sig_names = ['sig%s'%i for i in range(n)]
        if isinstance(fs, int):
            fs = [fs]*n
        else:
            if not len(fs) == n:
                raise ValueError("Length of fs must match"
                                 "the length of arrays.\n"
                                 "Got fs: {} and arrays: {}"
                                 .format(len(fs), n))
        if not signal_kwargs:
            signal_kwargs = [{}]*n
        else:
            if not len(signal_kwargs) == n:
                raise ValueError("Length of signal_kwargs must match"
                                 "the length of arrays.\n"
                                 "Got signal_kwargs: {} and arrays: {}"
                                 .format(len(signal_kwargs), n))

        # Construct the signals
        to_sigs = zip(fs, arrays, sig_names, recs, signal_kwargs)
        signals = [
                RasterizedSignal(fs, a, name, rec, **kw)
                for fs, a, name, rec, kw in to_sigs
                ]
        signals = {s.name:s for s in signals}
        # Combine into recording and return
        return Recording(signals)

    @classmethod
    def from_nwb(cls, nwb_file, nwb_format):
        """
        The NWB (Neurodata Without Borders) format is a unified data format developed by the Allen Brain Institute.
        Data is stored as an HDF5 file, with the format varying depending how the data was saved.
        
        References:
          - https://nwb.org
          - https://pynwb.readthedocs.io/en/latest/index.html

        :param nwb_file: path to the nwb file
        :param nwb_format: specifier for how the data is saved in the container

        :return: a recording object
        """
        log.info(f'Loading NWB file with format "{nwb_format}" from "{nwb_file}".')

        # add in supported nwb formats here
        assert nwb_format in ['neuropixel'], f'"{nwb_format}" not a supported NWB file format.'

        nwb_filepath = Path(nwb_file)
        if not nwb_filepath.exists():
            raise FileNotFoundError(f'"{nwb_file}" could not be found.')

        if nwb_format == 'neuropixel':
            """
            In neuropixel ecephys nwb files, data is stored in several attributes of the container: 
              - units: individual cell metadata, a dataframe
              - epochs: timing of the stimuli, series of arrays
              - lab_meta_data: metadata about the experiment, such as specimen details
              
            Spike times are saved as arrays in the 'spike_times' column of the units dataframe as xarrays. 
            The frequency is 1250.
              
            Refs:
              - https://allensdk.readthedocs.io/en/latest/visual_coding_neuropixels.html
              - https://allensdk.readthedocs.io/en/latest/_static/examples/nb/ecephys_quickstart.html
              - https://allensdk.readthedocs.io/en/latest/_static/examples/nb/ecephys_data_access.html
            """
            try:
                from pynwb import NWBHDF5IO
                from allensdk.brain_observatory.ecephys import nwb  # needed for ecephys format compat
            except ImportError:
                m = 'The "allensdk" library is required to work with neuropixel nwb formats, available on PyPI.'
                log.error(m)
                raise ImportError(m)

            session_name = nwb_filepath.stem

            with NWBHDF5IO(str(nwb_filepath), 'r') as nwb_io:
                nwbfile = nwb_io.read()

                units = nwbfile.units
                epochs = nwbfile.epochs

                spike_times = dict(zip(units.id[:], units['spike_times'][:]))

                # extract the metadata and convert to dict
                metadata = nwbfile.lab_meta_data['metadata'].to_dict()
                metadata['uri'] = str(nwb_filepath)  # add in uri

                # build the units metadata
                units_data = {
                    col.name: col.data for col in units.columns
                    if col.name not in ['spike_times', 'spike_times_index', 'spike_amplitudes',
                                        'spike_amplitudes_index', 'waveform_mean', 'waveform_mean_index']
                }

                # needs to be a dict
                units_meta = pd.DataFrame(units_data, index=units.id[:]).to_dict('index')

                # build the epoch dataframe
                epoch_data = {
                    col.name: col.data for col in epochs.columns
                    if col.name not in ['tags', 'timeseries', 'tags_index', 'timeseries_index']
                }

                epoch_df = pd.DataFrame(epoch_data, index=epochs.id[:]).rename({
                    'start_time': 'start',
                    'stop_time': 'end',
                    'stimulus_name': 'name'
                }, axis='columns')

                # save the spike times as a point process signal
                pp = PointProcess(1250, spike_times, name='spike_times', recording=session_name, epochs=epoch_df,
                                  meta=units_meta)

                log.info('Successfully loaded nwb file.')
                return cls({pp.recording: pp}, meta=metadata)

    def save(self, uri='', uncompressed=False):
        '''
        Saves this recording to a URI as a compressed .tgz file.
        Returns the URI of what was saved, or None if there was a problem.

        Optional argument 'uncompressed' may be used to force the save
        to occur as a directory full of uncompressed files, but this only
        works for URIs that point to the local filesystem.

        For example:

        # Save to a local directory, use automatic filename
        rec.save('/home/username/recordings/')

        # Save it to a local file, with a specific name
        rec.save('/home/username/recordings/my_recording.tgz')

        # Same, but with an explicit file:// prefix
        rec.save('file:///home/username/recordings/my_recording.tgz')

        # Save it to the nems_db running on potoroo, use automatic filename
        rec.save('http://potoroo/recordings/')

        # Save it to the nems_db running on potoroo, specific filename
        rec.save('http://potoroo/recordings/my_recording.tgz')

        # Save it to AWS (TODO, Not Implemented, Needs credentials)
        rec.save('s3://nems.amazonaws.com/somebucket/')
        '''

        guessed_filename = recording_filename_hash(
                self.name, self.meta,  uri_path=uri, uncompressed=uncompressed)

        # Set the URI metadata since we are writing to a URI now
        if not self.uri:
            self.uri = uri
        if local_uri(uri):
            uri = local_uri(uri)
            log.info("Saving recording to : %s", uri)
            if targz_uri(uri):
                return self.save_targz(uri)
            elif uncompressed:
                return self.save_dir(uri)
            else:
                # print(uri + '/' + guessed_filename)
                uri = uri + os.sep + guessed_filename
                return self.save_targz(uri)
        elif http_uri(uri):
            uri = http_uri(uri)
            if targz_uri(uri):
                return self.save_url(uri)
            elif uri[-1] == '/':
                uri = uri + guessed_filename
                return self.save_url(uri)
            else:
                uri = uri + os.sep + guessed_filename
                return self.save_url(uri)
        elif uri[0:6] == 's3://':
            raise NotImplementedError
        else:
            raise ValueError('Invalid URI: {}'.format(uri))

    def save_dir(self, directory):
        '''
        Saves all the signals (CSV/JSON pairs) in this recording into
        DIRECTORY in a new directory named the same as this recording.
        '''
        # SVD moved recname adding to save
        #if os.path.isdir(directory):
        #    directory = os.path.join(directory, self.name)
        if os.path.exists(directory):
            m = 'File named {} exists; unable to create dir'.format(directory)
            raise ValueError(m)
        else:
            os.mkdir(directory)
        if not os.path.isdir(directory):
            os.makedirs(directory, exist_ok=True)
        for s in self.signals.values():
            s.save(directory)

        # Save meta dictionary to json file. Works?
        metafilepath = directory + os.sep + self.name + '.meta.json'
        md_fh = open(metafilepath, 'w')
        self._save_metadata(md_fh)

        return directory

    def save_targz(self, uri):
        '''
        Saves all the signals (CSV/JSON pairs) in this recording
        as a .tgz file at a local URI.
        '''
        directory = os.path.dirname(uri)
        if not os.path.isdir(directory):
            os.makedirs(directory, mode=0o0777)
        os.umask(0o0000)
        with open(uri, 'wb') as archive:
            tgz = self.as_targz()
            archive.write(tgz.read())
            tgz.close()
        return uri

    def as_targz(self):
        '''
        Returns a BytesIO containing all the rec's signals as a .tgz stream.
        You may either send this over HTTP or save it to a file. No temporary
        files are created in the creation of this .tgz stream.

        Example of saving an in-memory recording to disk:
            rec = Recording(...)
            with open('/some/path/test.tgz', 'wb') as fh:
                tgz = rec.as_targz()
                fh.write(tgz.read())
                tgz.close()  # Don't forget to close it!
        '''
        f = io.BytesIO()  # Create a buffer
        tar = tarfile.open(fileobj=f, mode='w:gz')
        # tar = tarfile.open('/home/ivar/poopy.tgz', mode='w:gz')
        # With the tar buffer open, write meta data, then all signal files

        # save meta
        metafilebase = self.name + '.meta.json'
        md_fh = io.StringIO()
        self._save_metadata(md_fh)
        stream = io.BytesIO(md_fh.getvalue().encode())
        info = tarfile.TarInfo(os.path.join(self.name, metafilebase))
        info.uname = 'nems'  # User name
        info.gname = 'users'  # Group name
        info.mtime = time.time()
        info.size = stream.getbuffer().nbytes
        tar.addfile(info, stream)

        for s in self.signals.values():
            d = s.as_file_streams()  # Dict mapping filenames to streams
            for filename, stringstream in d.items():
                if type(stringstream) is io.BytesIO:
                    stream = stringstream
                else:
                    stream = io.BytesIO(stringstream.getvalue().encode())
                info = tarfile.TarInfo(os.path.join(self.name, filename))
                info.uname = 'nems'  # User name
                info.gname = 'users'  # Group name
                info.mtime = time.time()
                info.size = stream.getbuffer().nbytes
                tar.addfile(info, stream)

        tar.close()
        f.seek(0)
        return f

    def save_url(self, uri, compressed=False):
        '''
        Saves this recording to a URL. Returns the URI if it succeeded,
        else None. Check the return code to see if the URL save failed
        and you need to save locally instead. e.g.

        # Example: Try to save remotely, or save locally if it fails
        if not rec.save_url(url):
             rec.save('/tmp/')   # Save to /tmp as a fallback
        '''
        r = requests.put(uri, data=self.as_targz())
        if r.status_code == 200:
            return uri
        else:
            m = 'HTTP PUT failed (Code: {}) for {}.'.format(r.status_code,
                                                            uri)
            log.warn(m)
            return None

    def _save_metadata(self, md_fh, fmt='%.18e'):
        '''
        Save this signal to a CSV file + JSON sidecar. If desired,
        you may use optional parameter fmt (for example, fmt='%1.3e')
        to alter the precision of the floating point matrices.
        '''
        json.dump(self.meta, md_fh)

    def get_signal(self, signal_name):
        '''
        Returns the signal object with the given signal_name, or None
        if it was was found.

        signal_name should be a string
        '''
        if signal_name in self.signals:
            return self.signals[signal_name]
        else:
            return None

    def add_signal(self, signal):
        '''
        Adds the signal equal to this recording. Any existing signal
        with the same name will be overwritten. No return value.
        '''
        if not isinstance(signal, SignalBase):
            raise TypeError("Recording signals must be instances of"
                            " a Signal class. signal {} was type: {}"
                            .format(signal.name, type(signal)))
        self.signals[signal.name] = signal

    def _split_helper(self, fn):
        '''
        For internal use only by the split_* functions.
        '''
        est = {}
        val = {}
        for s in self.signals.values():
            (e, v) = fn(s)
            est[e.name] = e
            val[v.name] = v

        est = Recording(signals=est)
        val = Recording(signals=val)


        est = est.and_mask(np.isfinite(est['resp'].as_continuous()[0,:]))
        val = val.and_mask(np.isfinite(val['resp'].as_continuous()[0,:]))
#        if 'mask' in est.signals.keys():
#            log.info('mask exists, Merging (AND) with masks for partitioned est,val signals')
#            m = est['mask'].as_continuous().squeeze()
#            est = est.create_mask(np.logical_and(m,np.isfinite(est['resp'].as_continuous()[0,:])))
#            val = val.create_mask(np.logical_and(m,np.isfinite(val['resp'].as_continuous()[0,:])))
#        else:
#            log.info('creating masks for partitioned est,val signals')
#            est = est.create_mask(np.isfinite(est['resp'].as_continuous()[0,:]))
#            val = val.create_mask(np.isfinite(val['resp'].as_continuous()[0,:]))

        return (est,val)

    def split_at_time(self, fraction):
        '''
        Calls .split_at_time() on all signal objects in this recording.
        For example, fraction = 0.8 will result in two recordings,
        with 80% of the data in the left, and 20% of the data in
        the right signal. Useful for making est/val data splits, or
        truncating the beginning or end of a data set.

        FOR silly reasons having to do with the ordering of val stimuli,
          "r" is actually the beginning of the signal -- used for val
          "l" is the end, used for est
        '''
        est = {}
        val = {}
        for s in self.signals.values():
            v, e = s.split_at_time(fraction)
            est[e.name] = e
            val[v.name] = v

        est = Recording(signals=est)
        val = Recording(signals=val)

        return est, val

    def split_by_epochs(self, epochs_for_est, epochs_for_val):
        '''
        Returns a tuple of estimation and validation data splits: (est, val).
        Arguments should be lists of epochs that define the estimation and
        validation sets. Both est and val will have non-matching data NaN'd out.
        '''
        return self._split_helper(lambda s: s.split_by_epochs(epochs_for_est,
                                                              epochs_for_val))

    def split_using_epoch_occurrence_counts(self, epoch_regex):
        '''
        Returns (est, val) given a recording rec, a signal name 'stim_name', and an
        epoch_regex that matches 'various' epochs. This function will throw an exception
        when there are not exactly two values for the number of epoch occurrences; i.e.
        low-rep epochs and high-rep epochs.

        NOTE: This is a fairly specialized function that we use in the LBHB lab. We have
        found that, given a limited recording time, it is advantageous to have a variety of sounds
        presented to the neuron (i.e. many low-repetition stimuli) for accurate estimation
        of its parameters. However, during the validation process, it helps to have many
        repetitions of the same stimuli so that we can more accurately estimate the peri-
        stimulus time histogram (PSTH). This function tries to split the data into those
        two data sets based on the epoch occurrence counts.
        '''
        groups = ep.group_epochs_by_occurrence_counts(self.epochs, epoch_regex)
        if len(groups) > 2:
            l=np.array(list(groups.keys()))
            k=l>np.mean(l)
            hi=np.max(l[k])
            lo=np.min(l[k==False])

            # generate two groups
            g = {hi: [], lo: []}
            for i in list(np.where(k)[0]):
                g[hi] = g[hi] + groups[l[i]]
            for i in list(np.where(k == False)[0]):
                g[lo] = g[lo] + groups[l[i]]
            groups = g

        elif len(groups)==1:
            k = list(groups.keys())[0]
            g1 = groups[k].copy()
            g1.sort()
            n = len(g1)
            vset = np.int(np.floor(n*0.8))

            g={1: g1[:vset], 2: g1[vset:]}
            groups = g

        elif len(groups) == 0:
            m = "No occurrences?? Unable to split recording into est/val sets"
            m += str(groups)
            raise ValueError(m)

        n_occurrences = sorted(groups.keys())
        lo_rep_epochs = groups[n_occurrences[0]]
        hi_rep_epochs = groups[n_occurrences[1]]
        return self.split_by_epochs(lo_rep_epochs, hi_rep_epochs)

    def get_epoch_indices(self, epoch_name, allow_partial_epochs=False):

        keys = list(self.signals.keys())
        if 'mask' not in keys:
            epochs = self[keys[0]].get_epoch_indices(epoch_name)

        else:
            # only keep epoch matching mask
            m_data = self['mask'].as_continuous().copy()
            all_epochs = self['mask'].get_epoch_indices(epoch_name)

            epochs = np.zeros([0, 2], dtype=np.int32)
            for lb, ub in all_epochs:
                if allow_partial_epochs:
                    if np.sum(m_data[0, lb:ub]) > 0:
                        epochs = np.append(epochs, [[lb, ub]], axis=0)
                else:
                    if np.sum(1 - (m_data[0, lb:ub])) == 0:
                        epochs = np.append(epochs, [[lb, ub]], axis=0)

        return epochs

    def jackknife_mask_by_epoch(self, njacks, jack_idx, epoch_name, tiled=True,
                                invert=False, allow_partial_epochs=False):
        '''
        Creates mask or updates existing mask, with subset of epochs
          matching epoch_name set to False

        Optional argument 'invert' causes everything BUT the matched epochs
        to be NaN'd. njacks determines the number of jackknifes to divide
        the epochs into, and jack_idx determines which one to return.

        'Tiled' makes each jackknife use every njacks'th occurrence, and is
        probably best explained by the following example...

        If there are 18 occurrences of an epoch, njacks=5, invert=False,
        and tiled=True, then the five jackknifes will have these
        epochs NaN'd out:

           jacknife[0]:  0, 5, 10, 15
           jacknife[1]:  1, 6, 11, 16
           jacknife[2]:  2, 7, 12, 17
           jacknife[3]:  3, 8, 13
           jacknife[4]:  4, 9, 14

        Note that the last two jackknifes have one fewer occurrences.

        If tiled=False, then the pattern of NaN'd epochs becomes sequential:

           jacknife[0]:   0,  1,  2,  3
           jacknife[1]:   4,  5,  6,  7,
           jacknife[2]:   8,  9, 10, 11,
           jacknife[3]:  12, 13, 14, 15,
           jacknife[4]:  16, 17

        Here we can see the last jackknife has 2 fewer occurrences.
        '''

        # create mask if one doesn't exist yet
        if 'mask' not in self.signals.keys():
            rec = self.create_mask(True)
        else:
            rec = self.copy()

        # initialize mask to be all True
        m_data = rec['mask'].as_continuous().copy()

        # find all matching epochs
        epochs = self.get_epoch_indices(epoch_name, allow_partial_epochs=allow_partial_epochs)
        occurrences = epochs.shape[0]

        if occurrences == 0:
            m = 'No epochs found matching epoch_name. Unable to jackknife.'
            raise ValueError(m)

        if occurrences < njacks:
            raise ValueError("Can't divide {0} occurrences into {1} jackknifes"
                             .format(occurrences, njacks))

        if jack_idx < 0 or njacks < 0:
            raise ValueError("Neither jack_idx nor njacks may be negative")

        nrows = np.int(np.ceil(occurrences / njacks))
        idx_data = np.arange(nrows * njacks)

        if tiled:
            idx_data = idx_data.reshape(nrows, njacks)
            idx_data = np.swapaxes(idx_data, 0, 1)
        else:
            idx_data = idx_data.reshape(njacks, nrows)

        # jmask = bins that should be excluded, on top of whatever is already
        # False in m_data
        jmask = np.zeros_like(m_data, dtype=np.bool)
        for idx in idx_data[jack_idx].tolist():
            if idx < occurrences:
                lb, ub = epochs[idx]
                jmask[:, lb:ub] = True

        if invert:
            jmask = ~jmask

        m_data[jmask] = False

        rec['mask'] = rec['mask']._modified_copy(m_data)

        return rec

    def jackknife_masks_by_epoch(self, njacks, epoch_name,
<<<<<<< HEAD
                                 tiled=True, invert=False):
        signal_views = []
        for jack_idx in range(njacks):
            trec = self.jackknife_mask_by_epoch(njacks, jack_idx, epoch_name,
                                                tiled, invert)
            signal_views += [trec.signals]
        rec = self.copy()
        rec.signal_views = signal_views
        rec.signals = signal_views
=======
                                 tiled=True, invert=False, allow_partial_epochs=False):
        signal_views = []
        for jack_idx in range(njacks):
            trec = self.jackknife_mask_by_epoch(njacks, jack_idx, epoch_name,
                                                tiled, invert,
                                                allow_partial_epochs=allow_partial_epochs)
            signal_views += [trec.signals]
        rec = self.copy()
        rec.signal_views = signal_views
        rec.view_idx = 0
        rec.signals = signal_views[rec.view_idx]
>>>>>>> 1894bdae

        return rec

    def jackknife_mask_by_time(self, njacks, jack_idx, tiled=True,
                               invert=False):
        '''
        To function in place of jackknife_mask_by_epoch for cases where you wish
        to fit all data evenly, including that which is not contained in an epoch
        mask.
        '''
        # create mask if one doesn't exist yet and initialize mask to be all
        # True
        if 'mask' not in self.signals.keys():
            rec = self.create_mask(True)
        else:
            rec = self.copy()

        m_data = rec['mask'].as_continuous().copy()

        if tiled != True:
            raise NotImplemented

        # Figure out the length of the non-nan data
        times = m_data.sum()

        # Full length of jackknife window
        window_len = int((times/njacks))

        # Length of a val chunk within a jackknife window
        val_length = int(((window_len/times) * window_len))

        # The mask, either true/false will only be applied on the val_chunks
        template_inds = np.arange(0, val_length)

        # Shift the beginning of this chunk based on which jack_idx
        shift = int(jack_idx*val_length)
        template_inds += shift

        # Find all locations where the current mask is True
        mask_true = np.argwhere(m_data==True)[:,1]

        # If invert, set all mask to False. Only val chunks will be set to True
        if invert == True:
            m_data[0, mask_true] = False

        # Look over all jackknife windows and update the mask accordingly
        for i in range(0, njacks):
            if (jack_idx==(njacks-1)):
                ti = template_inds+int((i*window_len))
                e = int((i+1)*window_len)
                args = mask_true[ti[0]:e]
                if (i == njacks-1):
                    args = mask_true[ti[0]:times]
            else:
                ti = template_inds+int((i*window_len))
                np.append(ti, ti[-1]+1)
                args = mask_true[ti]

            if invert == True:
                m_data[0, args] = True
            else:
                m_data[0, args] = False

        # pass modified mask back into the 'mask' signal and add to the rec
        rec['mask'] = rec['mask']._modified_copy(m_data)

        return rec

    def jackknife_masks_by_time(self, njacks, tiled=True, invert=False):

        signal_views = []
        for jack_idx in range(njacks):
            trec = self.jackknife_mask_by_time(njacks, jack_idx, tiled, invert)
            signal_views += [trec.signals]
        rec = self.copy()
        rec.signal_views = signal_views
<<<<<<< HEAD
        rec.signals = signal_views
=======
        rec.view_idx = 0
        rec.signals = signal_views[rec.view_idx]
>>>>>>> 1894bdae

        return rec

    def jackknife_by_epoch(self, njacks, jack_idx, epoch_name,
                           tiled=True,invert=False,
                           only_signals=None, excise=False):
        '''
        By default, calls jackknifed_by_epochs on all signals and returns a new
        set of data. If you would only like to jackknife certain signals,
        while copying all other signals intact, provide their names in a
        list to optional argument 'only_signals'.

        DEPRECATED???-- use masks
        '''
        if excise and only_signals:
            raise Exception('Excising only some signals makes signals ragged!')
        new_sigs = {}
        for sn in self.signals.keys():
            if (not only_signals or sn in set(only_signals)):
                s = self.signals[sn]
                log.debug("JK: {0} {1}/{2} {3}".format(s.name,jack_idx,
                          njacks,epoch_name))
                new_sigs[sn] = s.jackknife_by_epoch(njacks, jack_idx,
                                                    epoch_name=epoch_name,
                                                    invert=invert, tiled=tiled)
        return Recording(signals=new_sigs)

    def jackknife_by_time(self, nsplits, split_idx, only_signals=None,
                          invert=False, excise=False):
        '''
        By default, calls jackknifed_by_time on all signals and returns a new
        set of data.  If you would only like to jackknife certain signals,
        while copying all other signals intact, provide their names in a
        list to optional argument 'only_signals'.

        DEPRECATED??? -- use masks
        '''
        if excise and only_signals:
            raise Exception('Excising only some signals makes signals ragged!')
        new_sigs = {}
        for sn in self.signals.keys():
            if (not only_signals or sn in set(only_signals)):
                s = self.signals[sn]
                new_sigs[sn] = s.jackknife_by_time(nsplits, split_idx,
                                                   invert=invert, excise=excise)
        return Recording(signals=new_sigs)

    def jackknifes_by_epoch(self, nsplits, epoch_name, only_signals=None):
        raise NotImplementedError         # TODO

    def jackknifes_by_time(self, nsplits, only_signals=None):
        raise NotImplementedError         # TODO

    def jackknife_inverse_merge(self):
        '''
        merges views from jackknife validation data into a single view

        currently two different approaches, depending on whether mask signal
        is present.
        '''
<<<<<<< HEAD
        if self.view_count() == 1:
=======
        if self.view_count == 1:
>>>>>>> 1894bdae
            raise ValueError('Expecting recording with multiple views')

        sig_list = list(self.signals.keys())
        if 'mask' in sig_list:
            # new system: using mask==True to identify valid segment from
            # each signal  -- only pred and mask, since those are the only
            # ones that should be modified???
            new_sigs = {}

            # for sn in ['pred', 'mask', 'stim', 'psth']:
            for sn in sig_list:
                r = self[sn]
                if type(r._data) is np.ndarray:
                    _data = np.zeros(r.shape, dtype=r._data.dtype)
                    if not (_data.dtype == bool):
                        _data[:] = np.nan
                else:
                    _data = np.zeros(r.shape)
                    _data[:] = np.nan

                # print(sn)
                # print(np.sum(np.isfinite(_data)))
                for r in self.views():
                    m = r['mask'].as_continuous()[0, :].astype(bool)
                    _data[:, m] = r[sn].rasterize().as_continuous()[:, m]
                    # if sn=='pred':
                    #    print(np.sum(m))
                    #    print(np.sum(np.isfinite(_data)))
                new_sigs[sn] = self[sn].rasterize()._modified_copy(_data)
                # print(np.sum(np.isfinite(new_sigs[sn].as_continuous())))
        else:
            new_sigs = {}
            for sn in sig_list:
                sig_list = [r[sn] for r in self.views()]
                # new_sigs[sn]=sig_list[0].jackknife_inverse_merge(sig_list)
                new_sigs[sn] = merge_selections(sig_list)

        return Recording(signals=new_sigs, meta=self.meta.copy())

    def concatenate_recordings(self, recordings):
        '''
        Concatenate more recordings on to the end of this Recording,
        and return the result. Recordings must have identical signal
        names, channels, and fs, or an exception will be thrown.
        meta of the new recording will be inherited from recordings[0]
        '''
        signal_names = self.signals.keys()
        for recording in recordings:
            if signal_names != recording.signals.keys():
                raise ValueError('Recordings do not contain same signals')

        # Merge the signals and return it as a new recording.
        merged_signals = {}
        for signal_name in signal_names:
            signals = [r.signals[signal_name] for r in recordings]
            merged_signals[signal_name] = Signal.concatenate_time(signals)

        # TODO: copy the epochs as well ? TAKEN CARE OF BY Signal concatenation?
        #raise NotImplementedError    # TODO

        return Recording(merged_signals, meta=recordings[0].meta)

        # TODO: copy the epochs as well
    def select_epoch():
        raise NotImplementedError    # TODO

    def select_times(self, times, padding=0, reset_epochs=False):

        if padding != 0:
            raise NotImplementedError    # TODO

        k = list(self.signals.keys())
        newsigs = {n: s.select_times(times) for n, s in self.signals.items()}

        if reset_epochs:
            newsigs = {n: s.reset_segmented_epochs() for n, s in newsigs.items()}
            del newsigs['mask']
        return Recording(newsigs, meta=self.meta)

    def nan_times(self, times, padding=0):

        if padding != 0:
            raise NotImplementedError    # TODO

        k = list(self.signals.keys())
        newsigs = {n: s.nan_times(times) for n, s in self.signals.items()}

        return Recording(newsigs)

    def create_mask(self, epoch=None, base_signal=None):
        '''
        inputs:
            epoch: {None, boolean, ndarray, string, list}
             if None, defaults to False
             if False, initialize mask signal to False for all times
             if True, initialize mask signal to False for all times
             if Tx1 ndarray, True where ndarray is true, False elsewhere
             if Nx2 ndarray, True in N epoch times
             if string (eoch name), mask is True for epochs with .name==string
             if list of strings (epoch names), mask is OR combo of all strings
             if list of tuples (epoch times), mask is OR combo of all epoch times

        TODO: add epochs, base signal parameters
        '''

        rec = self.copy()
        if base_signal is None:
            sig_name = list(rec.signals.keys())[0]
            base_signal = rec[sig_name]

        mask = base_signal.generate_epoch_mask(epoch)

        try:
            mask_sig = base_signal._modified_copy(mask)
        except AttributeError:
            # Only rasterized signals support _modified_copy
            mask_sig = base_signal.rasterize()._modified_copy(mask)
        mask_sig.name = 'mask'

        rec.add_signal(mask_sig)

        return rec

    def or_mask(self, epoch, invert=False):
        '''
        Make rec['mask'] == True for all {epoch} or where current mask true.
        Mask is created if it doesn't exist
        See create_mask for input formats for 'epoch'

        ex:
            rec.or_mask(['HIT_TRIAL', 'PASSIVE_EXPERIMENT']) will return a
            new recording with rec['mask'] == True for all PASSIVE EXPERIMENT
            and all HIT TRIAL epochs
        '''
        if 'mask' not in self.signals.keys():
            rec = self.create_mask(False)
        else:
            rec = self.copy()
        or_mask = rec['mask'].generate_epoch_mask(epoch)

        # Invert
        if invert:
            or_mask = ~or_mask

        # apply or_mask to existing mask
        m = rec['mask'].as_continuous()
        rec['mask'] = rec['mask']._modified_copy(m | or_mask)

        return rec

    def and_mask(self, epoch, invert=False):
        '''
        Make rec['mask'] == True for all epochs where current mask is also true.
        Mask is created if it doesn't exist
        See create_mask for input formats for 'epoch'

        example use:
            newrec = rec.or_mask(['ACTIVE_EXPERIMENT'])
            newrec = rec.and_mask(['REFERENCE', 'TARGET'])

            newrec['mask'] == True only during REFERENCE and TARGET epochs
            contained within ACTIVE_EXPERIMENT epochs
        '''
        if 'mask' not in self.signals.keys():
            rec = self.create_mask(True)
        else:
            rec = self.copy()
        and_mask = rec['mask'].generate_epoch_mask(epoch)

        # Invert
        if invert:
            and_mask = ~and_mask

        # apply and_mask to existing mask
        m = rec['mask'].as_continuous()
        rec['mask'] = rec['mask']._modified_copy(m & and_mask)

        return rec

    def apply_mask(self, reset_epochs=False):
        '''
        Used to excise data based on boolean called mask. Returns new recording
        with only data specified mask. To make mask, see "create_mask"
        '''
        if 'mask' not in self.signals.keys():
<<<<<<< HEAD
            warnings.warn("No mask specified, apply_mask() simply copying recording.")
=======
            log.info("No mask specified, apply_mask() simply copying recording.")
>>>>>>> 1894bdae
            return self.copy()

        rec = self.copy()
        sig = rec['mask']

        if np.sum(sig._data == False) == 0:
            # mask is all true, passthrough
            return rec

        m = rec['mask']._data[0, :].copy()
        z = np.array([0])
        m = np.concatenate((z, m, z))
        s, = np.nonzero(np.diff(m) > 0)
        e, = np.nonzero(np.diff(m) < 0)

        times = (np.vstack((s, e))/sig.fs).T
        # if times[-1,1]==times[-1,0]:
        #    times = times[:-1,:]
        # log.info('masking')
        # log.info(times)
        newrec = rec.select_times(times, reset_epochs=reset_epochs)

        return newrec

    def nan_mask(self, remove_epochs=True):
        """
        Nan-out data based on boolean signal called mask. Returns new recording
        with only data specified mask. To make mask, see "create_mask"
        :param remove_epochs: (True) if true, delete epochs that are all nan
        :return: rec : copy of self with masked periods set to nan
        """
        if 'mask' not in self.signals.keys():
            warnings.warn("No mask specified, nan_mask() simply copying recording.")
            return self.copy()

        rec = self.copy()
        m = rec['mask'].copy()

        if np.sum(m._data == False) == 0:
            # mask is all true, passthrough
            return rec

        for k, sig in rec.signals.items():
            if k != 'mask':
                rec[k] = sig.rasterize().nan_mask(m, remove_epochs=remove_epochs)
            else:
                rec[k] = sig.remove_epochs(m)

        return rec

    def remove_masked_epochs(self):
        """
        Delete epochs that fall outside of the mask periods
        :return: rec : copy of self with masked epochs removed
        """
        if 'mask' not in self.signals.keys():
            #warnings.warn("No mask specified, nan_mask() simply copying recording.")
            return self.copy()

        rec = self.copy()
        m = rec['mask'].copy()

        if np.sum(m._data == False) == 0:
            # mask is all true, passthrough
            return rec

        for k, sig in rec.signals.items():
            rec[k] = sig.remove_epochs(m)

        return rec

## I/O functions
def load_recording_from_targz(targz):
    if os.path.exists(targz):
        with open(targz, 'rb') as stream:
            return load_recording_from_targz_stream(stream)
    else:
        m = 'Not a .tgz file: {}'.format(targz)
        raise ValueError(m)


def load_recording_from_targz_stream(tgz_stream):
    '''
    Loads the recording object from the given .tgz stream, which
    is expected to be a io.BytesIO object.
    For hdf5 files, copy to temporary directory and load with hdf5 utility
    '''
    tpath=None
    meta = {}
    streams = {}  # For holding file streams as we unpack
    with tarfile.open(fileobj=tgz_stream, mode='r:gz') as t:
        for member in t.getmembers():
            if member.size == 0:  # Skip empty files
                continue
            basename = os.path.basename(member.name)
            # Now put it in a subdict so we can find it again
            signame = str(basename.split('.')[0:2])
            if basename.endswith('meta.json'):
                f = io.StringIO(t.extractfile(member).read().decode('utf-8'))
                meta = json.load(f)
                f = None
            elif basename.endswith('epoch.csv'):
                keyname = 'epoch_stream'
                f = io.StringIO(t.extractfile(member).read().decode('utf-8'))

            elif basename.endswith('.csv'):
                keyname = 'data_stream'
                f = io.StringIO(t.extractfile(member).read().decode('utf-8'))

            elif basename.endswith('.h5'):
                keyname = 'data_stream'
                #f_in = io.BytesIO(t.extractfile(member).read())

                # current non-optimal solution. extract hdf5 file to disk and then load
                if not tpath:
                    tpath=tempfile.mktemp()
                t.extract(member,tpath)
                f=tpath+'/'+member.name

            elif basename.endswith('.json'):
                keyname = 'json_stream'
                f = io.StringIO(t.extractfile(member).read().decode('utf-8'))

            else:
                m = 'Unexpected file found in tgz: {} (size={})'.format(member.name, member.size)
                raise ValueError(m)

            if f is not None:
                # Ensure that we can doubly nest the streams dict
                if signame not in streams:
                    streams[signame] = {}
                # Read out a stringIO object for each file now while it's open
                #f = io.StringIO(t.extractfile(member).read().decode('utf-8'))
                streams[signame][keyname] = f

    # Now that the streams are organized, convert them into signals
    # log.debug({k: streams[k].keys() for k in streams})
    signals = [load_signal_from_streams(**sg) for sg in streams.values()]
    signals_dict = {s.name: s for s in signals}

    rec = Recording(signals=signals_dict, meta=meta)

    if tpath:
        shutil.rmtree(tpath) # clean up if tpath is not None

    return rec

def load_recording(uri):
    '''
    Loads from a local .tgz file, a local directory, from s3,
    or from an HTTP URL containing a .tgz file. Examples:

    # Load all signals in the gus016c-a2 directory
    rec = Recording.load('/home/myuser/gus016c-a2')
    rec = Recording.load('file:///home/myuser/gus016c-a2')

    # Load the local tar gz directory.
    rec = Recording.load('file:///home/myuser/gus016c-a2.tgz')

    # Load a tgz file served from a flat filesystem
    rec = Recording.load('http://potoroo/recordings/gus016c-a2.tgz')

    # Load a tgz file created by the nems-baphy interafce
    rec = Recording.load('http://potoroo/baphy/271/gus016c-a2')

    # Load from S3:
    rec = Recording.load('s3://nems.lbhb... TODO')
    '''
    if local_uri(uri):
        if targz_uri(uri):
            rec = load_recording_from_targz(local_uri(uri))
        else:
            rec = load_recording_from_dir(local_uri(uri))
    elif http_uri(uri):
        rec = load_recording_from_url(http_uri(uri))
    elif uri[0:6] == 's3://':
        raise NotImplementedError
    else:
        raise ValueError('Invalid URI: {}'.format(uri))
    rec.uri = uri

    # TODO ? create copy of 'stim' to 'pred' ?

    return rec

def load_recording_from_dir(directory_or_targz):
    '''
    Loads all the signals (CSV/JSON pairs) found in DIRECTORY or
    .tgz file, and returns a Recording object containing all of them.
    '''
    if os.path.isdir(directory_or_targz):
        files = list_signals(directory_or_targz)
        basepaths = [os.path.join(directory_or_targz, f) for f in files]
        signals = [load_signal(f) for f in basepaths]
        signals_dict = {s.name: s for s in signals}
        return Recording(signals=signals_dict)
    else:
        m = 'Not a directory: {}'.format(directory_or_targz)
        raise ValueError(m)

def load_recording_from_url(url):
    '''
    Loads the recording object from a URL. File must be tgz format.
    '''
    r = requests.get(url, stream=True)
    if (r.status_code == 400):
        m = 'Not found on server: {}'.format(url)
        raise Exception(m)
    elif not (r.status_code == 200 and
            (r.headers['content-type'] == 'application/gzip' or
             r.headers['content-type'] == 'text/plain' or
             r.headers['content-type'] == 'application/x-gzip' or
             r.headers['content-type'] == 'application/x-compressed' or
             r.headers['content-type'] == 'application/x-compressed-tar' or
             r.headers['content-type'] == 'application/x-tar' or
             r.headers['content-type'] == 'application/x-tgz')):
        log.info('got response: {}, {}'.format(r.headers, r.status_code))
        log.info('status_code: %d, content-type: %s', r.status_code, r.headers['content-type'])
        m = 'Error loading URL: {}'.format(url)
        log.error(m)
        raise Exception(m)
    obj = io.BytesIO(r.raw.read()) # Not sure why I need this!
    return load_recording_from_targz_stream(obj)

def load_recording_from_arrays(arrays, rec_name, fs, sig_names=None,
                     signal_kwargs={}):
    '''
    Generates a recording object, and the signal objects it contains,
    from a list of array-like structures of the form channels x time
    (see signal.py for more details about how arrays are represented
     by signals).

    If any of the arrays are more than 2-dimensional,
    an error will be thrown. Also pay close attention to any
    RuntimeWarnings from the signal class regarding improperly-shaped
    arrays, which may indicate that an array was passed as
    time x channels instead of the reverse.

    Arguments:
    ----------
    arrays : list of array-like
        The data to be converted to a recording of signal objects.
        Each item should be 2-dimensional and convertible to a
        numpy ndarray via np.array(x). No constraints are enforced
        on the dtype of the arrays, but in general float values
        are expected by most native NEMS functions.

    rec_name : str
        The name to be given to the new recording object. This will
        also be assigned as the recording attribute of each new signal.

    fs : int or list of ints
        The frequency of sampling of the data arrays - used to
        interconvert between real time and time bins (see signal.py).
        If int, the same fs will be assigned to each signal.
        If list, the length must match the length of arrays.

    sig_names : list of strings (optional)
        Name to attach to the signal created from
        each array. The length of this list should match that of
        arrays.
        If not specified, the signals will be given the generic
        names: ['signal1', 'signal2', ...].

    signal_kwargs : list of dicts
        Keyword arguments to be passed through to
        each signal object. The length of this list should
        match the length of arrays, and may be padded with empty
        dictionaries to ensure this constraint.
        For example:
            [{'chans': ['1 kHz', '3 kHz']}, {'chans': ['one', 'two']}, {}]
        Would assign channel names '1 kHz' and '3 kHz' to the signal
        for the first array, 'one' and 'two' for the second array,
        and no channel names (or any other arguments) for the third array.

        Valid keyword arguments are: chans, epochs, meta,
                                     and safety_checks

    Returns:
    --------
    rec : recording object
        New recording containing a signal for each array.
    '''
    # Assemble and validate lists for signal construction
    arrays = [np.array(a) for a in arrays]
    for i, a in enumerate(arrays):
        if len(a.shape) != 2:
            raise ValueError("Arrays should have shape chans x time."
                             "Array {} had shape: {}"
                             .format(i, a.shape))
    n = len(arrays)
    recs = [rec_name]*len(arrays)
    if sig_names:
        if not len(sig_names) == n:
            raise ValueError("Length of sig_names must match"
                             "the length of arrays.\n"
                             "Got sig_names: {} and arrays: {}"
                             .format(len(sig_names), n))
    else:
        sig_names = ['sig%s'%i for i in range(n)]
    if isinstance(fs, int):
        fs = [fs]*n
    else:
        if not len(fs) == n:
            raise ValueError("Length of fs must match"
                             "the length of arrays.\n"
                             "Got fs: {} and arrays: {}"
                             .format(len(fs), n))
    if not signal_kwargs:
        signal_kwargs = [{}]*n
    else:
        if not len(signal_kwargs) == n:
            raise ValueError("Length of signal_kwargs must match"
                             "the length of arrays.\n"
                             "Got signal_kwargs: {} and arrays: {}"
                             .format(len(signal_kwargs), n))

    # Construct the signals
    to_sigs = zip(fs, arrays, sig_names, recs, signal_kwargs)
    signals = [
            RasterizedSignal(fs, a, name, rec, **kw)
            for fs, a, name, rec, kw in to_sigs
            ]
    signals = {s.name:s for s in signals}
    # Combine into recording and return
    return Recording(signals)



## general methods

def jackknife_inverse_merge(rec_list):
    '''
    merges list of jackknife validation data into a signal recording

    currently two different approaches, depending on whether mask signal
    is present.
    '''
    if type(rec_list) is not list:
        raise ValueError('Expecting list of recordings')

    sig_list = list(rec_list[0].signals.keys())
    if 'mask' in sig_list:
        # new system: using mask==True to identify valid segment from
        # each signal  -- only pred and mask, since those are the only
        # ones that should be modified???
        new_sigs = {}

        #for sn in ['pred', 'mask', 'stim', 'psth']:
        for sn in sig_list:
            if sn in sig_list:
                r = rec_list[0][sn]
                if type(r._data) is np.ndarray:
                    _data = np.zeros(r.shape, dtype=r._data.dtype)
                    if not(_data.dtype == bool):
                        _data[:] = np.nan
                else:
                    _data = np.zeros(r.shape)
                    _data[:] = np.nan

                # print(sn)
                # print(np.sum(np.isfinite(_data)))
                for r in rec_list:
                    m = r['mask'].as_continuous()[0, :].astype(bool)
                    _data[:, m] = r[sn].rasterize().as_continuous()[:, m]
                    # if sn=='pred':
                    #    print(np.sum(m))
                    #    print(np.sum(np.isfinite(_data)))
                new_sigs[sn] = r[sn].rasterize()._modified_copy(_data)
                # print(np.sum(np.isfinite(new_sigs[sn].as_continuous())))
    else:
        new_sigs = {}
        for sn in sig_list:
            sig_list=[r[sn] for r in rec_list]
            #new_sigs[sn]=sig_list[0].jackknife_inverse_merge(sig_list)
            new_sigs[sn]=merge_selections(sig_list)

    return Recording(signals=new_sigs, meta=rec_list[0].meta.copy())


# TODO: Might be a better place for this, but moved it from nems.uri
#       for now because it was causing circular import issues since
#       the unpack option depends on code in this module.

DEMO_NAMES = [
        'TAR010c-18-1.pkl', 'TAR010c-18-1.tgz', 'eno052d-a1.tgz',
        'BRT026c-02-1.tgz', 'resp2.tgz',
        'TAR010c-06-1.tgz',
        ]

def get_demo_recordings(directory=None, name=None, unpack=False):
    '''
    Saves all sample recordings in the LBHB public s3 bucket to
    nems/recordings/, or to the specified directory. By default,
    the recordings will be kept in a compressed format; however,
    specifying unpack=True will instead save them uncompressed
    in a subdirectory.
    '''
    if name is None:
        names = DEMO_NAMES
    else:
        names = [name]

    prefix = 'https://s3-us-west-2.amazonaws.com/nemspublic/sample_data/'
    uris = [(prefix + n) for n in names]

    if directory is None:
        directory = get_setting('NEMS_RECORDINGS_DIR')

    if unpack:
        recs = [Recording.load(uri) for uri in uris]
        for rec in recs:
            log.info("Saving file at {} in {}".format(rec.uri, directory))
            rec.save_dir(directory)
    else:
        """
        https://stackoverflow.com/questions/16694907/
        how-to-download-large-file-in-python-with-requests-py
        """
        for uri in uris:
            file = uri.split('/')[-1]
            local = os.path.join(directory, file)
            if os.path.isfile(local):
                log.debug("Local file {} already exists, skipping."
                          .format(local))
            else:
                log.info("Saving file at {} to {}".format(uri, local))
                r = requests.get(uri, stream=True)
                # TODO: clean this up, copied from recordings code.
                #       All of these content-types have showed up *so far*
                allowed_headers = [
                        'application/gzip', 'application/x-gzip',
                        'application/x-compressed', 'application/x-tgz',
                        'application/x-tar', 'application/x-compressed-tar',
                        'binary/octet-stream',  'application/x-www-form-urlencoded; charset=utf-8'
                        ]
                if not (r.status_code == 200
                        and r.headers['content-type'] in allowed_headers):
                    log.info('got response: {}, {}'
                             .format(r.headers, r.status_code))
                    raise Exception('Error loading from uri: {}'.format(uri))

                try:
                    with open(local, 'wb') as f:
                        for chunk in r.iter_content(chunk_size=1024):
                            if chunk:
                                f.write(chunk)
                except PermissionError as e:
                    log.warn("Couldn't write in directory: \n{}\n"
                             "due to permission issues. Make sure the "
                             "parent directory grants write permission."
                             .format(directory))
                    log.exception(e)
    return directory<|MERGE_RESOLUTION|>--- conflicted
+++ resolved
@@ -6,11 +6,6 @@
 import shutil
 import tarfile
 import tempfile
-<<<<<<< HEAD
-import shutil
-import json
-import warnings
-=======
 import time
 import warnings
 from pathlib import Path
@@ -18,7 +13,6 @@
 import numpy as np
 import pandas as pd
 import requests
->>>>>>> 1894bdae
 
 import nems.epoch as ep
 from nems import get_setting
@@ -26,7 +20,6 @@
     list_signals, load_signal, load_signal_from_streams
 from nems.uri import local_uri, http_uri, targz_uri
 from nems.utils import recording_filename_hash
-from nems import get_setting
 
 log = logging.getLogger(__name__)
 
@@ -116,8 +109,6 @@
 
         return rec
 
-<<<<<<< HEAD
-=======
     def view_subset(self, view_range):
         """
         shallow copy recording, preserving a subset of views
@@ -130,7 +121,6 @@
 
         return rec
 
->>>>>>> 1894bdae
     def views(self, view_range=None):
         rec = self.copy()
 
@@ -138,20 +128,12 @@
             if type(view_range) is int:
                 rec.signal_views = [rec.signal_views[view_range]]
             else:
-<<<<<<< HEAD
-                rec.signal_views = rec.signal_views[view_range]
-
-        """return a list of all views of this recording"""
-        return [rec.set_view(i) for i in range(rec.view_count())]
-
-=======
                 rec.signal_views = [rec.signal_views[v] for v in view_range]
 
         """return a list of all views of this recording"""
         return [rec.set_view(i) for i in range(rec.view_count)]
 
     @property
->>>>>>> 1894bdae
     def view_count(self):
         """return how many views exist in this recording"""
         return len(self.signal_views)
@@ -161,16 +143,11 @@
         returns a shallow copy of the recording, signals preserved in place"""
         rec = self.copy()
 
-<<<<<<< HEAD
-        rec.signal_views = [rec.signals] * view_count
-        rec.view_idx = 0
-=======
         #rec.signal_views = [rec.signals] * view_count
         rec.signal_views = rec.signal_views * view_count
         rec.view_idx = 0
         rec.signals = rec.signal_views[rec.view_idx]
 
->>>>>>> 1894bdae
         return rec
 
     @staticmethod
@@ -878,17 +855,6 @@
         return rec
 
     def jackknife_masks_by_epoch(self, njacks, epoch_name,
-<<<<<<< HEAD
-                                 tiled=True, invert=False):
-        signal_views = []
-        for jack_idx in range(njacks):
-            trec = self.jackknife_mask_by_epoch(njacks, jack_idx, epoch_name,
-                                                tiled, invert)
-            signal_views += [trec.signals]
-        rec = self.copy()
-        rec.signal_views = signal_views
-        rec.signals = signal_views
-=======
                                  tiled=True, invert=False, allow_partial_epochs=False):
         signal_views = []
         for jack_idx in range(njacks):
@@ -900,7 +866,6 @@
         rec.signal_views = signal_views
         rec.view_idx = 0
         rec.signals = signal_views[rec.view_idx]
->>>>>>> 1894bdae
 
         return rec
 
@@ -977,12 +942,8 @@
             signal_views += [trec.signals]
         rec = self.copy()
         rec.signal_views = signal_views
-<<<<<<< HEAD
-        rec.signals = signal_views
-=======
         rec.view_idx = 0
         rec.signals = signal_views[rec.view_idx]
->>>>>>> 1894bdae
 
         return rec
 
@@ -1043,11 +1004,7 @@
         currently two different approaches, depending on whether mask signal
         is present.
         '''
-<<<<<<< HEAD
-        if self.view_count() == 1:
-=======
         if self.view_count == 1:
->>>>>>> 1894bdae
             raise ValueError('Expecting recording with multiple views')
 
         sig_list = list(self.signals.keys())
@@ -1233,11 +1190,7 @@
         with only data specified mask. To make mask, see "create_mask"
         '''
         if 'mask' not in self.signals.keys():
-<<<<<<< HEAD
-            warnings.warn("No mask specified, apply_mask() simply copying recording.")
-=======
             log.info("No mask specified, apply_mask() simply copying recording.")
->>>>>>> 1894bdae
             return self.copy()
 
         rec = self.copy()
