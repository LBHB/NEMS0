--- conflicted
+++ resolved
@@ -137,11 +137,9 @@
                 x0 = xi[:, -1:]
                 imu0 = imu[:, -1:] / mu[:, -1:]
 
-<<<<<<< HEAD
-            stim_out = tstim * td
-=======
+            # shift td forward in time by one to allow STP to kick in after the stimulus changes (??)
+            #stim_out = tstim * td
             stim_out = tstim * np.pad(td[:, :-1], ((0,0), (1,0)), 'constant', constant_values=(1, 1))
->>>>>>> 7f78ec23
 
             """
             a = 1 / taui[i]
