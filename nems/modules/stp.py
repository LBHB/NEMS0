--- conflicted
+++ resolved
@@ -2,17 +2,12 @@
 from numpy import exp
 from scipy.integrate import cumtrapz
 from scipy.signal import boxcar
-<<<<<<< HEAD
-
-def short_term_plasticity(rec, i, o, u, tau, x0=None, crosstalk=0, reset_signal=None):
-=======
 import logging
 
 log = logging.getLogger(__name__)
 
 def short_term_plasticity(rec, i, o, u, tau, x0=None, crosstalk=0,
                           reset_signal=None, quick_eval=False):
->>>>>>> 1894bdae
     '''
     STP applied to each input channel.
     parameterized by Markram-Todyks model:
@@ -25,9 +20,6 @@
         if reset_signal in rec.signals.keys():
             r = rec[reset_signal].as_continuous()
 
-<<<<<<< HEAD
-    fn = lambda x : _stp(x, u, tau, x0, crosstalk, rec[i].fs, r)
-=======
     fn = lambda x : _stp(x, u, tau, x0, crosstalk, rec[i].fs, r, quick_eval)
 
     return [rec[i].transform(fn, o)]
@@ -48,16 +40,11 @@
             r = rec[reset_signal].as_continuous()
 
     fn = lambda x : _stp2(x, u, u2, tau, tau2, urat, x0, crosstalk, rec[i].fs, r, quick_eval)
->>>>>>> 1894bdae
 
     return [rec[i].transform(fn, o)]
 
 
-<<<<<<< HEAD
-def _stp(X, u, tau, x0=None, crosstalk=0, fs=1, reset_signal=None):
-=======
 def _stp(X, u, tau, x0=None, crosstalk=0, fs=1, reset_signal=None, quick_eval=False, dep_only=False):
->>>>>>> 1894bdae
     """
     STP core function
     """
@@ -74,14 +61,10 @@
     #       move bounds to fitter? slow
 
     # limits, assumes input (X) range is approximately -1 to +1
-<<<<<<< HEAD
-    ui = np.abs(u.copy())
-=======
     if dep_only or quick_eval:
         ui = np.abs(u.copy())
     else:
         ui = u.copy()
->>>>>>> 1894bdae
 
     #ui[ui > 1] = 1
     #ui[ui < -0.4] = -0.4
@@ -226,71 +209,6 @@
 
     # go through each stimulus channel
     stim_out = tstim  # allocate scaling term
-<<<<<<< HEAD
-    alt=False
-    for i in range(0, s[0]):
-        if alt and (reset_signal is not None):
-
-            a = 1 / taui[i]
-            x = ui[i] * tstim[i, :] / fs
-
-            if reset_signal is None:
-                reset_times = np.array([0, len(x)])
-            else:
-                reset_times = np.argwhere(reset_signal[0, :])[:, 0]
-                reset_times = np.append(reset_times, len(x))
-
-            mu = np.zeros_like(x)
-            imu = np.zeros_like(x)
-            for j in range(len(reset_times)-1):
-                si = slice(reset_times[j], reset_times[j+1])
-
-                ix = cumtrapz(a + x[si], dx=1, initial=0)
-
-                mu[si] = np.exp(ix)
-                imu[si] = cumtrapz(mu[si]*x[si], dx=1, initial=0)
-
-            td = np.ones_like(x)
-            ff = np.bitwise_and(mu>0, imu>0)
-            td[ff] = 1 - np.exp(np.log(imu[ff]) - np.log(mu[ff]))
-            #td[mu>0] = 1 - imu[mu>0]/mu[mu>0]
-
-            stim_out[i, :] *= td
-        else:
-
-            td = 1  # initialize, dep state of previous time bin
-            a = 1/taui[i]
-            ustim = 1.0/taui[i] + ui[i] * tstim[i, :]
-            # ustim = ui[i] * tstim[i, :]
-            if ui[i] == 0:
-                # passthru, no STP, preserve stim_out = tstim
-                pass
-            elif ui[i] > 0:
-                # depression
-                for tt in range(1, s[1]):
-                    # td = di[i, tt - 1]  # previous time bin depression
-                    # delta = (1 - td) / taui[i] - ui[i] * td * tstim[i, tt - 1]
-                    # delta = 1/taui[i] - td * (1/taui[i] - ui[i] * tstim[i, tt - 1])
-                    # then a=1/taui[i] and ustim=1/taui[i] - ui[i] * tstim[i,:]
-                    delta = a - td * ustim[tt - 1]
-                    td += delta
-                    if td < 0:
-                        td = 0
-                    # td = np.max([td, 0])
-                    stim_out[i, tt] *= td
-            else:
-                # facilitation
-                for tt in range(1, s[1]):
-                    delta = a - td * ustim[tt - 1]
-                    td += delta
-                    if td > 5:
-                        td = 5
-                    # td = np.min([td, 1])
-                    stim_out[i, tt] *= td
-    if np.sum(np.isnan(stim_out)):
-    #    import pdb
-    #    pdb.set_trace()
-=======
 
     if crosstalk:
         # assumes dim of u is 1 !
@@ -339,7 +257,6 @@
     if np.sum(np.isnan(stim_out)):
         import pdb
         pdb.set_trace()
->>>>>>> 1894bdae
         log.info('nan value in stp stim_out')
 
     # print("(u,tau)=({0},{1})".format(ui,taui))
