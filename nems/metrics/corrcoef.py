# -*- coding: utf-8 -*-
import numpy as np
import scipy.special
import scipy.stats as stats
import nems.epoch as ep

import logging
log = logging.getLogger(__name__)


def corrcoef(result, pred_name='pred', resp_name='resp'):
    '''
    Given the evaluated data, return the mean squared error

    Parameters
    ----------
    result : A Recording object
        Generally the output of `model.evaluate(phi, data)`
    pred_name : string
        Name of prediction in the result recording
    resp_name : string
        Name of response in the result recording

    Returns
    -------
    cc : float
        Correlation coefficient between the prediction and response.

    Example
    -------
    >>> result = model.evaluate(data, phi)
    >>> cc = corrcoef(result, 'pred', 'resp')

    Note
    ----
    This function is written to be compatible with both numeric (i.e., Numpy)
    and symbolic (i.e., Theano, TensorFlow) computation. Please do not edit
    unless you know what you're doing. (@bburan TODO: Is this still true?)
    '''
    pred = result[pred_name].as_continuous()
    resp = result[resp_name].as_continuous()
    if pred.shape[0] > 1:
        raise ValueError("multi-channel signals not supported yet.")

    ff = np.isfinite(pred) & np.isfinite(resp)
    if (np.sum(ff) == 0) or (np.sum(pred[ff]) == 0) or (np.sum(resp[ff]) == 0):
        return 0
    else:
        cc = np.corrcoef(pred[ff], resp[ff])
        return cc[0, 1]


<<<<<<< HEAD
def j_corrcoef(result, pred_name='pred', resp_name='resp', njacks=10):
=======
def j_corrcoef(result, pred_name='pred', resp_name='resp', njacks=20):
>>>>>>> b41d0ea7
    '''
    Jackknifed estimate of mean and SE on correlation coefficient

    Parameters
    ----------
    result : A Recording object
        Generally the output of `model.evaluate(phi, data)`
    pred_name : string
        Name of prediction in the result recording
    resp_name : string
        Name of response in the result recording

    Returns
    -------
    cc : float
        Correlation coefficient between the prediction and response.
    ee : float
        Standard error on cc, calculated by jackknife (Efron & Tibshirani 1986)

    Example
    -------
    >>> result = model.evaluate(data, phi)
    >>> cc,ee = j_corrcoef(result, 'pred', 'resp', njacks=10)

    Note
    ----
    This function is written to be compatible with both numeric (i.e., Numpy)
    and symbolic (i.e., Theano, TensorFlow) computation. Please do not edit
    unless you know what you're doing. (@bburan TODO: Is this still true?)
    '''
    pred = result[pred_name].as_continuous()
    resp = result[resp_name].as_continuous()

    if pred.shape[0] > 1:
        raise ValueError("multi-channel signals not supported yet.")

    ff = np.isfinite(pred) & np.isfinite(resp)

    if (np.sum(ff) == 0) or (np.sum(pred[ff]) == 0) or (np.sum(resp[ff]) == 0):
        return 0
    else:
        pred = pred[ff]
        resp = resp[ff]
        chunksize = int(np.ceil(len(pred) / njacks / 10))
        chunkcount = int(np.ceil(len(pred) / chunksize / njacks))
        idx = np.zeros((chunkcount,njacks,chunksize))
        for jj in range(njacks):
            idx[:,jj,:] = jj
        idx = np.reshape(idx,[-1])[:len(pred)]
        jc = np.zeros(njacks)
        for jj in range(njacks):
            ff = (idx!=jj)
            jc[jj] = np.corrcoef(pred[ff], resp[ff])[0, 1]

<<<<<<< HEAD
        cc = np.mean(jc)
        ee = np.std(jc) * np.sqrt(njacks-1)
=======
        cc = np.nanmean(jc)
        ee = np.nanstd(jc) * np.sqrt(njacks-1)
>>>>>>> b41d0ea7
        return cc, ee


def r_floor(result, pred_name='pred', resp_name='resp'):
    '''
    corr coef floor based on shuffled responses
    '''
    # if running validation test, also measure r_floor
    X1 = result[pred_name].as_continuous()
    X2 = result[resp_name].as_continuous()

    if X1.shape[0] > 1:
        raise ValueError("multi-channel signals not supported yet.")

    # remove all nans from pred and resp
    ff = np.isfinite(X1) & np.isfinite(X2)
    X1=X1[ff]
    X2=X2[ff]

    # figure out how many samples to use in each shuffle
    if len(X1)>500:
        n=500
    else:
        n=len(X1)

    # compute cc for 1000 shuffles
    rf = np.zeros([1000, 1])
    for rr in range(0, len(rf)):
        n1 = (np.random.rand(n) * len(X1)).astype(int)
        n2 = (np.random.rand(n) * len(X2)).astype(int)
        rf[rr] = np.corrcoef(X1[n1], X2[n2])[0, 1]

    rf = np.sort(rf[np.isfinite(rf)], 0)
    if len(rf):
        r_floor = rf[np.int(len(rf) * 0.95)]
    else:
        r_floor = 0

    return r_floor


def _r_single(X, N=100):
    """
    Assume X is trials X time raster

    test data from SPN recording
    X=rec['resp'].extract_epoch('STIM_BNB+si464+si1889')
    """

    if X.shape[1] > 1:
        raise ValueError("multi-channel signals not supported yet.")

    repcount = X.shape[0]
    if repcount <= 1:
        log.info('repcount<=1, rnorm=0')
        return 0

    paircount = np.int(scipy.special.comb(repcount, 2))
    pairs = []
    for p1 in range(repcount):
        for p2 in range(p1+1, repcount):
            pairs.append([p1, p2])

    if paircount < N:
        N = paircount

    if N == 1:
        # only two repeats, break up data in time to get a better
        # estimate of single-trial correlations
        # raise ValueError("2 repeats condition not supported yet.")
        # N=10;
        # bstep=size(pred,1)./N;
        # rac=zeros(N,1);
        # for nn=1:N,
        #     tt=round((nn-1).*bstep+1):round(nn*bstep);
        #     if ~isempty(tt) && std(resp(tt,1))>0 && std(resp(tt,2))>0,
        #         rac(nn)=xcov(resp(tt,1),resp(tt,2),0,'coeff');
        #     end
        # end
        print('r_ceiling invalid')
        return 0.05
    else:

        rac = np.zeros(N)
        sidx = np.argsort(np.random.rand(paircount))
        for nn in range(N):
            X1 = X[pairs[sidx[nn]][0], 0, :]
            X2 = X[pairs[sidx[nn]][1], 0, :]

            # remove all nans from pred and resp
            ff = np.isfinite(X1) & np.isfinite(X2)
            X1 = X1[ff]
            X2 = X2[ff]
            if (np.sum(X1) > 0) and (np.sum(X2) > 0):
                rac[nn] = np.corrcoef(X1, X2)[0, 1]
            else:
                rac[nn] = 0

    # hard limit on single-trial correlation to prevent explosion
    # TODO: better logic for this
    rac = np.mean(rac)
    if rac < 0.05:
        rac = 0.05

    return rac


def r_ceiling(result, fullrec, pred_name='pred', resp_name='resp', N=100):
    """
    Compute noise-corrected correlation coefficient based on single-trial
    correlations in the actual response.
    """
    epoch_regex = '^STIM_'
    epochs_to_extract = ep.epoch_names_matching(result[resp_name].epochs,
                                                epoch_regex)
    folded_resp = result[resp_name].extract_epochs(epochs_to_extract)

    epochs_to_extract = ep.epoch_names_matching(result[pred_name].epochs,
                                                epoch_regex)
    folded_pred = result[pred_name].extract_epochs(epochs_to_extract)

    resp = fullrec[resp_name].rasterize()
    rnorm_c = 0
    n = 0

    for k, d in folded_resp.items():
        if np.sum(np.isfinite(d)) > 0:

            X = resp.extract_epoch(k)
            rac = _r_single(X, N)

            # print("{0} shape: {1},{2}".format(k,X.shape[0],X.shape[2]))
            # print(rac)

            if rac > 0:
                p = folded_pred[k]

                repcount = X.shape[0]
                rs = np.zeros(repcount)
                for nn in range(repcount):
                    X1 = X[nn, 0, :]
                    X2 = p[0, 0, :]

                    # remove all nans from pred and resp
                    ff = np.isfinite(X1) & np.isfinite(X2)
                    X1 = X1[ff]
                    X2 = X2[ff]

                    if (np.sum(X1) > 0) and (np.sum(X2) > 0):
                        rs[nn] = np.corrcoef(X1, X2)[0, 1]
                    else:
                        rs[nn] = 0

                rs = np.mean(rs)

                rnorm_c += (rs / np.sqrt(rac)) * X1.shape[-1]
                n += X1.shape[-1]

                # print(rnorm_c)
                # print(n)

    # weighted average based on number of samples in each epoch
    if n > 0:
        rnorm = rnorm_c / n
    else:
        rnorm = rnorm_c

    return rnorm


def r_ceiling_test(result, fullrec, pred_name='pred',
              resp_name='resp', N=100):

    """
    Compute noise-corrected correlation coefficient based on single-trial
    correlations in the actual response.
    """
    epoch_regex = '^STIM_'
    epochs_to_extract = ep.epoch_names_matching(result[resp_name].epochs,
                                                epoch_regex)
    folded_resp = result[resp_name].extract_epochs(epochs_to_extract)

    epochs_to_extract = ep.epoch_names_matching(result[pred_name].epochs,
                                                epoch_regex)
    folded_pred = result[pred_name].extract_epochs(epochs_to_extract)

    resp = fullrec[resp_name].rasterize()

    X = np.array([])
    Y = np.array([])
    for k, d in folded_resp.items():
        if np.sum(np.isfinite(d)) > 0:

            x = resp.extract_epoch(k)
            X = np.concatenate((X, x.flatten()))

            p = folded_pred[k]
            if p.shape[0] < x.shape[0]:
                p = np.tile(p, (x.shape[0], 1, 1))
            Y = np.concatenate((Y, p.flatten()))

    # exclude nan values of X or Y
    gidx = (np.isfinite(X) & np.isfinite(Y))
    X = X[gidx]
    Y = Y[gidx]

    sx = X
    mx = X

    fit_alpha, fit_loc, fit_beta = stats.gamma.fit(X)

    mu = [np.reshape(stats.gamma.rvs(
            fit_alpha + sx, loc=fit_loc,
            scale=fit_beta / (1 + fit_beta)), (1, -1))
          for a in range(10)]
    mu = np.concatenate(mu)
    mu[mu > np.max(X)] = np.max(X)
    xc_set = [np.corrcoef(mu[i, :], X)[0, 1] for i in range(10)]
    log.info("Simulated r_single: %.3f +/- %.3f",
             np.mean(xc_set), np.std(xc_set)/np.sqrt(10))

    xc_act = np.corrcoef(Y, X)[0, 1]
    log.info("actual r_single: %.03f", xc_act)

    # weighted average based on number of samples in each epoch
    rnorm = xc_act / np.mean(xc_set)

    return rnorm<|MERGE_RESOLUTION|>--- conflicted
+++ resolved
@@ -50,11 +50,7 @@
         return cc[0, 1]
 
 
-<<<<<<< HEAD
-def j_corrcoef(result, pred_name='pred', resp_name='resp', njacks=10):
-=======
 def j_corrcoef(result, pred_name='pred', resp_name='resp', njacks=20):
->>>>>>> b41d0ea7
     '''
     Jackknifed estimate of mean and SE on correlation coefficient
 
@@ -109,13 +105,9 @@
             ff = (idx!=jj)
             jc[jj] = np.corrcoef(pred[ff], resp[ff])[0, 1]
 
-<<<<<<< HEAD
-        cc = np.mean(jc)
-        ee = np.std(jc) * np.sqrt(njacks-1)
-=======
         cc = np.nanmean(jc)
         ee = np.nanstd(jc) * np.sqrt(njacks-1)
->>>>>>> b41d0ea7
+
         return cc, ee
 
 
