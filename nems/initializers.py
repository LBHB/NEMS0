import logging

import copy
import numpy as np
import os
from nems.registry import KeywordRegistry
from nems.plugins import default_keywords
from nems.utils import find_module, get_default_savepath
from nems.analysis.api import fit_basic
from nems.fitters.api import scipy_minimize
import nems.priors as priors
import nems.modelspec as ms
import nems.metrics.api as metrics
from nems import get_setting

log = logging.getLogger(__name__)
default_kws = KeywordRegistry()
default_kws.register_module(default_keywords)
default_kws.register_plugins(get_setting('KEYWORD_PLUGINS'))


def from_keywords(keyword_string, registry=None, rec=None, meta={},
<<<<<<< HEAD
                  init_phi_to_mean_prior=True, input_name='stim',
                  output_name='resp'):
=======
                  init_phi_to_mean_prior=True, input_name='stim', output_name='resp'):
>>>>>>> 1894bdae
    '''
    Returns a modelspec created by splitting keyword_string on underscores
    and replacing each keyword with what is found in the nems.keywords.defaults
    registry. You may provide your own keyword registry using the
    registry={...} argument.
    '''

    if registry is None:
        registry = default_kws
    keywords = keyword_string.split('-')

    # Lookup the modelspec fragments in the registry
    modelspec = ms.ModelSpec()
    for kw in keywords:
<<<<<<< HEAD
        if kw.startswith("fir.Nx") and (rec is not None):
=======
        if (kw.startswith("fir.Nx") or kw.startswith("wc.Nx")) and \
                (rec is not None):
>>>>>>> 1894bdae
            N = rec[input_name].nchans
            kw_old = kw
            kw = kw.replace(".N", ".{}".format(N))
            log.info("kw: dynamically subbing %s with %s", kw_old, kw)
        elif kw.startswith("stategain.N") and (rec is not None):
            N = rec['state'].nchans
            kw_old = kw
            kw = kw.replace("stategain.N", "stategain.{}".format(N))
            log.info("kw: dynamically subbing %s with %s", kw_old, kw)
<<<<<<< HEAD
        elif (".S" in kw or ".Sx" in kw) and (rec is not None):
            S = rec['state'].nchans
=======
        elif (kw.endswith(".N")) and (rec is not None):
            N = rec[input_name].nchans
>>>>>>> 1894bdae
            kw_old = kw
            kw = kw.replace(".N", ".{}".format(N))
            log.info("kw: dynamically subbing %s with %s", kw_old, kw)
        elif (kw.endswith(".cN")) and (rec is not None):
            N = rec[input_name].nchans
            kw_old = kw
            kw = kw.replace(".cN", ".c{}".format(N))
            log.info("kw: dynamically subbing %s with %s", kw_old, kw)

<<<<<<< HEAD
        elif kw.endswith(".N") and (rec is not None):
=======
        elif (kw.endswith("xN")) and (rec is not None):
>>>>>>> 1894bdae
            N = rec[input_name].nchans
            kw_old = kw
            kw = kw.replace("xN", "x{}".format(N))
            log.info("kw: dynamically subbing %s with %s", kw_old, kw)

        elif ("xN" in kw) and (rec is not None):
            N = rec[input_name].nchans
            kw_old = kw
            kw = kw.replace("xN", "x{}".format(N))
            log.info("kw: dynamically subbing %s with %s", kw_old, kw)

        if (".S" in kw or ".Sx" in kw) and (rec is not None):
            S = rec['state'].nchans
            kw_old = kw
            kw = kw.replace(".S", ".{}".format(S))
            log.info("kw: dynamically subbing %s with %s", kw_old, kw)

<<<<<<< HEAD
        elif kw.endswith(".R") and (rec is not None):
=======
        if (kw.endswith(".R") or (".Rx" in kw)) and (rec is not None):
>>>>>>> 1894bdae
            R = rec[output_name].nchans
            kw_old = kw
            kw = kw.replace(".R", ".{}".format(R))
            log.info("kw: dynamically subbing %s with %s", kw_old, kw)

        elif ("xR" in kw) and (rec is not None):
            R = rec[output_name].nchans
            kw_old = kw
            kw = kw.replace("xR", "x{}".format(R))
            log.info("kw: dynamically subbing %s with %s", kw_old, kw)

        else:
            log.info('kw: %s', kw)

        if registry.kw_head(kw) not in registry:
            raise ValueError("unknown keyword: {}".format(kw))

        d = copy.deepcopy(registry[kw])
        d['id'] = kw
        if init_phi_to_mean_prior:
            d = priors.set_mean_phi([d])[0]  # Inits phi for 1 module

        modelspec.append(d)

    # first module that takes input='pred' should take ctx['input_name']
    # instead. can't hard-code in keywords, since we don't know which
    # keyword will be first. and can't assume that it will be module[0]
    # because those might be state manipulations
    first_input_found = False
    i = 0
    while (not first_input_found) and (i < len(modelspec)):
        if ('i' in modelspec[i]['fn_kwargs'].keys()) and (modelspec[i]['fn_kwargs']['i'] == 'pred'):
            log.info("Setting modelspec[%d] input to %s", i, input_name)
            modelspec[i]['fn_kwargs']['i'] = input_name
            """ OLD
            if input_name != 'stim':
                modelspec[i]['fn_kwargs']['i'] = input_name
            elif 'state' in modelspec[i]['fn']:
                modelspec[i]['fn_kwargs']['i'] = 'psth'
            else:
                modelspec[i]['fn_kwargs']['i'] = input_name
<<<<<<< HEAD

        # if correction is not in first module, then assume the modelspec can handle things?
        # fix for BNB's RDT model
        first_input_to_stim = True
=======
            """

            # 'i' key found
            first_input_found = True
>>>>>>> 1894bdae
        i += 1

    # insert metadata, if provided
    if rec is not None:
        if 'cellids' in meta.keys():
            # cellids list already exists. keep it.
            pass
        elif 'cellid' in meta.keys():
            meta['cellids'] = [meta['cellid']]
        elif ((rec['resp'].shape[0] > 1) and (type(rec.meta['cellid']) is list)):
            # guess cellids list from rec.meta
            meta['cellids'] = rec.meta['cellid']

<<<<<<< HEAD
=======
    meta['input_name'] = input_name
    meta['output_name'] = output_name

>>>>>>> 1894bdae
    # for modelspec object, we know that meta must exist, so just update
    modelspec.meta.update(meta)

    if modelspec.meta.get('modelpath') is None:
<<<<<<< HEAD
        results_dir = get_setting('NEMS_RESULTS_DIR')
        batch = modelspec.meta.get('batch', 0)
        exptid = modelspec.meta.get('exptid', 'DATA')
        siteid = modelspec.meta.get('siteid', exptid)
        cellid = modelspec.meta.get('cellid', siteid)
        destination = os.path.join(results_dir, str(batch), cellid, modelspec.get_longname())
        #destination = '{0}/{1}/{2}/{3}/'.format(
        #    results_dir, batch, cellid, modelspec.get_longname())
=======
        destination = get_default_savepath(modelspec)
>>>>>>> 1894bdae
        modelspec.meta['modelpath'] = destination
        modelspec.meta['figurefile'] = os.path.join(destination,'figure.0000.png')

    return modelspec


def from_keywords_as_list(keyword_string, registry=None, meta={}):
    '''
    wrapper for from_keywords that returns modelspec as a modelspecs list,
    ie, [modelspec]
    '''
    if registry is None:
        registry = default_kws
    return [from_keywords(keyword_string, registry, meta)]


def rand_phi(modelspec, rand_count=10, IsReload=False, rand_seed=1234, **context):
    """ initialize modelspec phi to random values based on priors """

    if IsReload:
        return {}
    jack_count = modelspec.jack_count
    modelspec = modelspec.copy(jack_index=0)

    modelspec.tile_fits(rand_count)

    # set random seed for reproducible results
    save_state = np.random.get_state()
    np.random.seed(rand_seed)

    for i in range(rand_count):
        modelspec.set_fit(i)
        if i == 0:
            # make first one mean of priors:
            modelspec = priors.set_mean_phi(modelspec)
        else:
            modelspec = priors.set_random_phi(modelspec)

    # restore random seed
    np.random.set_state(save_state)

    modelspec.tile_jacks(jack_count)

    return {'modelspec': modelspec}


def prefit_LN(est, modelspec, analysis_function=fit_basic,
              fitter=scipy_minimize, metric=None, norm_fir=False,
              tolerance=10**-5.5, max_iter=700, nl_kw={}):
    '''
    Initialize modelspecs in a way that avoids getting stuck in
    local minima.

    written/optimized to work for (dlog)-wc-(stp)-fir-(dexp) architectures
    optional modules in (parens)

    input: a single est recording and a single modelspec

    output: a single modelspec

    TODO -- make sure this works generally or create alternatives

    '''
    log.info('prefit_LN parameters: tol=%.2e max_iter=%d', tolerance, max_iter)
    fit_kwargs = {'tolerance': tolerance, 'max_iter': max_iter}

    # Instead of using FIR prior, initialize to random coefficients then
    # divide by L2 norm to force sum of squares = 1
    if norm_fir:
        modelspec = fir_L2_norm(modelspec)

    # fit without STP module first (if there is one)
    modelspec = prefit_to_target(est, modelspec, fit_basic,
                                 target_module=['levelshift', 'relu'],
                                 extra_exclude=['stp', 'rdt_gain','state_dc_gain','state_gain'],
                                 fitter=fitter,
                                 metric=metric,
                                 fit_kwargs=fit_kwargs)

    # then initialize the STP module (if there is one)
    for i, m in enumerate(modelspec):
        if 'stp' in m['fn'] and m.get('phi') is None:
            m = priors.set_mean_phi([m])[0]  # Init phi for module
            modelspec[i] = m
            break

    # pre-fit static NL if it exists
    for m in modelspec.modules:
        if 'double_exponential' in m['fn']:
            modelspec = init_dexp(est, modelspec, **nl_kw)
            modelspec = prefit_mod_subset(
                    est, modelspec, fit_basic,
                    fit_set=['double_exponential'],
                    fitter=scipy_minimize,
                    metric=metric,
                    fit_kwargs=fit_kwargs)
            break

        elif 'logistic_sigmoid' in m['fn']:
            log.info("initializing priors and bounds for logsig ...\n")
            modelspec = init_logsig(est, modelspec)
            modelspec = prefit_mod_subset(
                    est, modelspec, fit_basic,
                    fit_set=['logistic_sigmoid'],
                    fitter=scipy_minimize,
                    metric=metric,
                    fit_kwargs=fit_kwargs)

            break

        elif 'saturated_rectifier' in m['fn']:
            log.info('initializing priors and bounds for relat ...\n')
            modelspec = init_relsat(est, modelspec)
            modelspec = prefit_mod_subset(
                    est, modelspec, fit_basic,
                    fit_set=['saturated_rectifier'],
                    fitter=scipy_minimize,
                    metric=metric,
                    fit_kwargs=fit_kwargs)

            break

<<<<<<< HEAD
=======

>>>>>>> 1894bdae
    return modelspec


def prefit_to_target(rec, modelspec, analysis_function, target_module,
                     extra_exclude=[],
                     fitter=scipy_minimize, metric=None,
                     fit_kwargs={}):
    """Removes all modules from the modelspec that come after the
    first occurrence of the target module, then performs a
    rough fit on the shortened modelspec, then adds the latter
    modules back on and returns the full modelspec.
    """

    # preserve input modelspec
    modelspec = copy.deepcopy(modelspec)

    # figure out last modelspec module to fit
    target_i = None
    if type(target_module) is not list:
        target_module = [target_module]
    for i, m in enumerate(modelspec.modules):
        tlist = [True for t in target_module if t in m['fn']]

        if len(tlist):
            target_i = i + 1
            # don't break. use last occurrence of target module

    if not target_i:
        log.info("target_module: {} not found in modelspec."
                 .format(target_module))
        return modelspec
    else:
        log.info("target_module: {0} found at modelspec[{1}]."
                 .format(target_module, target_i-1))

    # identify any excluded modules and take them out of temp modelspec
    # that will be fit here
    exclude_idx = []
    tmodelspec = ms.ModelSpec()
    for i in range(len(modelspec)):
        m = copy.deepcopy(modelspec[i])

        for fn in extra_exclude:
            # log.info('exluding '+fn)
            # log.info(m['fn'])
            # log.info(m.get('phi'))
            if (fn in m['fn']):
                if (m.get('phi') is None):
                    m = priors.set_mean_phi([m])[0]  # Inits phi
                    log.info('Mod %d (%s) fixing phi to prior mean', i, fn)
                else:
                    log.info('Mod %d (%s) fixing phi', i, fn)

                m['fn_kwargs'].update(m['phi'])
                del m['phi']
                del m['prior']
                exclude_idx.append(i)
<<<<<<< HEAD
                # log.info(m)
        if ('relu' in m['fn']):
            log.info('found relu')

=======

        if ('relu' in m['fn']):
            log.info('found relu')

>>>>>>> 1894bdae
        elif ('levelshift' in m['fn']):
            #m = priors.set_mean_phi([m])[0]
            output_name = modelspec.meta.get('output_name', 'resp')
            try:
                mean_resp = np.nanmean(rec[output_name].as_continuous(), axis=1, keepdims=True)
            except NotImplementedError:
                # as_continuous only available for RasterizedSignal
                mean_resp = np.nanmean(rec[output_name].rasterize().as_continuous(), axis=1, keepdims=True)
<<<<<<< HEAD
            log.info('Mod %d (%s) fixing level to %s mean %.3f',
=======
            log.info('Mod %d (%s) initializing level to %s mean %.3f',
>>>>>>> 1894bdae
                     i, m['fn'], output_name, mean_resp[0])
            log.info('resp has %d channels', len(mean_resp))
            m['phi']['level'][:] = mean_resp

        if (i < target_i) or ('merge_channels' in m['fn']):
            tmodelspec.append(m)

    # fit the subset of modules
    if metric is None:
        tmodelspec = analysis_function(rec, tmodelspec, fitter=fitter,
                                       fit_kwargs=fit_kwargs)
    else:
        tmodelspec = analysis_function(rec, tmodelspec, fitter=fitter,
                                       metric=metric, fit_kwargs=fit_kwargs)
    if type(tmodelspec) is list:
        # backward compatibility
        tmodelspec = tmodelspec[0]

    # reassemble the full modelspec with updated phi values from tmodelspec
    #print(modelspec[0])
    #print(modelspec.phi[2])
    for i in np.setdiff1d(np.arange(target_i), np.array(exclude_idx)).tolist():
        modelspec[int(i)] = tmodelspec[int(i)]

    return modelspec


def prefit_mod_subset(rec, modelspec, analysis_function,
                      fit_set=[],
                      fitter=scipy_minimize, metric=None, fit_kwargs={}):
    """Removes all modules from the modelspec that come after the
    first occurrence of the target module, then performs a
    rough fit on the shortened modelspec, then adds the latter
    modules back on and returns the full modelspec.
    """

    # preserve input modelspec
    modelspec = copy.deepcopy(modelspec)

    # identify any excluded modules and take them out of temp modelspec
    # that will be fit here
#    fit_idx = []
#    tmodelspec = []
#    for i, m in enumerate(modelspec):
#        m = copy.deepcopy(m)
#        for fn in fit_set:
#            if fn in m['fn']:
#                fit_idx.append(i)
#                log.info('Found module %d (%s) for subset prefit', i, fn)
#        tmodelspec.append(m)

    if type(fit_set[0]) is int:
        fit_idx = fit_set
    else:
        fit_idx = []
        for i, m in enumerate(modelspec.modules):
            for fn in fit_set:
                if fn in m['fn']:
                    fit_idx.append(i)
                    log.info('Found module %d (%s) for subset prefit', i, fn)

    tmodelspec = copy.deepcopy(modelspec)

    if len(fit_idx) == 0:
        log.info('No modules matching fit_set for subset prefit')
        return modelspec

    exclude_idx = np.setdiff1d(np.arange(0, len(modelspec)),
                               np.array(fit_idx)).tolist()
    for i in exclude_idx:
        m = tmodelspec[i]
        if not m.get('phi'):
            log.info('Intializing phi for module %d (%s)', i, m['fn'])
            m = priors.set_mean_phi([m])[0]  # Inits phi

        log.info('Freezing phi for module %d (%s)', i, m['fn'])

        m['fn_kwargs'].update(m['phi'])
        m['phi'] = {}
        tmodelspec[i] = m

    # fit the subset of modules
    if metric is None:
        tmodelspec = analysis_function(rec, tmodelspec, fitter=fitter,
                                       fit_kwargs=fit_kwargs)
    else:
        tmodelspec = analysis_function(rec, tmodelspec, fitter=fitter,
                                       metric=metric, fit_kwargs=fit_kwargs)

    # reassemble the full modelspec with updated phi values from tmodelspec
    for i in fit_idx:
        modelspec[i] = tmodelspec[i]

    return modelspec


def init_dexp(rec, modelspec, nl_mode=2, override_target_i=None):
    """
    choose initial values for dexp applied after preceeding fir is
    initialized
    nl_mode must be in {1,2} (default is 2),
            pre 11/29/18 models were fit with v1
            1: amp = np.nanstd(resp) * 3
               kappa = np.log(2 / (np.max(pred) - np.min(pred) + 1))
            2:
               amp = resp[pred>np.percentile(pred,90)].mean()
               kappa = np.log(2 / (np.std(pred)*3))

<<<<<<< HEAD
   override_target_i should be an integer index into the modelspec.
   This replaces the normal behavior of the function which would look up
   the index of the 'double_exponential' module. Use this if you want
   to use dexp's initialization procedure for a similar nonlinearity module.

   """
=======
    override_target_i should be an integer index into the modelspec.
    This replaces the normal behavior of the function which would look up
    the index of the 'double_exponential' module. Use this if you want
    to use dexp's initialization procedure for a similar nonlinearity module.

    """
>>>>>>> 1894bdae
    # preserve input modelspec
    modelspec = copy.deepcopy(modelspec)

    if override_target_i is None:
        target_i = find_module('double_exponential', modelspec)
        if target_i is None:
            log.warning("No dexp module was found, can't initialize.")
            return modelspec
    else:
        target_i = override_target_i

    if target_i == len(modelspec):
        fit_portion = modelspec.modules
    else:
        fit_portion = modelspec.modules[:target_i]
<<<<<<< HEAD

    # ensures all previous modules have their phi initialized
    # choose prior mean if not found
    for i, m in enumerate(fit_portion):
        if ('phi' not in m.keys()) and ('prior' in m.keys()):
            log.debug('Phi not found for module, using mean of prior: %s',
                      m)
            m = priors.set_mean_phi([m])[0]  # Inits phi for 1 module
            fit_portion[i] = m

    # ensures all previous modules have their phi initialized
    # choose prior mean if not found
    for i, m in enumerate(fit_portion):
        if ('phi' not in m.keys()) and ('prior' in m.keys()):
            log.debug('Phi not found for module, using mean of prior: %s',
                      m)
            m = priors.set_mean_phi([m])[0]  # Inits phi for 1 module
            fit_portion[i] = m
=======
>>>>>>> 1894bdae

    # ensures all previous modules have their phi initialized
    # choose prior mean if not found
    for i, m in enumerate(fit_portion):
        if ('phi' not in m.keys()) and ('prior' in m.keys()):
            log.debug('Phi not found for module, using mean of prior: %s',
                      m)
            m = priors.set_mean_phi([m])[0]  # Inits phi for 1 module
            fit_portion[i] = m

    # generate prediction from module preceeding dexp
    rec = ms.evaluate(rec, ms.ModelSpec(fit_portion))

    in_signal = modelspec[target_i]['fn_kwargs']['i']
    pchans = rec[in_signal].shape[0]
    amp = np.zeros([pchans, 1])
    base = np.zeros([pchans, 1])
    kappa = np.zeros([pchans, 1])
    shift = np.zeros([pchans, 1])
    out_signal = modelspec.meta.get('output_name','resp')
    for i in range(pchans):
        resp = rec[out_signal].as_continuous()
        pred = rec[in_signal].as_continuous()[i:(i+1), :]
        if resp.shape[0] == pchans:
            resp = resp[i:(i+1), :]

        keepidx = np.isfinite(resp) * np.isfinite(pred)
        resp = resp[keepidx]
        pred = pred[keepidx]

        # choose phi s.t. dexp starts as almost a straight line
        # phi=[max_out min_out slope mean_in]
        # meanr = np.nanmean(resp)
        stdr = np.nanstd(resp)

        # base = np.max(np.array([meanr - stdr * 4, 0]))
        base[i, 0] = np.min(resp)
        # base = meanr - stdr * 3

        # amp = np.max(resp) - np.min(resp)
        if nl_mode == 1:
            amp[i, 0] = stdr * 3
            predrange = 2 / (np.max(pred) - np.min(pred) + 1)
            shift[i, 0] = np.mean(pred)
            kappa[i, 0] = np.log(predrange)
        elif nl_mode == 2:
<<<<<<< HEAD
            mask=np.zeros_like(pred,dtype=bool)
            pct=91
            while sum(mask)<.01*pred.shape[0]:
                pct-=1
                mask=pred>np.percentile(pred,pct)
=======
            mask = np.zeros_like(pred, dtype=bool)
            pct = 91
            while (sum(mask) < .01*pred.shape[0]) and (pct > 1):
                pct -= 1
                mask = pred > np.percentile(pred, pct)
            if np.sum(mask) == 0:
                mask = np.ones_like(pred, dtype=bool)

>>>>>>> 1894bdae
            if pct !=90:
                log.warning('Init dexp: Default for init mode 2 is to find mean '
                         'of responses for times where pred>pctile(pred,90). '
                         '\nNo times were found so this was lowered to '
                         'pred>pctile(pred,%d).', pct)
            amp[i, 0] = resp[mask].mean()
            predrange = 2 / (np.std(pred)*3)
<<<<<<< HEAD
=======
            if not np.isfinite(predrange):
                predrange = 1
>>>>>>> 1894bdae
            shift[i, 0] = np.mean(pred)
            kappa[i, 0] = np.log(predrange)
        elif nl_mode == 3:
            base[i, 0] = np.min(resp)-stdr
            amp[i, 0] = stdr * 4
            predrange = 1 / (np.std(pred)*3)

            shift[i, 0] = np.mean(pred)
            kappa[i, 0] = np.log(predrange)
        else:
            raise ValueError('nl mode = {} not valid'.format(nl_mode))

    modelspec[target_i]['phi'] = {'amplitude': amp, 'base': base,
                                  'kappa': kappa, 'shift': shift}
    log.info("Init dexp: %s", modelspec[target_i]['phi'])

    return modelspec


def init_logsig(rec, modelspec):
    '''
    Initialization of priors for logistic_sigmoid,
    based on process described in methods of Rabinowitz et al. 2014.
    '''
    # preserve input modelspec
    modelspec = copy.deepcopy(modelspec)

    target_i = find_module('logistic_sigmoid', modelspec)
    if target_i is None:
        log.warning("No logsig module was found, can't initialize.")
        return modelspec

    if target_i == len(modelspec):
        fit_portion = modelspec.modules
    else:
        fit_portion = modelspec.modules[:target_i]

    # generate prediction from module preceeding dexp
    rec = ms.evaluate(rec, ms.ModelSpec(fit_portion))

    pred = rec['pred'].as_continuous()
    resp = rec['resp'].as_continuous()

    mean_pred = np.nanmean(pred)
    min_pred = np.nanmean(pred) - np.nanstd(pred)*3
    max_pred = np.nanmean(pred) + np.nanstd(pred)*3
    if min_pred < 0:
        min_pred = 0
        mean_pred = (min_pred+max_pred)/2

    pred_range = max_pred - min_pred
    min_resp = max(np.nanmean(resp)-np.nanstd(resp)*3, 0)  # must be >= 0
    max_resp = np.nanmean(resp)+np.nanstd(resp)*3
    resp_range = max_resp - min_resp

    # Rather than setting a hard value for initial phi,
    # set the prior distributions and let the fitter/analysis
    # decide how to use it.
    base0 = min_resp + 0.05*(resp_range)
    amplitude0 = resp_range
    shift0 = mean_pred
    kappa0 = pred_range
    log.info("Initial   base,amplitude,shift,kappa=({}, {}, {}, {})"
             .format(base0, amplitude0, shift0, kappa0))

    base = ('Exponential', {'beta': base0})
    amplitude = ('Exponential', {'beta': amplitude0})
    shift = ('Normal', {'mean': shift0, 'sd': pred_range})
    kappa = ('Exponential', {'beta': kappa0})

    if 'phi' in modelspec[target_i]:
        modelspec[target_i]['phi'].update({
                'base': base0, 'amplitude': amplitude0, 'shift': shift0,
                'kappa': kappa0})

    modelspec[target_i]['prior'].update({
            'base': base, 'amplitude': amplitude, 'shift': shift,
            'kappa': kappa})

    modelspec[target_i]['bounds'] = {
            'base': (1e-15, None),
            'amplitude': (1e-15, None),
            'shift': (None, None),
            'kappa': (1e-15, None)
            }

    return modelspec


def init_relsat(rec, modelspec):
    modelspec = copy.deepcopy(modelspec)

    target_i = find_module('saturated_rectifier', modelspec)
    if target_i is None:
        log.warning("No relsat module was found, can't initialize.")
        return modelspec

    if target_i == len(modelspec):
        fit_portion = modelspec.modules
    else:
        fit_portion = modelspec.modules[:target_i]

    # generate prediction from module preceeding dexp
    rec = ms.evaluate(rec, ms.ModelSpec(fit_portion)).apply_mask()

    pred = rec['pred'].as_continuous().flatten()
    resp = rec['resp'].as_continuous().flatten()
    stdr = np.nanstd(resp)

    base = np.min(resp)
    amplitude = min(np.mean(resp)+stdr*3, np.max(resp))
    shift = np.mean(pred) - 1.5*np.nanstd(pred)
    kappa = 1

    base_prior = ('Exponential', {'beta': base})
    amplitude_prior = ('Exponential', {'beta': amplitude})
    shift_prior = ('Normal', {'mean': shift, 'sd': shift})
    kappa_prior = ('Exponential', {'beta': kappa})

    modelspec['prior'] = {'base': base_prior, 'amplitude': amplitude_prior,
                          'shift': shift_prior, 'kappa': kappa_prior}

    return modelspec


def fir_L2_norm(modelspec):
    modelspec = copy.deepcopy(modelspec)
    fir_idx = find_module('fir', modelspec)
    prior = priors._tuples_to_distributions(modelspec[fir_idx]['prior'])
    random_coeffs = np.random.rand(*prior['coefficients'].mean().shape)
    normed = random_coeffs / np.linalg.norm(random_coeffs)
    # Assumes fir phi hasn't been initialized yet and that coefficients
    # is the only parameter to set. MAY NOT BE TRUE FOR SOME MODELS.
    modelspec[fir_idx]['phi'] = {'coefficients': normed}

    return modelspec<|MERGE_RESOLUTION|>--- conflicted
+++ resolved
@@ -20,12 +20,7 @@
 
 
 def from_keywords(keyword_string, registry=None, rec=None, meta={},
-<<<<<<< HEAD
-                  init_phi_to_mean_prior=True, input_name='stim',
-                  output_name='resp'):
-=======
                   init_phi_to_mean_prior=True, input_name='stim', output_name='resp'):
->>>>>>> 1894bdae
     '''
     Returns a modelspec created by splitting keyword_string on underscores
     and replacing each keyword with what is found in the nems.keywords.defaults
@@ -40,12 +35,8 @@
     # Lookup the modelspec fragments in the registry
     modelspec = ms.ModelSpec()
     for kw in keywords:
-<<<<<<< HEAD
-        if kw.startswith("fir.Nx") and (rec is not None):
-=======
         if (kw.startswith("fir.Nx") or kw.startswith("wc.Nx")) and \
                 (rec is not None):
->>>>>>> 1894bdae
             N = rec[input_name].nchans
             kw_old = kw
             kw = kw.replace(".N", ".{}".format(N))
@@ -55,13 +46,8 @@
             kw_old = kw
             kw = kw.replace("stategain.N", "stategain.{}".format(N))
             log.info("kw: dynamically subbing %s with %s", kw_old, kw)
-<<<<<<< HEAD
-        elif (".S" in kw or ".Sx" in kw) and (rec is not None):
-            S = rec['state'].nchans
-=======
         elif (kw.endswith(".N")) and (rec is not None):
             N = rec[input_name].nchans
->>>>>>> 1894bdae
             kw_old = kw
             kw = kw.replace(".N", ".{}".format(N))
             log.info("kw: dynamically subbing %s with %s", kw_old, kw)
@@ -71,11 +57,7 @@
             kw = kw.replace(".cN", ".c{}".format(N))
             log.info("kw: dynamically subbing %s with %s", kw_old, kw)
 
-<<<<<<< HEAD
-        elif kw.endswith(".N") and (rec is not None):
-=======
         elif (kw.endswith("xN")) and (rec is not None):
->>>>>>> 1894bdae
             N = rec[input_name].nchans
             kw_old = kw
             kw = kw.replace("xN", "x{}".format(N))
@@ -93,11 +75,7 @@
             kw = kw.replace(".S", ".{}".format(S))
             log.info("kw: dynamically subbing %s with %s", kw_old, kw)
 
-<<<<<<< HEAD
-        elif kw.endswith(".R") and (rec is not None):
-=======
         if (kw.endswith(".R") or (".Rx" in kw)) and (rec is not None):
->>>>>>> 1894bdae
             R = rec[output_name].nchans
             kw_old = kw
             kw = kw.replace(".R", ".{}".format(R))
@@ -139,17 +117,10 @@
                 modelspec[i]['fn_kwargs']['i'] = 'psth'
             else:
                 modelspec[i]['fn_kwargs']['i'] = input_name
-<<<<<<< HEAD
-
-        # if correction is not in first module, then assume the modelspec can handle things?
-        # fix for BNB's RDT model
-        first_input_to_stim = True
-=======
             """
 
             # 'i' key found
             first_input_found = True
->>>>>>> 1894bdae
         i += 1
 
     # insert metadata, if provided
@@ -163,28 +134,14 @@
             # guess cellids list from rec.meta
             meta['cellids'] = rec.meta['cellid']
 
-<<<<<<< HEAD
-=======
     meta['input_name'] = input_name
     meta['output_name'] = output_name
 
->>>>>>> 1894bdae
     # for modelspec object, we know that meta must exist, so just update
     modelspec.meta.update(meta)
 
     if modelspec.meta.get('modelpath') is None:
-<<<<<<< HEAD
-        results_dir = get_setting('NEMS_RESULTS_DIR')
-        batch = modelspec.meta.get('batch', 0)
-        exptid = modelspec.meta.get('exptid', 'DATA')
-        siteid = modelspec.meta.get('siteid', exptid)
-        cellid = modelspec.meta.get('cellid', siteid)
-        destination = os.path.join(results_dir, str(batch), cellid, modelspec.get_longname())
-        #destination = '{0}/{1}/{2}/{3}/'.format(
-        #    results_dir, batch, cellid, modelspec.get_longname())
-=======
         destination = get_default_savepath(modelspec)
->>>>>>> 1894bdae
         modelspec.meta['modelpath'] = destination
         modelspec.meta['figurefile'] = os.path.join(destination,'figure.0000.png')
 
@@ -307,10 +264,7 @@
 
             break
 
-<<<<<<< HEAD
-=======
-
->>>>>>> 1894bdae
+
     return modelspec
 
 
@@ -368,17 +322,10 @@
                 del m['phi']
                 del m['prior']
                 exclude_idx.append(i)
-<<<<<<< HEAD
-                # log.info(m)
+
         if ('relu' in m['fn']):
             log.info('found relu')
 
-=======
-
-        if ('relu' in m['fn']):
-            log.info('found relu')
-
->>>>>>> 1894bdae
         elif ('levelshift' in m['fn']):
             #m = priors.set_mean_phi([m])[0]
             output_name = modelspec.meta.get('output_name', 'resp')
@@ -387,11 +334,7 @@
             except NotImplementedError:
                 # as_continuous only available for RasterizedSignal
                 mean_resp = np.nanmean(rec[output_name].rasterize().as_continuous(), axis=1, keepdims=True)
-<<<<<<< HEAD
-            log.info('Mod %d (%s) fixing level to %s mean %.3f',
-=======
             log.info('Mod %d (%s) initializing level to %s mean %.3f',
->>>>>>> 1894bdae
                      i, m['fn'], output_name, mean_resp[0])
             log.info('resp has %d channels', len(mean_resp))
             m['phi']['level'][:] = mean_resp
@@ -500,21 +443,12 @@
                amp = resp[pred>np.percentile(pred,90)].mean()
                kappa = np.log(2 / (np.std(pred)*3))
 
-<<<<<<< HEAD
-   override_target_i should be an integer index into the modelspec.
-   This replaces the normal behavior of the function which would look up
-   the index of the 'double_exponential' module. Use this if you want
-   to use dexp's initialization procedure for a similar nonlinearity module.
-
-   """
-=======
     override_target_i should be an integer index into the modelspec.
     This replaces the normal behavior of the function which would look up
     the index of the 'double_exponential' module. Use this if you want
     to use dexp's initialization procedure for a similar nonlinearity module.
 
     """
->>>>>>> 1894bdae
     # preserve input modelspec
     modelspec = copy.deepcopy(modelspec)
 
@@ -530,27 +464,6 @@
         fit_portion = modelspec.modules
     else:
         fit_portion = modelspec.modules[:target_i]
-<<<<<<< HEAD
-
-    # ensures all previous modules have their phi initialized
-    # choose prior mean if not found
-    for i, m in enumerate(fit_portion):
-        if ('phi' not in m.keys()) and ('prior' in m.keys()):
-            log.debug('Phi not found for module, using mean of prior: %s',
-                      m)
-            m = priors.set_mean_phi([m])[0]  # Inits phi for 1 module
-            fit_portion[i] = m
-
-    # ensures all previous modules have their phi initialized
-    # choose prior mean if not found
-    for i, m in enumerate(fit_portion):
-        if ('phi' not in m.keys()) and ('prior' in m.keys()):
-            log.debug('Phi not found for module, using mean of prior: %s',
-                      m)
-            m = priors.set_mean_phi([m])[0]  # Inits phi for 1 module
-            fit_portion[i] = m
-=======
->>>>>>> 1894bdae
 
     # ensures all previous modules have their phi initialized
     # choose prior mean if not found
@@ -597,13 +510,6 @@
             shift[i, 0] = np.mean(pred)
             kappa[i, 0] = np.log(predrange)
         elif nl_mode == 2:
-<<<<<<< HEAD
-            mask=np.zeros_like(pred,dtype=bool)
-            pct=91
-            while sum(mask)<.01*pred.shape[0]:
-                pct-=1
-                mask=pred>np.percentile(pred,pct)
-=======
             mask = np.zeros_like(pred, dtype=bool)
             pct = 91
             while (sum(mask) < .01*pred.shape[0]) and (pct > 1):
@@ -612,7 +518,6 @@
             if np.sum(mask) == 0:
                 mask = np.ones_like(pred, dtype=bool)
 
->>>>>>> 1894bdae
             if pct !=90:
                 log.warning('Init dexp: Default for init mode 2 is to find mean '
                          'of responses for times where pred>pctile(pred,90). '
@@ -620,11 +525,8 @@
                          'pred>pctile(pred,%d).', pct)
             amp[i, 0] = resp[mask].mean()
             predrange = 2 / (np.std(pred)*3)
-<<<<<<< HEAD
-=======
             if not np.isfinite(predrange):
                 predrange = 1
->>>>>>> 1894bdae
             shift[i, 0] = np.mean(pred)
             kappa[i, 0] = np.log(predrange)
         elif nl_mode == 3:
