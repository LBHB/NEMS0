--- conflicted
+++ resolved
@@ -99,13 +99,6 @@
         if registry.kw_head(kw) not in registry:
             raise ValueError("unknown keyword: {}".format(kw))
 
-<<<<<<< HEAD
-        d = copy.deepcopy(registry[kw])
-        d['id'] = kw
-        log.info(d['prior'])
-        if init_phi_to_mean_prior:
-            d = priors.set_mean_phi([d])[0]  # Inits phi for 1 module
-=======
         templates = copy.deepcopy(registry[kw])
         if not isinstance(templates, list):
             templates = [templates]
@@ -113,8 +106,6 @@
             d['id'] = kw
             if init_phi_to_mean_prior:
                 d = priors.set_mean_phi([d])[0]  # Inits phi for 1 module
->>>>>>> dd7083a7
-
             modelspec.append(d)
 
     # first module that takes input='pred' should take ctx['input_name']
