--- conflicted
+++ resolved
@@ -118,11 +118,7 @@
 
 def prefit_LN(est, modelspec, analysis_function=fit_basic,
               fitter=scipy_minimize, metric=None, norm_fir=False,
-<<<<<<< HEAD
               tolerance=10**-5.5, max_iter=700, nl_mode=2):
-=======
-              tolerance=10**-5.5, max_iter=700):
->>>>>>> e5447471
     '''
     Initialize modelspecs in a way that avoids getting stuck in
     local minima.
