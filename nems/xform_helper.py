"""xforms_helper library

This module contains wrappers for transformations ("xforms") applied sequentially during a NEMS
fitting process.

"""
import logging
import os
import time

import nems.xforms as xforms
import nems.db as nd
from nems import get_setting
from nems.utils import escaped_split, escaped_join
from nems.registry import KeywordRegistry, xforms_lib, keyword_lib
from nems.plugins import (default_keywords, default_loaders, default_fitters,
                          default_initializers)

log = logging.getLogger(__name__)


def generate_xforms_spec(recording_uri=None, modelname=None, meta={},
                         xforms_kwargs=None, xforms_init_context=None,
                         kw_kwargs=None, autoPred=True, autoStats=True,
                         autoPlot=True):
    """
    Generate an xforms spec based on a modelname, which can then be evaluated
    in order to process and fit a model.

    Parameter
    ---------
    recording_uri : str
        Location to load recording from, e.g. a filepath or URL.
    modelname : str
        NEMS-formatted modelname, e.g. 'ld-sev_wc.18x2-fir.2x15-dexp.1_basic'
        The modelname will be parsed into a series of xforms functions using
        xforms and keyword registries.
    meta : dict
        Additional keyword arguments for nems.initializers.init_from_keywords
    xforms_kwargs : dict
        Additional keyword arguments for the xforms registry. DEPRECATED??
    kw_kwargs : dict
        Additional keyword arguments for the keyword registry. DEPRECATED?
    xforms_init_context : dict
        Initialization for context. REPLACES xforms_kwargs and kw_kwargs???
    autoPred : boolean
        If true, will automatically append nems.xforms.predict to the xfspec
        if it is not already present.
    autoStats : boolean
        If true, will automatically append nems.xforms.add_summary_statistics
        to the xfspec if it is not already present.
    autoPlot : boolean
        If true, will automatically append nems.xforms.plot_summary to the
        xfspec if it is not already present.

    Returns
    -------
    xfspec : list of 2- or 4- tuples

    """

    log.info('Initializing modelspec(s) for recording/model {0}/{1}...'
             .format(recording_uri, modelname))

    # parse modelname and assemble xfspecs for loader and fitter

    # TODO: naming scheme change: pre_modules, modules, post_modules?
    #       or something along those lines... since they aren't really
    #       just loaders and fitters
    load_keywords, model_keywords, fit_keywords = escaped_split(modelname, '_')

    """
    DEPRECATED, keyword libraries loaded in registry module now
    if recording_uri is not None:
        xforms_lib = KeywordRegistry(recording_uri=recording_uri, **xforms_kwargs)
    else:
        xforms_lib = KeywordRegistry(**xforms_kwargs)

    xforms_lib.register_modules([default_loaders, default_fitters,
                                 default_initializers])
    xforms_lib.register_plugins(get_setting('XFORMS_PLUGINS'))

    keyword_lib = KeywordRegistry()
    keyword_lib.register_module(default_keywords)
    keyword_lib.register_plugins(get_setting('KEYWORD_PLUGINS'))
    """

    # Generate the xfspec, which defines the sequence of events
    # to run through (like a packaged-up script)
    xfspec = []

    # 0) set up initial context
    if xforms_init_context is None:
        xforms_init_context = {}
    if kw_kwargs is not None:
         xforms_init_context['kw_kwargs'] = kw_kwargs
    xforms_init_context['keywordstring'] = model_keywords
    xforms_init_context['meta'] = meta
    if recording_uri is not None:
        if type(recording_uri) is list:
            xforms_init_context['recording_uri_list'] = recording_uri
        else:
            xforms_init_context['recording_uri_list'] = [recording_uri]
    if xforms_kwargs is not None:
        xforms_init_context.update(xforms_kwargs)
    xforms_lib.kwargs = xforms_init_context.copy()
    xfspec.append(['nems.xforms.init_context', xforms_init_context])

    # 1) Load the data
    xfspec.extend(_parse_kw_string(load_keywords, xforms_lib))

    # 2) generate a modelspec
    xfspec.append(['nems.xforms.init_from_keywords', {'registry': keyword_lib}])
    #xfspec.append(['nems.xforms.init_from_keywords', {}])

    # 3) fit the data
    xfspec.extend(_parse_kw_string(fit_keywords, xforms_lib))

    # TODO: need to make this smarter about how to handle the ordering
    #       of pred/stats when only stats is overridden.
    #       For now just have to manually include pred if you want to
    #       do your own stats or plot xform (like using stats.pm)

    # 4) generate a prediction (optional)
    if autoPred:
        if not _xform_exists(xfspec, 'nems.xforms.predict'):
            xfspec.append(['nems.xforms.predict', {}])

    # 5) add some performance statistics (optional)
    if autoStats:
        if not _xform_exists(xfspec, 'nems.xforms.add_summary_statistics'):
            xfspec.append(['nems.xforms.add_summary_statistics', {}])

    # 6) generate plots (optional)
    if autoPlot:
        if not _xform_exists(xfspec, 'nems.xforms.plot_summary'):
            # log.info('Adding summary plot to xfspec...')
            xfspec.append(['nems.xforms.plot_summary', {}])

    return xfspec


def fit_xfspec(xfspec):
    # Now that the xfspec is assembled, run through it
    # in order to get the fitted modelspec, evaluated recording, etc.
    # (all packaged up in the ctx dictionary).
    ctx, log_xf = xforms.evaluate(xfspec)
    return ctx


def fit_model_xform(cellid, batch, modelname, autoPlot=True, saveInDB=False,
                    returnModel=False, recording_uri=None, initial_context=None):
    """
    Fit a single NEMS model using data stored in database. First generates an xforms
    script based on modelname parameter and then evaluates it.
    :param cellid: cellid and batch specific dataset in database
    :param batch:
    :param modelname: string specifying model architecture, preprocessing
    and fit method
    :param autoPlot: generate summary plot when complete
    :param saveInDB: save results to Results table
    :param returnModel: boolean (default False). If False, return savepath
       if True return xfspec, ctx tuple
    :param recording_uri
    :return: savepath = path to saved results or (xfspec, ctx) tuple
    """
    startime = time.time()
    log.info('Initializing modelspec(s) for cell/batch %s/%d...',
             cellid, int(batch))

    # Segment modelname for meta information
    kws = escaped_split(modelname, '_')

    modelspecname = escaped_join(kws[1:-1], '-')
    loadkey = kws[0]
    fitkey = kws[-1]

    meta = {'batch': batch, 'cellid': cellid, 'modelname': modelname,
            'loader': loadkey, 'fitkey': fitkey, 'modelspecname': modelspecname,
            'username': 'nems', 'labgroup': 'lbhb', 'public': 1,
            'githash': os.environ.get('CODEHASH', ''),
            'recording': loadkey}
    if type(cellid) is list:
        meta['siteid'] = cellid[0][:7]

    # registry_args = {'cellid': cellid, 'batch': int(batch)}
    registry_args = {}
    xforms_init_context = {'cellid': cellid, 'batch': int(batch)}
    if initial_context is not None:
        xforms_init_context.update(initial_context)

    log.info("TODO: simplify generate_xforms_spec parameters")
    xfspec = generate_xforms_spec(recording_uri=recording_uri, modelname=modelname,
                                  meta=meta, xforms_kwargs=registry_args,
                                  xforms_init_context=xforms_init_context,
                                  autoPlot=autoPlot)
    log.debug(xfspec)

    # actually do the loading, preprocessing, fit
    if initial_context is None:
        initial_context = {}
    ctx, log_xf = xforms.evaluate(xfspec)#, context=initial_context)

    # save some extra metadata
    modelspec = ctx['modelspec']

    cellids = modelspec.meta.get('cellids', [])

    if (type(cellids) is list) and len(cellids) > 1:
        if cellid == 'none':
            cell_name = 'none'
        else:
            cell_name = cellids[0].split("-")[0]

    elif type(cellid) is list:
        cell_name = cellid[0].split("-")[0]
    else:
        cell_name = cellid

    if 'modelpath' not in modelspec.meta:
        prefix = get_setting('NEMS_RESULTS_DIR')
        destination = os.path.join(prefix, str(batch), cell_name, modelspec.get_longname())

        log.info(f'Setting modelpath to "{destination}"')
        for cellidx in range(modelspec.cell_count):
            modelspec.set_cell(cellidx)
            modelspec.meta['modelpath'] = destination
            modelspec.meta['figurefile'] = os.path.join(destination, 'figure.0000.png')
        modelspec.set_cell(0)
    else:
        destination = modelspec.meta['modelpath']

    # figure out URI for location to save results (either file or http, depending on USE_NEMS_BAPHY_API)
    if get_setting('USE_NEMS_BAPHY_API'):
        prefix = 'http://' + get_setting('NEMS_BAPHY_API_HOST') + ":" + str(get_setting('NEMS_BAPHY_API_PORT')) + \
                 '/results'
        """
    # reverted SVD 2020-07-30
    #    save_loc = str(batch) + '/' + cell_name + '/' + modelspec.get_longname()
    #    save_destination = prefix + '/' + save_loc
    #    # set the modelspec meta save locations to be the filesystem and not baphy
        std_filepath = modelspec.meta['modelpath'].replace(prefix, get_setting('NEMS_RESULTS_DIR'))
        modelspec.meta['modelpath'] = std_filepath
        modelspec.meta['figurefile'] = std_filepath + '/' + 'figure.0000.png'
    #else:
        save_destination = destination
        """
        save_loc = str(batch) + '/' + cell_name + '/' + modelspec.get_longname()
        save_destination = prefix + '/' + save_loc
        # set the modelspec meta save locations to be the filesystem and not baphy
        for cellidx in range(modelspec.cell_count):
            modelspec.set_cell(cellidx)
            for jackidx in range(modelspec.jack_count):
                modelspec.set_jack(cellidx)
                modelspec.meta['modelpath'] = get_setting('NEMS_RESULTS_DIR') + '/' + save_loc
                modelspec.meta['figurefile'] = modelspec.meta['modelpath'] + '/' + 'figure.0000.png'
        modelspec.set_cell(0)
        modelspec.set_jack(0)

    else:
        save_destination = destination

    modelspec.meta['runtime'] = int(time.time() - startime)
    #modelspec.meta.update(meta)

    if returnModel:
        # return fit, skip save!
        return xfspec, ctx

    # save results
    log.info('Saving modelspec(s) to {0} ...'.format(save_destination))
    log.info(f'modelspec recordings meta.modelpath: {modelspec.meta["modelpath"]}')
    if 'figures' in ctx.keys():
        figs = ctx['figures']
    else:
        figs = []
    if ctx.get('save_context', False):
        ctx['log'] = log_xf
        save_data = xforms.save_context(save_destination,
                                        ctx=ctx,
                                        xfspec=xfspec)
    else:
        save_data = xforms.save_analysis(save_destination,
                                         recording=ctx.get('rec'),
                                         modelspec=modelspec,
                                         xfspec=xfspec,
                                         figures=figs,
                                         log=log_xf,
                                         update_meta=False)

    # save in database as well
    if saveInDB:
        nd.update_results_table(modelspec)

    for xfa in xfspec:
        if 'postprocess' in xfa[0]:
<<<<<<< HEAD
            log.info('Running postprocessing kw:' + xfa[0])
=======
            log.info(f'Running preprocessing kw: {xfa[0]}')
>>>>>>> e78f53ad
            ctx = xforms.evaluate_step(xfa, ctx)

    return save_data['savepath']


def find_model_xform_file(cellid, batch=271,
        modelname="ozgf100ch18_wcg18x2_fir15x2_lvl1_dexp1_fit01"):

    """
    Finds root folder for xform save based on the given self, explanatory parameters
    Enables personalized load functions for specific parts of the save.
    Parameters
    ----------
    cellid : str
        cellid in celldb database
    batch : int
        batch number in celldb database
    modelname : str
        modelname in celldb database

    Returns
    -------
    uri, old : str, bool

    """

    kws = escaped_split(modelname, '_')
    old = False
    if (len(kws) > 3) or ((len(kws) == 3) and kws[1].startswith('stategain')
                          and not kws[1].startswith('stategain.')):
        # Check if modelname uses old format.
        log.info("Using old modelname format ... ")
        old = True

    d = nd.get_results_file(batch, [modelname], [cellid])
    filepath = d['modelpath'][0]
    # TODO add BAPHY_API support . Not implemented on nems_baphy yet?
    # if get_setting('USE_NEMS_BAPHY_API'):
    #    prefix = '/auto/data/nems_db' # get_setting('NEMS_RESULTS_DIR')
    #    uri = filepath.replace(prefix,
    #                           'http://' + get_setting('NEMS_BAPHY_API_HOST') + ":" + str(get_setting('NEMS_BAPHY_API_PORT')))
    # else:
    #    uri = filepath.replace('/auto/data/nems_db/results', get_setting('NEMS_RESULTS_DIR'))

    # hack: hard-coded assumption that server will use this data root
    uri = filepath.replace('/auto/data/nems_db/results', get_setting('NEMS_RESULTS_DIR'))

    return uri, old



def load_model_xform(cellid, batch=271,
        modelname="ozgf100ch18_wcg18x2_fir15x2_lvl1_dexp1_fit01",
        eval_model=True, only=None, load_context=False):
    '''
    Load a model that was previously fit via fit_model_xforms

    Parameters
    ----------
    cellid : str
        cellid in celldb database
    batch : int
        batch number in celldb database
    modelname : str
        modelname in celldb database
    eval_model : boolean
        If true, the entire xfspec will be re-evaluated after loading.
    only : int
        Index of single xfspec step to evaluate if eval_model is False.
        For example, only=0 will typically just load the recording.

    Returns
    -------
    xfspec, ctx : nested list, dictionary

    '''
    uri, old = find_model_xform_file(cellid, batch=batch, modelname=modelname)

    if load_context:
        xfspec, ctx = xforms.load_context(uri)
    elif old:
        raise NotImplementedError("need to use oxf library.")
        xfspec, ctx = oxf.load_analysis(uri, eval_model=eval_model)
    else:
        xfspec, ctx = xforms.load_analysis(uri, eval_model=eval_model, only=only)
    return xfspec, ctx


def _parse_kw_string(kw_string, registry):
    xfspec = []
    for kw in escaped_split(kw_string, '-'):
        try:
            xfspec.extend(registry[kw])
        except KeyError:
            log.error("No keyword found for: '%s', raising KeyError.", kw)
            raise

    return xfspec


def _xform_exists(xfspec, xform_fn):
    for xf in xfspec:
        if xf[0] == xform_fn:
            return True<|MERGE_RESOLUTION|>--- conflicted
+++ resolved
@@ -294,11 +294,7 @@
 
     for xfa in xfspec:
         if 'postprocess' in xfa[0]:
-<<<<<<< HEAD
-            log.info('Running postprocessing kw:' + xfa[0])
-=======
-            log.info(f'Running preprocessing kw: {xfa[0]}')
->>>>>>> e78f53ad
+            log.info(f'Running postprocessing kw: {xfa[0]}')
             ctx = xforms.evaluate_step(xfa, ctx)
 
     return save_data['savepath']
