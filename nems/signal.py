--- conflicted
+++ resolved
@@ -977,11 +977,7 @@
         return d
 
     ## plotting functions
-<<<<<<< HEAD
-    def plot_mean(self, epoch="TRIAL", norm=True, ax=None):
-=======
-    def plot_mean(self, epoch="TRIAL", channel=None, ax=None):
->>>>>>> 34a7ab74
+    def plot_mean(self, epoch="TRIAL", channel=None, norm=False, ax=None):
         import matplotlib.pyplot as plt
 
         e = np.nanmean(self.extract_epoch(epoch), axis=2)
