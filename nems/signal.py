--- conflicted
+++ resolved
@@ -1492,87 +1492,6 @@
             name = self.name
         return self._modified_copy(array[s], chans=chans, name=name)
 
-<<<<<<< HEAD
-    def extract_epochs(self, epoch_names, overlapping_epoch=None, mask=None):
-        '''
-        Returns a dictionary of the data matching each element in epoch_names.
-
-        Parameters
-        ----------
-        epoch_names : list OR string
-            if list, list of epoch names to extract. These will be keys in the
-            result dictionary.
-            if string, will find matches via nems.epoch.epoch_names_matching
-
-        chans : {None, iterable of strings}
-            Names of channels to return. If None, return the full set of
-            channels.  If an iterable of strings, return those channels (in the
-            order specified by the iterable).
-
-        overlapping_epoch: {None, string}
-            if not None, only extracts epochs that overlap with occurrences
-            of overlapping epoch
-
-        mask: {None, signal}
-            if provided, onlye extract epochs overlapping periods where
-            mask.as_continuous()==True in all time bins
-
-        Returns
-        -------
-        epoch_datasets : dict
-            Keys are the names of the epochs, values are 3D arrays created by
-            `extract_epoch`.
-        '''
-        # TODO: Update this to work with a mapping of key -> Nx2 epoch
-        # structure as well.
-
-        if type(epoch_names) is str:
-            epoch_regex = epoch_names
-            epoch_names = epoch_names_matching(self.epochs, epoch_regex)
-
-        epoch_data_lens = self.epochs['name'].value_counts()[epoch_names].values
-        # early out to avoid errors
-        if not len(epoch_data_lens):
-            return {}
-
-        # need to reorder epochs dataframe to ensure that the indices are returned in the
-        # same order as the epochs we pulled from the dict; return to original order when done
-        old_index = self.epochs.index.values
-        self.epochs = self.epochs.sort_values('name')
-
-        epoch_mask = self.epochs['name'].isin(epoch_names)
-        epoch_indices = self.get_epoch_indices(epoch_mask, mask=mask)
-
-        # return epochs df to old order
-        self.epochs = self.epochs.loc[old_index]
-
-        signal_data = self.as_continuous()
-
-        n_chans = signal_data.shape[0]
-        n_samples = np.diff(epoch_indices, axis=1).max()
-
-        data_dict = {}
-
-        start = 0
-        # iterate through the epochs
-        for idx, (epoch, epoch_data_len) in enumerate(zip(epoch_names, epoch_data_lens)):
-
-            # build the array to hold the incoming epoch data
-            if signal_data.dtype == bool:
-                epoch_data = np.full((epoch_data_len, n_chans, n_samples), False, dtype=bool)
-            else:
-                epoch_data = np.full((epoch_data_len, n_chans, n_samples), np.nan)
-
-            # populate the newly built array with the appropriate signal data
-            for bound_idx, (lb, ub) in enumerate(epoch_indices[start: start + epoch_data_len]):
-                ub = np.min((ub,signal_data.shape[1]))
-                epoch_data[bound_idx, :, :(ub-lb)] = signal_data[:, lb:ub]
-
-            data_dict[epoch] = epoch_data
-            start += epoch_data_len
-
-        return data_dict
-=======
     # def extract_epochs(self, epoch_names, overlapping_epoch=None, mask=None):
     #     '''
     #     Returns a dictionary of the data matching each element in epoch_names.
@@ -1651,7 +1570,6 @@
     #         start += epoch_data_len
     #
     #     return data_dict
->>>>>>> c791a8e5
 
     def replace_epoch(self, epoch, epoch_data, preserve_nan=True, mask=None):
         '''
@@ -1712,29 +1630,6 @@
         if preserve_nan:
             nan_bins = np.isnan(data[0, :])
 
-<<<<<<< HEAD
-        epochs = sorted(list(epoch_dict.keys()))
-        # get the length of the epochs so that we can iterate through the aggregated epoch indices
-        epoch_data_lens = self.epochs['name'].value_counts()[epochs].values
-
-        # need to reorder epochs dataframe to ensure that the indices are returned in the
-        # same order as the epochs we pulled from the dict; return to original order when done
-        old_index = self.epochs.index.values
-        self.epochs = self.epochs.sort_values('name')
-
-        epoch_mask = self.epochs['name'].isin(epochs)
-        indices = self.get_epoch_indices(epoch_mask, mask=mask)
-
-        # return epochs df to old order
-        self.epochs = self.epochs.loc[old_index]
-
-        start = 0
-        for epoch, epoch_data_len in zip(epochs, epoch_data_lens):
-            epoch_data = epoch_dict[epoch]
-            for lb, ub in indices[start: start + epoch_data_len]:
-                data[:, lb:ub] = epoch_data[:, :(ub-lb)]
-            start += epoch_data_len
-=======
         # intialize with nans so that any subsequent prediction will be
         # restricted to the specified epochs
         # TODO - remove this - not necessary anymore?
@@ -1775,7 +1670,6 @@
                     n = ub-lb
                     data[:, lb:ub] = epoch_data[ii, :, :n]
                     ii += 1
->>>>>>> c791a8e5
 
         if preserve_nan:
             data[:, nan_bins] = np.nan
