import io
import os
import logging
import json
import re
import math
import copy
import tempfile
import warnings

import pandas as pd
import numpy as np
import h5py

from nems.epoch import (remove_overlap, merge_epoch, epoch_contained,
                        epoch_intersection, epoch_names_matching)

log = logging.getLogger(__name__)


################################################################################
# Utility methods
################################################################################
def _string_syntax_valid(s):
    '''
    Returns True iff the string is valid for use in signal names,
    recording names, or channel names. Else False.
    '''
    disallowed = re.compile(r'[^a-zA-Z0-9_\-]')
    match = disallowed.match(s)
    if match:
        return False
    else:
        return True


################################################################################
# Indexing support
################################################################################
class BaseSignalIndexer:

    def __init__(self, obj):
        self.obj = obj

    def __getitem__(self, index):
        if isinstance(index, tuple) and len(index) > 2:
            raise IndexError('Cannot add dimensions')

        # Parse the slice into the channel and time portions
        if isinstance(index, tuple):
            c_slice, t_slice = index
        else:
            c_slice = index
            t_slice = slice(None)

        # Make sure the channel and time slices are slices.
        # If they're integers,
        # that dimension will be dropped. We don't want that as we need to
        # preserve dimensionality to create a new Signal object,
        # so the parsers
        # need to return the appropriate dimensionality-preserving slice.
        c_slice = self._parse_c_slice(c_slice)
        t_slice = self._parse_t_slice(t_slice)

        data = self.obj.as_continuous()[c_slice, t_slice]
        chans = np.array(self.obj.chans)[c_slice].tolist()
        kwattrs = {'chans': chans}
        if t_slice.start is not None:
            kwattrs['t0'] = t_slice.start/self.obj.fs
        return self.obj._modified_copy(data, **kwattrs)

    def _parse_c_slice(self, c_slice):
        raise NotImplementedError

    def _parse_t_slice(self, t_slice):
        raise NotImplementedError


class SimpleSignalIndexer(BaseSignalIndexer):
    '''
    Index-based signal indexer that supports selecting channels and timepoints
    by index
    '''
    def _parse_c_slice(self, c_slice):
        if isinstance(c_slice, int):
            c_slice = slice(c_slice, c_slice+1)
        return c_slice

    def _parse_t_slice(self, t_slice):
        if isinstance(t_slice, int):
            t_slice = slice(t_slice, t_slice+1)
        elif isinstance(t_slice, list):
            m = 'List-based selection on time-based indexers not supported'
            raise IndexError(m)
        return t_slice


class LabelSignalIndexer(BaseSignalIndexer):
    '''
    Label-based signal indexer that supports selecting by named channels and
    time (in seconds).
    '''

    def _parse_t_slice(self, t_slice):
        if isinstance(t_slice, slice):
            if t_slice.step is not None:
                m = 'Strides on time-based indexers not supported'
                raise IndexError(m)
            start = None if t_slice.start is None else \
                int(t_slice.start*self.obj.fs)
            stop = None if t_slice.stop is None else \
                int(t_slice.stop*self.obj.fs)
            return slice(start, stop)
        elif isinstance(t_slice, (float, int)):
            t = int(t_slice*self.obj.fs)
            return slice(t, t+1)
        elif isinstance(t_slice, list):
            m = 'List-based selection on time-based indexers not supported'
            raise IndexError(m)

    def _parse_c_slice(self, c_slice):
        if isinstance(c_slice, slice):
            if c_slice.step is not None:
                m = 'Strides on label-based indexers not supported'
                raise IndexError(m)
            start = None if c_slice.start is None else \
                self.obj.chans.index(c_slice.start)
            # Note that we add 1 to the label-based index becasue we're
            # duplicating Pandas loc behavior (where the end of a label
            # slice is included).
            stop = None if c_slice.stop is None else \
                self.obj.chans.index(c_slice.stop)+1
            return slice(start, stop)
        elif isinstance(c_slice, str):
            return [self.obj.chans.index(c_slice)]
        elif isinstance(c_slice, list):
            return [self.obj.chans.index(c) for c in c_slice]
        else:
            raise IndexError('Slice not understood')


################################################################################
# Signals
################################################################################
class SignalBase:

    def __init__(self, fs, data, name, recording, chans=None, epochs=None,
                 segments=None, meta=None, safety_checks=True,
                 normalization='none', norm_baseline=np.array([[0]]),
                 norm_gain=np.array([[1]]), **other_attributes):
        '''
        Parameters
        ----------
        ... TODO
        epochs : {None, DataFrame}
            Epochs are periods of time that are tagged with a name
            When defined, the DataFrame should have these first three columns:
                 ('start', 'end', 'name')
            denoting the start and end of the time of an epoch (in seconds).
            You may use the same epoch name multiple times; this is common when
            tagging epochs that correspond to occurrences of the same stimulus.
        segments : {None, 2 x M ndarray}
            start and stop time windows to cut out of data matrix
            designed for subsampling existing signals
        meta : {dict, None}
            arbitrary metadata, only JSON-compatible types plus nparrays are
            supported if signal is to be saved
        safety_checks : {bool, True}
            TODO: clarify what this does

        normalization : { string, 'none' }
        norm_baseline : { string, 'none' }
        norm_gain : { string, 'none' }
        signal_type: { string, 'none' }
            passthrough metadata that should be preserved if the signal is copied.

        '''
        self.fs = fs
        self.name = name
        self.recording = recording
        self.chans = chans
        self.epochs = epochs
        self.meta = meta
        self.signal_type = str(type(self))
        self._data = data
        self.normalization = normalization
        self.norm_baseline = norm_baseline
        self.norm_gain = norm_gain

        if epochs is not None:
            max_epoch_time = self.epochs["end"].max()
        else:
            max_epoch_time = 0
        if isinstance(data, dict):
            # max_event_times = [max(et) for et in self._data.values()]
            max_event_times = [0]
        else:
            max_event_times = [data.shape[1] / fs]
        max_time = max(max_epoch_time, *max_event_times)

        # svd - kludge warning! rounding to prevent accidental increase in duration
        # due to floating point limits
        self.ntimes = np.int(np.round(fs*max_time))

        if segments is None:
            segments = np.array([[0, self.ntimes]])
        self.segments = segments

        if epochs is None:
            self.add_epoch("SIGNAL",np.array([[0, self.ntimes/self.fs]]))

        if safety_checks:
            self._run_safety_checks()

    def _run_safety_checks(self):
        """
        Additional subclass-specific checks can be added by
        redefiing _run_safety_checks in that class and calling
        super()._run_safety_checks() within that function.
        """
        if not isinstance(self.name, str):
            m = 'Name of signal must be a string: {}'.format(self.name)
            raise ValueError(m)

        if not isinstance(self.recording, str):
            m = 'Name of recording must be a string: {}'.format(self.recording)
            raise ValueError(m)

        if self.chans:
            if type(self.chans) is not list:
                raise ValueError('Chans must be a list.')
            typesok = [(True if type(c) is str else False) for c in self.chans]
            if not all(typesok):
                raise ValueError('Chans must be a list of strings:' +
                                 str(self.chans) + str(typesok))
            # Test that channel names use only
            # lowercase letters and numbers 0-9
            for s in self.chans:
                if s and not _string_syntax_valid(s):
                    raise ValueError("Disallowed characters in: {0}\n"
                                     .format(s))

        # Test that other names use only lowercase letters and numbers 0-9
        for s in [self.name, self.recording]:
            if s and not _string_syntax_valid(s):
                raise ValueError("Disallowed characters in: {0}\n"
                                 .format(s))

        if self.fs < 0:
            m = 'Sampling rate of signal must be a positive number. Got {}.'
            raise ValueError(m.format(self.fs))

        # not implemented yet in epoch.py -- 2/4/2018
        # verify_epoch_integrity(self.epochs)

    ##
    ## I/O method(s)
    ##
    def _save_metadata(self, epoch_fh, md_fh, fmt='%.18e'):
        '''
        Save this signal to a CSV file + JSON sidecar. If desired,
        you may use optional parameter fmt (for example, fmt='%1.3e')
        to alter the precision of the floating point matrices.
        '''

        self.epochs.to_csv(epoch_fh, sep=',', index=False)
        attributes = self._get_attributes()
        del attributes['epochs']
        attributes['segments'] = attributes['segments'].tolist()
        attributes['norm_baseline'] = attributes['norm_baseline'].tolist()
        attributes['norm_gain'] = attributes['norm_gain'].tolist()
        json.dump(attributes, md_fh)

    def _save_metadata_to_dirpath(self, dirpath, fmt='%.18e'):
        # create files
        if not os.path.isdir(dirpath):
            os.makedirs(dirpath, mode=0o0777)

        filebase = self.recording + '.' + self.name
        basepath = os.path.join(dirpath, filebase)
        jsonfilepath = basepath + '.json'
        epochfilepath = basepath + '.epoch.csv'
        with open(jsonfilepath, 'w') as md_fh, open(epochfilepath, 'w') as epoch_fh:
            self._save_metadata(epoch_fh, md_fh, fmt)
        return (jsonfilepath, epochfilepath)

    def _save_data_to_h5(self, dirpath):

        if not os.path.isdir(dirpath):
            os.makedirs(dirpath, mode=0o0777)

        filebase = self.recording + '.' + self.name
        basepath = os.path.join(dirpath, filebase)
        hdf5filepath = basepath + '.h5'

        with h5py.File(hdf5filepath, 'a') as f:
            # TODO: any other attrs we should save?
            for key, array in self._data.items():
                f.create_dataset(key, data=array, compression='gzip')

        return hdf5filepath

    def copy(self):
        '''
        Returns a shallow copy of this signal. _data matrix is not copied.
        '''
        return copy.copy(self)

    def get_epoch_bounds(self, epoch, boundary_mode='exclude',
                         fix_overlap=None, overlapping_epoch=None, mask=None):
        '''
        Get boundaries of named epoch.

        Parameters
        ----------
        epoch : {string, list of strings, Nx2 array, pandas series}
            If string, name of epoch (as stored in internal dataframe) to
            extract.
            If list of strings, concatenate all epochs in list
            If Nx2 array, the first column indicates the start time (in
            seconds) and the second column indicates the end time (in seconds)
            to extract.
            If pandas series, pull out bounds of epochs where epoch==True
        boundary_mode : {'exclude', 'trim'}
            If 'exclude', discard all epochs where the boundaries are not fully
            contained within the range of the signal. If 'trim', epochs with
            boundaries falling outside the signal range will be truncated. For
            example, if an epoch runs from -1.5 to 10, it will be truncated to 0
            to 10.
        fix_overlap : {None, 'merge', 'first'}
            Indicates how to handle overlapping epochs. If None, return
            boundaries as-is. If 'merge', merge overlapping epochs into a single
            epoch. If 'first', keep only the first of an overlapping set of
            epochs.
        overlapping_epoch : {None, or string}
            if defined, only return occurences of epoch that are spanned by
            occurences of overlapping_epoch
        complete : boolean
            If True, eliminate any epochs whose boundaries are not fully
            contained within the signal.

        Returns
        -------
        bounds : 2D array (n_occurances x 2)
            Each row in the array corresponds to an occurance of the epoch. The
            first column is the start time and the second column is the end
            time.
        '''
        # If string, pull the epochs out of the internal dataframe.
        if isinstance(epoch, str):
            if self.epochs is None:
                m = "Signal does not have any epochs defined"
                raise ValueError(m)
            _mask = self.epochs['name'] == epoch
            bounds = self.epochs.loc[_mask, ['start', 'end']].values
            bounds = np.round(bounds.astype(float) * self.fs) / self.fs
        elif isinstance(epoch, list):
            # list of strings
            if self.epochs is None:
                m = "Signal does not have any epochs defined"
                raise ValueError(m)
            bounds = np.zeros((0,2))
            for e in epoch:
                _mask = self.epochs['name'] == e
                _bounds = self.epochs.loc[_mask, ['start', 'end']].values
                _bounds = np.round(_bounds.astype(float) * self.fs) / self.fs
                bounds = np.concatenate((bounds, _bounds), axis=0)

        elif isinstance(epoch, pd.core.series.Series):
            bounds = self.epochs.loc[epoch, ['start', 'end']].values
        else:
            bounds = epoch

        if boundary_mode is None:
            raise NotImplementedError
        elif boundary_mode == 'exclude':
            m = epoch_contained(bounds, self.segments)
            bounds = bounds[m]
        elif boundary_mode == 'trim':
            bounds = epoch_intersection(bounds, self.segments)

        if fix_overlap is None:
            pass
        elif fix_overlap == 'merge':
            bounds = merge_epoch(bounds)
        elif fix_overlap == 'first':
            bounds = remove_overlap(bounds)
        else:
            m = 'Unsupported mode, {}, for fix_overlap'.format(fix_overlap)
            raise ValueError(m)

        if overlapping_epoch is None:
            pass
        else:
            # find occurrences of overlapping epoch
            # only keep bounds that fall inside those occurences
            overlap_bounds = self.get_epoch_bounds(overlapping_epoch)
            bounds = epoch_intersection(bounds, overlap_bounds)

        # bounds = np.sort(bounds, axis=0)

        if mask is not None:
            # TODO : allow masking to work here. requires converting mask signal
            # to times (or bound times to samples)
            raise ValueError("mask not supported for get_epoch_bounds yet")

        return bounds

    def get_epoch_indices(self, epoch, boundary_mode='exclude',
                          fix_overlap=None, overlapping_epoch=None,
                          mask=None, allow_incomplete=False):
        '''
        Get boundaries of named epoch as index.

        Parameters
        ----------
        epoch : {string, Nx2 array, pandas series}
            passed through to get_epoch_bounds
            If string, name of epoch (as stored in internal dataframe) to
            extract.
            If list of strings, concatenate all epochs in list
            If Nx2 array, the first column indicates the start time
            (in seconds) and the second column indicates the end time
            (in seconds) to extract.
            If pandas series, pull out bounds of epochs where epoch==True
        boundary_mode : {None, 'exclude', 'trim'}
            If 'exclude', discard all epochs where the boundaries are not fully
            contained within the range of the signal. If 'trim', epochs with
            boundaries falling outside the signal range will be truncated. For
            example, if an epoch runs from -1.5 to 10, it will be truncated to
            0 to 10 (all signals start at time 0). If None, return all epochs.
        fix_overlap : {None, 'merge', 'first'}
            Indicates how to handle overlapping epochs. If None, return
            boundaries as-is. If 'merge', merge overlapping epochs into a
            single epoch. If 'first', keep only the first of an overlapping
            set of epochs.
        overlapping_epoch : {None, or string}
            if defined, only return occurences of epoch that are spanned by
            occurences of overlapping_epoch
        mask : {None or signal}
            only include epochs (fully?) spanned by the mask==True
        allow_incomplete: {True, False}  (added CRH 2/4/2020)
            if True, allow mask to not perfectly match epoch lb and ub. However, epoch ub and lb must
            still span the mask. Right now, the mask MUST be identical across repetions of the epoch though!
            One example use case would be to take out PreStimSilence on each rep of an epoch using a mask.
            If the mask is variable between repetitions, this will throw an error.

            TODO: check how mask interacts with segments. Currently, masking is
            only tested before segmentation (ie, the application of the mask)

        Returns
        -------
        bounds : 2D array (n_occurances x 2)
            Each row in the array corresponds to an occurance of the epoch. The
            first column is the start time and the second column is the end
            time.
        '''
        bounds = self.get_epoch_bounds(epoch, boundary_mode, fix_overlap,
                                       overlapping_epoch)
        # Indices of segments and epochs
        s = 0
        e = 0

        # Running list of segment offsets
        o = 0
        n_segments = len(self.segments)
        n_epochs = len(bounds)
        indices = []

        while True:
            if s >= n_segments:
                break
            if e >= n_epochs:
                break

            s_lb, s_ub = self.segments[s]
            while True:
                # For given segment, loop through epochs that fall within that
                # segment and calculate correct indices.
                # (or span that segment - CRH 12/22/2019)
                e_lb, e_ub = bounds[e]

                if (e_lb <= s_lb) & (e_ub >= s_ub):
                    # epoch spans this segment
                    lb = o
                    ub = round((s_ub-s_lb)*self.fs) + o
                    indices.append((lb, ub))
                    e += 1

                elif s_lb <= e_lb < s_ub:
                    # Be sure to round otherwise an index of 1.999...999 will
                    # get converted to 1 rather than 2.
                    lb = round((e_lb-s_lb)*self.fs) + o
                    if e_ub <= s_ub:
                        ub = round((e_ub-s_lb)*self.fs) + o
                    else:
                        ub = round((s_ub-s_lb)*self.fs) + o
                    indices.append((lb, ub))
                    e += 1

                else:
                    # We are now at an epoch that falls in a different segment.
                    # Update the running offset. Break out of the loop and pull
                    # out the next segment.
                    s += 1
                    o += round((s_ub-s_lb)*self.fs)
                    break
                if e >= n_epochs:
                    break

        indices = np.asarray(indices, dtype='i')    
        if mask is not None:
            # remove instances of the epoch that do not fall in the mask
            m_data = mask.as_continuous()

            # get a "reference epoch mask" for safety checking below
            standard_mask = m_data[0, indices[0, 0]:indices[0, 1]]

            keepidx = []
            for i, (lb, ub) in enumerate(indices):
                #                samples = ub-lb
                if np.all(m_data[0, lb:ub]):
                    keepidx.append(i)
            
                elif (np.sum(m_data[0, lb:ub]) > 0) & allow_incomplete:
                    
                    # "safety" checks
<<<<<<< HEAD
                    if (m_data[0, lb:ub].sum!=standard_mask.sum):
                        raise ValueError("For allow_incomplete=True, masks must all be the same size on each epoch")
                    #if (m_data[0, lb:ub].shape!=standard_mask.shape):
                    #    raise ValueError("For allow_incomplete=True, epochs must all be the same size")
                    #if  ~np.all(m_data[0, lb:ub] == standard_mask):
                    #    raise ValueError("Mask must be identical on each epoch when using allow_incomplete=True")
=======
                    if (m_data[0, lb:ub].shape!=standard_mask.shape):
                        raise ValueError("For allow_incomplete=True, epochs must all be the same size")
                    if  ~np.all(m_data[0, lb:ub] == standard_mask):
                        raise ValueError("Mask must be identical on each epoch when using allow_incomplete=True")
>>>>>>> b2e81715

                    # define new indices
                    idx = np.where(m_data[0, lb:ub])
                    lb_partial = lb + idx[0][0]
                    ub_partial = lb + idx[0][-1] + 1
                    # check to make sure all True in this new range (i.e. can't extract non-continuous chunks of an epoch)
                    if np.all(m_data[0, lb_partial:ub_partial]):
                        keepidx.append(i)
                        indices[i, :] = [lb_partial, ub_partial]

            if len(keepidx) > 0:
                keepidx = np.array(keepidx)
                indices = indices[keepidx]
            else:
                indices = np.zeros((0,2), dtype='i')

        return indices

    def reset_segmented_epochs(self):
        epochs = np.unique(self.epochs.name)
        fs = self.fs
        df = pd.DataFrame([], columns=['start', 'end', 'name'])
        start = []
        end = []
        name = []
        for ep in epochs:
            _ep = self.get_epoch_indices(ep, boundary_mode='trim')
            if _ep.size != 0:
                _times = _ep / fs
                start += _times[:, 0].tolist()
                end += _times[:, 1].tolist()
                name += [ep] * len(_times)

        df['start'] = start
        df['end'] = end
        df['name'] = name
        df = df.sort_values(by='start').reset_index(drop=True)

        sig = self._modified_copy(self._data, epochs=df, segments=None)
        return sig

    def count_epoch(self, epoch, mask=None):
        """Returns the number of occurrences of the given epoch."""
        epoch_indices = self.get_epoch_indices(epoch, mask=mask)
        count = len(epoch_indices)
        return count

    def _get_attributes(self):
        md_attributes = ['name', 'chans', 'fs', 'meta', 'recording', 'epochs',
                         'segments', 'signal_type', 'normalization',
                         'norm_baseline', 'norm_gain']
        return {name: getattr(self, name) for name in md_attributes}

    def add_epoch(self, epoch_name, epoch):
        '''
        Add epoch to the internal epochs dataframe

        Parameters
        ----------
        epoch_name : string
            Name of epoch
        epoch : 2D array of (M x 2)
            The first column is the start time and second column is the end
            time. M is the number of occurrences of the epoch.
        '''
        df = pd.DataFrame(epoch, columns=['start', 'end'])
        df['name'] = epoch_name

        # important to match standard column order in case epochs is empty. Some code requires this order??
        #df = df[['name', 'start', 'end']]
        if self.epochs is not None:
            self.epochs = self.epochs.append(df, ignore_index=True)
        else:
            self.epochs = df

    def _split_epochs(self, split_time):
        if self.epochs is None:
            lepochs = None
            repochs = None
        else:
            mask = self.epochs['start'] < split_time
            lepochs = self.epochs.loc[mask]
            mask = self.epochs['end'] > split_time
            repochs = self.epochs.loc[mask]
            repochs.loc[:, ['start', 'end']] -= split_time

            # If epochs were present initially but missing after split,
            # raise a warning.
            portion = None
            if lepochs.size == 0:
                portion = 'first'
            elif repochs.size == 0:
                portion = 'second'
            if portion:
                warnings.warn("Epochs for {0} portion of signal: {1}"
                              "ended up empty after splitting by time."
                              .format(portion, self.name))

        return lepochs, repochs

    @classmethod
    def _merge_epochs(cls, signals):
        # Merge the epoch tables. For all signals after the first signal,
        # we need to offset the start and end indices to ensure that they
        # reflect the correct position of the trial in the merged array.
        offset = 0
        epochs = []
        for signal in signals:
            ti = signal.epochs.copy()
            ti['end'] += offset
            ti['start'] += offset
            #offset += signal.ntimes/signal.fs
            offset += signal.epochs['end'].max()
            epochs.append(ti)
        return pd.concat(epochs, ignore_index=True)

    def average_epoch(self, epoch, mask=None):
        '''
        Returns the average of the epoch.

        Parameters
        ----------
        epoch : {string, Nx2 array}
            If string, name of epoch (as stored in internal dataframe) to
            extract. If Nx2 array, the first column indicates the start time
            (in seconds) and the second column indicates the end time
            (in seconds) to extract.

        mask: {None, signal}
            if provided, onlye extract epochs overlapping periods where
            mask.as_continuous()==True in all time bins

        Returns
        -------
        mean_epoch : 2D array
            Two dimensinonal array of shape C, T where C is the number of
            channels, and T is the maximum length of the epoch in samples.
        '''
        epoch_data = self.extract_epoch(epoch, mask=mask)
        return np.nanmean(epoch_data, axis=0)

    def extract_epochs(self, epoch_names, overlapping_epoch=None, mask=None, allow_incomplete=False):
        '''
        Returns a dictionary of the data matching each element in epoch_names.

        Parameters
        ----------
        epoch_names : list OR string
            if list, list of epoch names to extract. These will be keys in the
            result dictionary.
            if string, will find matches via nems.epoch.epoch_names_matching

        chans : {None, iterable of strings}
            Names of channels to return. If None, return the full set of
            channels.  If an iterable of strings, return those channels (in the
            order specified by the iterable).

        overlapping_epoch: {None, string}
            if not None, only extracts epochs that overlap with occurrences
            of overlapping epoch

        mask: {None, signal}
            if provided, onlye extract epochs overlapping periods where
            mask.as_continuous()==True in all time bins

        Returns
        -------
        epoch_datasets : dict
            Keys are the names of the epochs, values are 3D arrays created by
            `extract_epoch`.
        '''
        # TODO: Update this to work with a mapping of key -> Nx2 epoch
        # structure as well.

        if type(epoch_names) is str:
            epoch_regex = epoch_names
            epoch_names = epoch_names_matching(self.epochs, epoch_regex)

        data = {}
        for name in epoch_names:
            v = self.extract_epoch(name, allow_empty=True,
                                   overlapping_epoch=overlapping_epoch,
                                   mask=mask, allow_incomplete=allow_incomplete)
            # only return matrices for epochs with non-empty data matrices
            # (deal with possibility that some stimuli are masked out)
            if len(v)>0:
                data[name] = v

        return data
        #
        # return {name: self.extract_epoch(name, allow_empty=True,
        #                                 overlapping_epoch=overlapping_epoch,
        #                                 mask=mask)
        #        for name in epoch_names}

    def generate_epoch_mask(self, epoch=True):
        '''
        inputs:
            epoch: {None, boolean, ndarray, string, list}
             if None, defaults to False
             if False, initialize mask signal to False for all times
             if True, initialize mask signal to False for all times
             if Tx1 ndarray, True where ndarray is true, False elsewhere
             if Nx2 ndarray, True in N epoch times
             if string (eoch name), mask is True for epochs with .name==string
             if list of strings (epoch names), mask is OR combo of all strings
             if list of tuples (epoch times), mask is OR combo of all epoch times
        '''

        mask = np.zeros([1, self.ntimes], dtype=np.bool)
        if (epoch is None) or (epoch is False):
            pass

        elif type(epoch) is str:
            # assuming defaults for boundary_mask and fix_overlap!
            indices = self.get_epoch_indices(epoch)
            for lb, ub in indices:
                mask[:, lb:ub] = True

        elif (type(epoch) is list) and (type(epoch[0]) is tuple):
            # epoch is a list of indices
            for (lb, ub) in epoch:
                mask[:, lb:ub] = True

        elif (type(epoch) is list) and (type(epoch[0]) is str):
            # epoch is a list of epochs
            mask = self.generate_epoch_mask(epoch[0])
            for e in epoch [1:]:
                mask = mask | self.generate_epoch_mask(e)

        elif (type(epoch) is np.ndarray) and (epoch.ndim ==2):
            # epoch is an array of indices
            for (lb, ub) in epoch:
                mask[:, lb:ub] = True

        elif (type(epoch) is np.ndarray) and (epoch.ndim == 1):
            # epoch is an 1d array, set mask to True at all times when array is nonzero
            mask[0, epoch] = True

        elif epoch == True:
            mask[:] = 1

        else:
            raise RuntimeError('Invalid epoch passed to generate_epoch_mask')
        return mask

    def epoch_to_signal(self, epoch='epoch', indices=None, boundary_mode='exclude',
                        fix_overlap=None, onsets_only=False, shift=0,
                        point_process=False):
        '''
        Convert an epoch to a RasterizedSignal using the same sampling rate
        and duration as this signal.

        Parameters
        ----------
        epoch : string
            Name of epoch(s) to convert to a signal
        indices : ndarray or None
            if not None, use this Nx2 array to specify epoch times
            otherwise find indices matching epoch
        onsets_only : boolean
            only return 1 at the start of each epoch
        point_process : boolean
            TODO
            if onsets_only==True, return PointProcess signal
            (need to get masking/splitting worked out for this signal type
            in order for it to be useful)
        Returns
        -------
        signal : instance of Signal
            A signal whose value is 1 for each occurrence of the epoch, 0
            otherwise.
        '''
        if indices is None:
            # find matching epoch periods
            indices = self.get_epoch_indices(epoch, boundary_mode, fix_overlap)

        data = np.zeros([1, self.ntimes], dtype=np.bool)
        for lb, ub in indices:
            if onsets_only:
                data[:, lb] = True
            else:
                data[:, lb:ub] = True
        if shift:
            data = np.roll(data, shift, axis=1)

        epoch_name = epoch if isinstance(epoch, str) else 'epoch'
        attributes = self._get_attributes()
        attributes['chans'] = [epoch_name]
        return RasterizedSignal(data=data, safety_checks=False, **attributes)
        # return self._modified_copy(data, chans=[epoch_name])

    def to_epochs(self):
        raise NotImplementedError

    @property
    def shape(self):
        return self.nchans, self.ntimes

    def select_times(self, times):
        raise NotImplementedError

    def split_at_time(self, fraction):
        raise NotImplementedError

    def extract_channels(self, chans, name=None):
        raise NotImplementedError

    def extract_epoch(self, epoch, allow_empty=True,
                      overlapping_epoch=None, mask=None):
        raise NotImplementedError

    def remove_epochs(self, mask):
        """
        delete epochs falling in False region of mask signal.
        don't do anything to the _data itself
        :param mask:
        :return:
        """
        signal = self.copy()
        fs = mask.fs

        temp_epochs = signal.epochs.copy()
        temp_epochs['start'] = (temp_epochs['start'] * fs).astype(int)
        temp_epochs['end'] = (temp_epochs['end'] * fs).astype(int)

        new_mask = np.full(len(temp_epochs), False)
        mask_data = mask._data[0]

        for idx, (start, end) in enumerate(temp_epochs[['start', 'end']].values):
            if mask_data[start:end].all():
                new_mask[idx] = True

        signal.epochs = self.epochs.loc[new_mask]
        return signal

    @staticmethod
    def load(basepath):
        pass

    @classmethod
    def concatenate_time(cls, signals):
        raise NotImplementedError

    @classmethod
    def concatenate_channels(cls, signals):
        raise NotImplementedError

    def select_times(self, times):
        '''
        Parameters
        ----------
        times : list of tuples
            Times is a list of tuples. Each tuple specifies the lower and upper
            bound (in seconds) of the time subset to extract. This should return
            a new signal containing only the subset of desired data.
        '''
        s = self.rasterize()
        return s.select_times(times)

    def select_channels(self, channels):
        '''
        Parameters
        ----------
        channels : list of channels
            A list of channel names indicating channels to extract. This should
            return a new signal containing only the subset of desired data.
        '''
        raise NotImplementedError

    def as_raster(self):
        '''
        Returns a RasterizedSignal or RasterizedSubsetSignal
        '''
        raise NotImplementedError

    def as_continuous(self):
        '''
        Returns the underlying array -- NOT IMPLEMENTED FOR THIS SIGNAL
        '''
        raise NotImplementedError

    def as_matrix(self, epoch_names, overlapping_epoch=None, mask=None):
        """
        Inputs:
            epoch_names: regex or list of epochs
            overlapping_epoch: require those epochs to overlap with epoch(s)
                matching this name.
                eg, epoch_names="^STIM_", overlapping_epoch="PASSIVE_EXPERIMENT"
                (DEPRECATED?)
            mask: {None, signal}
                if provided, onlye extract epochs overlapping periods where
                mask.as_continuous()==True in all time bins

        Returns:
            d: np.array, stim X reps X channels X time


        TODO: add channel selection option?
        """

        # create dictionary of extracted epochs
        folded_signal = self.extract_epochs(
                epoch_names, overlapping_epoch=overlapping_epoch, mask=mask)
        if type(epoch_names) is list:
            keys = epoch_names
        else:
            keys = list(folded_signal.keys())
            keys.sort()

        reps = []
        chans = []
        lens = []
        for k in keys:
            if k in folded_signal.keys():
                reps.append(folded_signal[k].shape[0])
                chans.append(folded_signal[k].shape[1])
                lens.append(folded_signal[k].shape[2])
            else:
                reps.append(0)
                chans.append(0)
                lens.append(0)

        max_rep = np.max(np.array(reps))
        max_chan = np.max(np.array(chans))
        max_len = np.max(np.array(lens))
        d = np.empty((len(keys),max_rep,max_chan,max_len))
        d[:] = np.nan

        for i, k in enumerate(keys):
            if k in folded_signal.keys():
                d[i,:reps[i],:chans[i],:lens[i]]=folded_signal[k]

        return d


class RasterizedSignal(SignalBase):

    def __init__(self, fs, data, name, recording, chans=None, epochs=None,
                 segments=None, meta=None, safety_checks=True,
                 normalization='none', **other_attributes):
        '''
        Parameters
        ----------
        data : ndarray, 2 dimensional
        epochs : {None, DataFrame}
            Epochs are periods of time that are tagged with a name
            When defined, the DataFrame should have these first three columns:
                 ('start', 'end', 'name')
            denoting the start and end of the time of an epoch (in seconds).
            You may use the same epoch name multiple times; this is common when
            tagging epochs that correspond to occurrences of the same stimulus.
        '''
        super().__init__(fs, data, name, recording, chans, epochs, segments,
                         meta, safety_checks, normalization)
        self._data.flags.writeable = False

        # Install the indexers
        self.iloc = SimpleSignalIndexer(self)
        self.loc = LabelSignalIndexer(self)
        self.nchans, self.ntimes = self._data.shape
        self.signal_type = str(type(self))

        # Verify that we have a long time series
        if safety_checks and self.ntimes < self.nchans:
            m = 'Incorrect matrix dimensions?: (C, T) is {}. ' \
                'We expect a long time series, but T < C'
            warnings.warn(m.format((self.nchans, self.ntimes)))

        if safety_checks:
            self._run_safety_checks()

    @classmethod
    def from_3darray(cls, fs, array, name, recording, epoch_name='TRIAL',
                     chans=None, meta=None, safety_cheks=True):
        """Initialize RasterizedSignal from 3d array

        Parameters
        ----------
        fs :
        array : ndarray  (n_epochs, n_channels, n_times)
            Data array.
        """
        assert array.ndim == 3
        n_trials, n_channels, n_times = array.shape
        data = np.swapaxes(array, 0, 1)
        data = data.reshape((n_channels, n_trials * n_times))

        out = cls(fs, data, name, recording, chans, meta=meta,
                  safety_checks=safety_cheks)
        times = np.array([[t / fs, (t + n_times) / fs] for t in
                          range(0, n_trials * n_times, n_times)])
        out.add_epoch(epoch_name, times)
        return out

    def _set_cached_props(self):
        """Sets channel_max, channel_min, channel_mean, channel_var,
        and channel_std.

        """
        self.channel_max = np.nanmax(self._data, axis=-1, keepdims=True)
        self.channel_min = np.nanmin(self._data, axis=-1, keepdims=True)
        self.channel_mean = np.nanmean(self._data, axis=-1, keepdims=True)
        self.channel_var = np.nanvar(self._data, axis=-1, keepdims=True)
        self.channel_std = np.nanstd(self._data, axis=-1, keepdims=True)

    def as_file_streams(self, fmt='%.18e'):
        '''
        Returns 3 filestreams for this signal: the csv, json, and epoch.
        TODO: Better docs and a refactoring of this and save()
        '''
        # TODO: actually compute these instead of cheating with a tempfile
        files = {}
        filebase = self.recording + '.' + self.name
        csvfile = filebase + '.csv'
        jsonfile = filebase + '.json'
        epochfile = filebase + '.epoch.csv'
        # Create three streams
        files[csvfile] = io.BytesIO()
        files[jsonfile] = io.StringIO()
        files[epochfile] = io.StringIO()
        # Write to those streams
        # Write the CSV file to a bytesIO buffer
        mat = self.as_continuous()
        mat = np.swapaxes(mat, 0, 1)
        np.savetxt(files[csvfile], mat, delimiter=",", fmt=fmt)
        files[csvfile].seek(0)  # Seek back to start of file

        self._save_metadata(files[epochfile],files[jsonfile], fmt)

        return files

    def save(self, dirpath, fmt='%.18e', prefix=''):
        '''
        Save this signal to a CSV file + JSON sidecar. If desired,
        you may use optional parameter fmt (for example, fmt='%1.3e')
        to alter the precision of the floating point matrices.
        '''

        jsonfilepath,epochfilepath=self._save_metadata_to_dirpath(dirpath)

        filebase = prefix + self.recording + '.' + self.name
        basepath = os.path.join(dirpath, filebase)
        csvfilepath = basepath + '.csv'

        mat = self.as_continuous()
        mat = np.swapaxes(mat, 0, 1)
        # TODO: Why does numpy not support fileobjs like streams?
        np.savetxt(csvfilepath, mat, delimiter=",", fmt=fmt)

        return (csvfilepath, jsonfilepath, epochfilepath)

    @staticmethod
    def load(basepath):
        '''
        Loads the CSV & JSON files at basepath; returns a Signal() object.
        Example: If you want to load
           /tmp/sigs/gus027b13_p_PPS_resp-a1.csv
           /tmp/sigs/gus027b13_p_PPS_resp-a1.json
        then give this function
           /tmp/sigs/gus027b13_p_PPS_resp-a1
        '''
        return load_rasterized_signal(basepath)

    # SVD -- 2018-05-24 -- save to delete?
    """
    @staticmethod
    def load_from_streams(csv_stream, json_stream, epoch_stream=None):
        ''' Loads from BytesIO objects rather than files. '''
        # Read the epochs stream if it exists
        epochs = pd.read_csv(epoch_stream) if epoch_stream else None
        # Read the json metadata
        js = json.load(json_stream)
        # Read the CSV
        mat = pd.read_csv(csv_stream, header=None).values
        mat = mat.astype('float')
        mat = np.swapaxes(mat, 0, 1)
        # mat = np.genfromtxt(csv_stream, delimiter=',')
        # Now build the signal
        s = RasterizedSignal(name=js['name'],
                   chans=js.get('chans', None),
                   epochs=epochs,
                   recording=js['recording'],
                   fs=js['fs'],
                   meta=js['meta'],
                   data=mat)
        s.segments = np.array(js.get('segments', s.segments))
        return s
    """

    @staticmethod
    def list_signals(directory):
        '''
        Returns a list of all CSV/JSON pairs files found in DIRECTORY,
        Paths are relative, not absolute.
        '''
        files = os.listdir(directory)
        return RasterizedSignal._csv_and_json_pairs(files)

    @staticmethod
    def _csv_and_json_pairs(files):
        '''
        Given a list of files, return the file basenames (i.e. no extensions)
        that for which a .CSV and a .JSON file exists.
        '''
        just_fileroot = lambda f: os.path.splitext(os.path.basename(f))[0]
        csvs = [just_fileroot(f) for f in files if f.endswith('.csv')]
        jsons = [just_fileroot(f) for f in files if f.endswith('.json')]
        overlap = set.intersection(set(csvs), set(jsons))
        return list(overlap)

    def _modified_copy(self, data, **kwargs):
        '''
        For internal use when making various immutable copies of this signal.
        '''
        attributes = self._get_attributes()
        attributes.update(kwargs)
        return RasterizedSignal(data=data, safety_checks=False, **attributes)

    def extract_epoch(self, epoch, boundary_mode='exclude',
                      fix_overlap='first', allow_empty=False,
                      overlapping_epoch=None, mask=None, allow_incomplete=False):
        '''
        Extracts all occurances of epoch from the signal.

        Parameters
        ----------
        epoch : {string, Nx2 array}
            If string, name of epoch (as stored in internal dataframe) to
            extract. If Nx2 array, the first column indicates the start time
            (in seconds) and the second column indicates the end time
            (in seconds) to extract.

            allow_empty: if true, returns empty matrix if no valid epoch
            matches. otherwise, throw error when this happens

        boundary_mode, fix_overlap: parameters passed through to
            get_epoch_indices

        allow_empty: {False, boolean}

        mask: {None, signal}
            if provided, onlye extract epochs overlapping periods where
            mask.as_continuous()==True in all time bins

        Returns
        -------
        epoch_data : 3D array
            Three dimensional array of shape O, C, T where O is the number of
            occurances of the epoch, C is the number of channels, and T is the
            maximum length of the epoch in samples.

        Note
        ----
        Epochs tagged with the same name may have various lengths. Shorter
        epochs will be padded with NaN.
        '''

        if type(epoch) is str:
            epoch_indices = self.get_epoch_indices(epoch,
                                                   boundary_mode=boundary_mode,
                                                   fix_overlap=fix_overlap,
                                                   mask=mask,
                                                   allow_incomplete=allow_incomplete)
        else:
            epoch_indices = epoch

        if epoch_indices.size == 0:
            if allow_empty:
                return np.empty([0, 0, 0])
            else:
                raise IndexError("No matching epochs to extract for: %s\n"
                                 "In signal: %s", epoch, self.name)

        n_samples = np.max(epoch_indices[:, 1]-epoch_indices[:, 0])
        n_epochs = len(epoch_indices)

        data = self.as_continuous()
        n_chans = data.shape[0]
        if data.dtype == bool:
            epoch_data = np.full((n_epochs, n_chans, n_samples), False,
                                 dtype=bool)
        else:
            epoch_data = np.full((n_epochs, n_chans, n_samples), np.nan)
        # print(epoch)

        for i, (lb, ub) in enumerate(epoch_indices):
            if ub > data.shape[-1]:
                ub = data.shape[-1]
            samples = ub-lb
            #print(samples)
            #print([lb, ub])
            #print(data[..., lb:ub].shape)
            #print(epoch_data[i, ..., :samples].shape)
            try:
                epoch_data[i, ..., :samples] = data[..., lb:ub]
            except:
                raise ValueError('Trying to extract invalid range from signal for epoch (out of bounds or negative duration?).')
        return epoch_data

    def normalize(self, normalization='minmax'):
        '''
        Returns a copy of this signal with each channel normalized to have a
        mean of 0 and standard deviation of 1.
        '''
        m = self._data * self.norm_gain + self.norm_baseline

        m_normed, b, g = _normalize_data(m, normalization)
        sig = self._modified_copy(m_normed)
        sig.normalization = normalization
        sig.norm_baseline = b
        sig.norm_gain = g

        return sig

    def normalized_by_mean(self):
        '''
        Returns a copy of this signal with each channel normalized to have a
        mean of 0 and standard deviation of 1.
        '''
        # TODO: this is a workaround/hack until a less expensive
        #       method for calculating these is available.
        if not (hasattr(self, 'channel_mean')
                and hasattr(self, 'channel_std')):
            self._set_cached_props()
        m = self._data
        m_normed = (m - self.channel_mean) / self.channel_std
        return self._modified_copy(m_normed)

    def normalized_by_bounds(self):
        '''
        Returns a copy of this signal with each channel normalized to the range
        [-1, 1]
        '''
        # TODO: this is a workaround/hack until a less expensive
        #       method for calculating these is available.
        if not (hasattr(self, 'channel_max')
                and hasattr(self, 'channel_std')
                and hasattr(self, 'channel_max')):
            self._set_cached_props()
        m = self._data
        ptp = self.channel_max - self.channel_mean
        m_normed = (m - self.channel_min) / ptp - 1
        return self._modified_copy(m_normed)

    def split_at_time(self, fraction):
        '''
        Splits this signal at 'fraction' of the total length of the time series
        to create a tuple of two signals: (before, after).
        Example:
          l, r = mysig.split_at_time(0.8)
          assert(l.ntimes == 0.8 * mysig.ntimes)
          assert(r.ntimes == 0.2 * mysig.ntimes)

        '''
        split_idx = max(1, int(self.ntimes * fraction))
        split_time = split_idx/self.fs

        data = self.as_continuous()
        ldata = data[..., :split_idx]
        rdata = data[..., split_idx:]

        lepochs, repochs = self._split_epochs(split_time)
        lsignal = self._modified_copy(ldata, epochs=lepochs)
        rsignal = self._modified_copy(rdata, epochs=repochs)

        return lsignal, rsignal

    def split_by_epochs(self, epochs_for_est, epochs_for_val):
        '''
        Returns a tuple of estimation and validation data splits: (est, val).
        Arguments should be lists of epochs that define the estimation and
        validation sets. Both est and val will have non-matching data NaN'd
        out.
        '''
        est = self.select_epochs(epochs_for_est)
        val = self.select_epochs(epochs_for_val)
        return (est, val)

    def jackknife_by_epoch(self, njacks, jack_idx, epoch_name,
                           tiled=True,
                           invert=False, excise=False):
        '''
        Returns a new signal, with epochs matching epoch_name NaN'd out.
        Optional argument 'invert' causes everything BUT the matched epochs
        to be NaN'd. njacks determines the number of jackknifes to divide
        the epochs into, and jack_idx determines which one to return.

        'Tiled' makes each jackknife use every njacks'th occurrence, and is
        probably best explained by the following example...

        If there are 18 occurrences of an epoch, njacks=5, invert=False,
        and tiled=True, then the five jackknifes will have these
        epochs NaN'd out:

           jacknife[0]:  0, 5, 10, 15
           jacknife[1]:  1, 6, 11, 16
           jacknife[2]:  2, 7, 12, 17
           jacknife[3]:  3, 8, 13
           jacknife[4]:  4, 9, 14

        Note that the last two jackknifes have one fewer occurrences.

        If tiled=False, then the pattern of NaN'd epochs becomes sequential:

           jacknife[0]:   0,  1,  2,  3
           jacknife[1]:   4,  5,  6,  7,
           jacknife[2]:   8,  9, 10, 11,
           jacknife[3]:  12, 13, 14, 15,
           jacknife[4]:  16, 17

        Here we can see the last jackknife has 2 fewer occurrences.

        In any case, an exception will be thrown if epoch_name is not found,
        or when there are fewer occurrences than njacks.
        '''

        epochs = self.get_epoch_indices(epoch_name)
        occurrences, _ = epochs.shape

        if excise:
            raise ValueError('Excise not supported for jackknife_by_epoch')
        if len(epochs) == 0:
            m = 'No epochs found matching epoch_name. Unable to jackknife.'
            raise ValueError(m)

        if occurrences < njacks:
            raise ValueError("Can't divide {0} occurrences into {1} jackknifes"
                             .format(occurrences, njacks))

        if jack_idx < 0 or njacks < 0:
            raise ValueError("Neither jack_idx nor njacks may be negative")

        nrows = math.ceil(occurrences / njacks)
        idx_data = np.arange(nrows * njacks)

        if tiled:
            idx_data = idx_data.reshape(nrows, njacks)
            idx_data = np.swapaxes(idx_data, 0, 1)
        else:
            idx_data = idx_data.reshape(njacks, nrows)

        data = self.as_continuous().copy()
#        sig_valid_start = np.sum(np.isfinite(data[0,:]))

        mask = np.zeros_like(data, dtype=np.bool)
        mask2 = np.zeros_like(data, dtype=np.bool)

        for ep in epochs:
            lb, ub = ep
            mask2[:,lb:ub]=1

        for idx in idx_data[jack_idx].tolist():
            if idx < occurrences:
                lb, ub = epochs[idx]
                mask[:, lb:ub] = 1

        if invert:
            mask = ~mask

        data[mask] = np.nan
        data[~mask2] = np.nan

        return self._modified_copy(data)

    def jackknifes_by_epoch(self, njacks, epoch_name, tiled=True):
        '''
        Convenience fn. Returns generator that returns njacks tuples of
        (est, val) made using jackknife_by_epoch().
        '''
        jack_idx = 0
        while jack_idx < njacks:
            yield (self.jackknife_by_epoch(njacks, jack_idx, epoch_name,
                                           tiled=tiled, invert=False),
                   self.jackknife_by_epoch(njacks, jack_idx, epoch_name,
                                           tiled=tiled, invert=True))
            jack_idx += 1

    def jackknife_by_time(self, njacks, jack_idx, invert=False, excise=False):
        '''
        Returns a new signal, with some data NaN'd out based on its position
        in the time stream. jack_idx is indexed from 0; if you have 20 splits,
        the first is #0 and the last is #19.
        Optional argument 'invert' causes everything BUT the jackknife to be NaN.
        Optional argument 'excise' removes the elements that would've been NaN
        and thus changes the size of the signal.
        '''
        splitsize = int(self.ntimes / njacks)
        if splitsize < 1:
            m = 'Too many jackknifes? Splitsize was {}'
            raise ValueError(m.format(splitsize))

        split_start = jack_idx * splitsize
        if jack_idx == njacks - 1:
            split_end = self.ntimes
        else:
            split_end = (jack_idx + 1) * splitsize
        m = self.as_continuous().copy()
        if excise:
            if invert:
                o = np.empty((self.nchans, split_end - split_start))
                o = m[:, split_start:split_end]
            else:
                o = np.delete(m, slice(split_start, split_end), axis=-1)
            return self._modified_copy(o.reshape(self.nchans, -1))
        else:
            if not invert:
                m[..., split_start:split_end] = np.nan
            else:
                mask = np.ones_like(m, dtype=np.bool)
                mask[:, split_start:split_end] = 0
                m[mask] = np.nan
            return self._modified_copy(m.reshape(self.nchans, -1))

    def jackknifes_by_time(self, njacks):
        '''
        Convenience fn. Returns generator that returns njacks tuples of
        (est, val) made using jackknife_by_time().
        '''
        jack_idx = 0
        while jack_idx < njacks:
            yield (self.jackknife_by_time(njacks, jack_idx, invert=False),
                   self.jackknife_by_time(njacks, jack_idx, invert=True))
            jack_idx += 1

    @classmethod
    def concatenate_time(cls, signals):
        '''
        Combines the signals along the time axis. All signals must have the
        same number of channels and the same sampling rates.
        '''
        # Make sure all objects passed are instances of the Signal class
        for signal in signals:
            if not isinstance(signal, cls):
                raise ValueError('Cannot merge these signals')

        # Make sure that important attributes match up
        base = signals[0]
        for signal in signals[1:]:
            if not base.fs == signal.fs:
                raise ValueError('Cannot concat signals with unequal fs')
            if not base.chans == signal.chans:
                raise ValueError('Cannot concat signals with unequal # of chans')

        # Now, concatenate data along time axis
        data = np.concatenate([s.as_continuous() for s in signals], axis=-1)
        epochs = cls._merge_epochs(signals)

        return cls(
            name=base.name,
            recording=base.recording,
            chans=base.chans,
            fs=base.fs,
            meta=base.meta,
            data=data,
            epochs=epochs,
            safety_checks=False
        )

    @classmethod
    def concatenate_channels(cls, signals):
        '''
        Given signals=[sig1, sig2, sig3, ..., sigN], concatenate all channels
        of [sig2, ...sigN] as new channels on sig1. All signals must be equal-
        length time series sampled at the same rate (i.e. ntimes and fs are the
        same for all signals).
        '''
        for signal in signals:
            if not isinstance(signal, cls):
                raise ValueError('Cannot merge these signals')

        base = signals[0]
        for signal in signals[1:]:
            if not base.fs == signal.fs:
                raise ValueError('Cannot append signal with different fs')
            if not base.ntimes == signal.ntimes:
                raise ValueError('Cannot concatenate signal with different number of samples')

        data = np.concatenate([s.as_continuous() for s in signals], axis=0)

        chans = []
        for signal in signals:
            if signal.chans:
                chans.extend(signal.chans)

        epochs=signals[0].epochs

        attr=base._get_attributes()
        del attr['epochs']
        del attr['fs']
        del attr['name']
        del attr['recording']
        del attr['chans']
        del attr['signal_type']

        return RasterizedSignal(base.fs, data, base.name, base.recording,
                                epochs=epochs, chans=chans,
                                safety_checks=False, **attr)

    def extract_channels(self, chans, name=None):
        '''
        Returns a new signal object containing only the specified
        channel indices.
        '''
        array = self.as_continuous()
        # s is shorthand for slice. Return a 2D array.
        s = [self.chans.index(c) for c in chans]
        if name is None:
            name = self.name
        return self._modified_copy(array[s], chans=chans, name=name)

    # def extract_epochs(self, epoch_names, overlapping_epoch=None, mask=None):
    #     '''
    #     Returns a dictionary of the data matching each element in epoch_names.
    #
    #     Parameters
    #     ----------
    #     epoch_names : list OR string
    #         if list, list of epoch names to extract. These will be keys in the
    #         result dictionary.
    #         if string, will find matches via nems.epoch.epoch_names_matching
    #
    #     chans : {None, iterable of strings}
    #         Names of channels to return. If None, return the full set of
    #         channels.  If an iterable of strings, return those channels (in the
    #         order specified by the iterable).
    #
    #     overlapping_epoch: {None, string}
    #         if not None, only extracts epochs that overlap with occurrences
    #         of overlapping epoch
    #
    #     mask: {None, signal}
    #         if provided, onlye extract epochs overlapping periods where
    #         mask.as_continuous()==True in all time bins
    #
    #     Returns
    #     -------
    #     epoch_datasets : dict
    #         Keys are the names of the epochs, values are 3D arrays created by
    #         `extract_epoch`.
    #     '''
    #     # TODO: Update this to work with a mapping of key -> Nx2 epoch
    #     # structure as well.
    #
    #     if type(epoch_names) is str:
    #         epoch_regex = epoch_names
    #         epoch_names = epoch_names_matching(self.epochs, epoch_regex)
    #
    #     epoch_data_lens = self.epochs['name'].value_counts()[epoch_names].values
    #     # early out to avoid errors
    #     if not len(epoch_data_lens):
    #         return {}
    #
    #     # need to reorder epochs dataframe to ensure that the indices are returned in the
    #     # same order as the epochs we pulled from the dict; return to original order when done
    #     old_index = self.epochs.index.values
    #     self.epochs = self.epochs.sort_values('name')
    #
    #     epoch_mask = self.epochs['name'].isin(epoch_names)
    #     epoch_indices = self.get_epoch_indices(epoch_mask, mask=mask)
    #
    #     # return epochs df to old order
    #     self.epochs = self.epochs.loc[old_index]
    #
    #     signal_data = self.as_continuous()
    #
    #     n_chans = signal_data.shape[0]
    #     n_samples = np.diff(epoch_indices, axis=1).max()
    #
    #     data_dict = {}
    #
    #     start = 0
    #     # iterate through the epochs
    #     for idx, (epoch, epoch_data_len) in enumerate(zip(epoch_names, epoch_data_lens)):
    #
    #         # build the array to hold the incoming epoch data
    #         if signal_data.dtype == bool:
    #             epoch_data = np.full((epoch_data_len, n_chans, n_samples), False, dtype=bool)
    #         else:
    #             epoch_data = np.full((epoch_data_len, n_chans, n_samples), np.nan)
    #
    #         # populate the newly built array with the appropriate signal data
    #         for bound_idx, (lb, ub) in enumerate(epoch_indices[start: start + epoch_data_len]):
    #             epoch_data[bound_idx, :, :] = signal_data[:, lb:ub]
    #
    #         data_dict[epoch] = epoch_data
    #         start += epoch_data_len
    #
    #     return data_dict

    def replace_epoch(self, epoch, epoch_data, preserve_nan=True, mask=None):
        '''
        Returns a new signal, created by replacing every occurrence of
        epoch with epoch_data, assumed to be a 2D matrix of data
        (chans x time).

        Or if epoch_data is occurence X chans X time, replace each epoch with
        the corresponding occurence in epcoh_data
        '''
        data = self.as_continuous().copy()
        if preserve_nan:
            nan_bins = np.isnan(data[0, :])
        indices = self.get_epoch_indices(epoch, mask=mask)
        if indices.size == 0:
            warnings.warn("No occurrences of epoch were found: \n{}\n"
                          "Nothing to replace.".format(epoch))
        if epoch_data.ndim == 2:
            for lb, ub in indices:
                data[:, lb:ub] = epoch_data
        else:
            ii = 0
            for lb, ub in indices:
                if ub <= data.shape[1]:
                    n = ub-lb
                    data[:, lb:ub] = epoch_data[ii, :, :n]
                else:
                    log.info("Skipping epoch that falls outside of data time window")
                ii += 1

        if preserve_nan:
            data[:, nan_bins] = np.nan

        return self._modified_copy(data)

    def replace_epochs(self, epoch_dict, preserve_nan=True, mask=None):
        '''
        Returns a new signal, created by replacing every occurrence of epochs
        in this signal with whatever is found in the replacement_dict under
        the same epoch_name key. Dict values are assumed to be 2D matrices
        (same signal for each occurence) or 3D (different signal for each
        occurence).

        NOTE: segments of the signal outside of any matching epoch are
        set to np.nan

        If the replacement matrix shape is not the same as the original
        epoch being replaced, it will be truncated.

        If overlapping epochs are defined, then they will be replaced in
        the order present in the epochs dataframe (i.e. sorting your
        epochs dataframe may change the results you get!). For this reason,
        we do not recommend replacing overlapping epochs in a single
        operation because there is some ambiguity as to the result.
        '''

        data = self.as_continuous().copy()
        if preserve_nan:
            nan_bins = np.isnan(data[0, :])

        # intialize with nans so that any subsequent prediction will be
        # restricted to the specified epochs
        # TODO - remove this - not necessary anymore?
#        if data.dtype == bool:
#            data[:] = False
#        else:
#            data[:] = np.nan

        for epoch, epoch_data in epoch_dict.items():
            indices = self.get_epoch_indices(epoch, mask=mask)
            if epoch_data.ndim == 2:
                # ndim==2: single PSTH to be inserted in every matching epoch
                for lb, ub in indices:
                    # SVD kludge to deal with rounding from floating-point time
                    # to integer bin index --- DEPRECATED????
#                    if ub-lb < epoch_data.shape[1]:
#                        # epoch data may be too long bc padded with nans,
#                        # truncate!
#                        epoch_data = epoch_data[:, 0:(ub-lb)]
#                        # ub += epoch_data.shape[1]-(ub-lb)
#                    elif ub-lb > epoch_data.shape[1]:
#                        ub -= (ub-lb)-epoch_data.shape[1]
                    if ub-lb > epoch_data.shape[1]:
                        ub = lb + epoch_data.shape[1]
                    if ub > data.shape[1]:
                        ub = data.shape[1]
                    #print(ub-lb)
                    #print(epoch_data.shape)
                    data[:, lb:ub] = epoch_data[:, :(ub-lb)]

            else:
                # ndim==3: different segment to insert for each epoch
                # (assume epoch_data.shape[1] == len(indices))
                ii = 0
                for lb, ub in indices:
                    if ub > data.shape[1]:
                        ub = data.shape[1]
                    n = ub-lb
                    data[:, lb:ub] = epoch_data[ii, :, :n]
                    ii += 1

        if preserve_nan:
            data[:, nan_bins] = np.nan

        return self._modified_copy(data)

    # def replace_epochs(self, epoch_dict, preserve_nan=True, mask=None):
    #     '''
    #     Returns a new signal, created by replacing every occurrence of epochs
    #     in this signal with whatever is found in the replacement_dict under
    #     the same epoch_name key. Dict values are assumed to be 2D matrices
    #     (same signal for each occurence) or 3D (different signal for each
    #     occurence).
    #
    #     NOTE: segments of the signal outside of any matching epoch are
    #     set to np.nan
    #
    #     If the replacement matrix shape is not the same as the original
    #     epoch being replaced, it will be truncated.
    #
    #     If overlapping epochs are defined, then they will be replaced in
    #     the order present in the epochs dataframe (i.e. sorting your
    #     epochs dataframe may change the results you get!). For this reason,
    #     we do not recommend replacing overlapping epochs in a single
    #     operation because there is some ambiguity as to the result.
    #     '''
    #
    #     data = self.as_continuous().copy()
    #     if preserve_nan:
    #         nan_bins = np.isnan(data[0, :])
    #
    #     epochs = sorted(list(epoch_dict.keys()))
    #     # get the length of the epochs so that we can iterate through the aggregated epoch indices
    #     epoch_data_lens = self.epochs['name'].value_counts()[epochs].values
    #
    #     # need to reorder epochs dataframe to ensure that the indices are returned in the
    #     # same order as the epochs we pulled from the dict; return to original order when done
    #     old_index = self.epochs.index.values
    #     self.epochs = self.epochs.sort_values('name')
    #
    #     epoch_mask = self.epochs['name'].isin(epochs)
    #     indices = self.get_epoch_indices(epoch_mask, mask=mask)
    #
    #     # return epochs df to old order
    #     self.epochs = self.epochs.loc[old_index]
    #
    #     start = 0
    #     for epoch, epoch_data_len in zip(epochs, epoch_data_lens):
    #         epoch_data = epoch_dict[epoch]
    #
    #         if epoch_data.ndim == 2:
    #             for lb, ub in indices[start: start + epoch_data_len]:
    #                 data[:, lb:ub] = epoch_data[:, :(ub-lb)]
    #
    #         elif epoch_data.ndim == 3:
    #             for idx, (lb, ub) in enumerate(indices[start: start + epoch_data_len]):
    #                 data[:, lb:ub] = epoch_data[idx, :, :(ub-lb)]
    #
    #         start += epoch_data_len
    #
    #     if preserve_nan:
    #         data[:, nan_bins] = np.nan
    #
    #     return self._modified_copy(data)

    def select_epoch(self, epoch):
        '''
        Returns a new signal, the same as this, with everything NaN'd
        unless it is tagged with epoch_name.
        '''
        new_data = np.full(self.shape, np.nan)
        for (lb, ub) in self.get_epoch_indices(epoch, trim=True):
            new_data[:, lb:ub] = self._data[:, lb:ub]
        if np.all(np.isnan(new_data)):
            warnings.warn("No matched occurrences for epoch: \n{}\n"
                                 "Returned signal will be only NaN."
                                 .format(epoch))
        return self._modified_copy(new_data)

    def select_epochs(self, list_of_epoch_names):
        '''
        Returns a new signal, the same as this, with everything NaN'd
        unless it is tagged with one of the epoch_names found in
        list_of_epoch_names.
        '''
        # TODO: Update this to work with a mapping of key -> Nx2 epoch
        # structure as well.
        new_data = np.full(self.shape, np.nan, dtype=self._data.dtype)

        mask = self.epochs['name'].isin(list_of_epoch_names)
        for (lb, ub) in self.get_epoch_indices(mask):
            new_data[:, lb:ub] = self._data[:, lb:ub]

        if np.all(np.isnan(new_data)):
            warnings.warn("No matched occurrences for epochs: \n{}\n"
                                 "Returned signal will be only NaN."
                                 .format(list_of_epoch_names))
        return self._modified_copy(new_data)

    def trial_epochs_from_occurrences(self, occurrences=1):
        """
        Creates a generic epochs DataFrame with a number of trials based on
        sample length and number of occurrences specified.

        Example
        -------
        If signal._data has shape 3x100 and the signal is sampled at 100 Hz,
        trial_epochs_from_occurrences(occurrences=5) would generate a DataFrame
        with 5 trials (starting at 0, 0.2, 0.4, 0.6, 0.8 seconds).

        Note
        ----
        * The number of time samples must be evenly divisible by the number of
          occurrences.
        * Epoch indices behave similar to python list indices, so start is
          inclusive while end is exclusive.
        """

        trial_size = self.ntimes/occurrences/self.fs
        if self.ntimes % occurrences:
            m = 'Signal not evenly divisible into fixed-length trials'
            raise ValueError(m)

        starts = np.arange(occurrences)*trial_size
        ends = starts + trial_size
        return pd.DataFrame({
            'start': starts,
            'end': ends,
            'name': 'trial'
        })

    def to_epochs(self):
        """
        create list of epochs for when a signal is non-zero. intended 
        for boolean-type signals that are sparsely True, but works
        for any signal type
        :return: epochs list for each segment where self._data > 0
        """
        s = np.array(self._data.shape)
        s[-1] = 1
        nz = np.concatenate((np.zeros(s, dtype=int),
                             (np.abs(self._data) > 0).astype(int),
                             np.zeros(s, dtype=int)),
                            axis=self._data.ndim-1)
        _, starts = np.where(np.diff(nz)>0)
        _, ends = np.where(np.diff(nz)<0)
        return pd.DataFrame({
            'start': starts/self.fs,
            'end': ends/self.fs,
            'name': self.name
        })


    def transform(self, fn, newname=None):
        '''
        Applies this signal's 2d .as_continuous() matrix representation to
        function fn, which must be a pure (curried) function of one argument.

        It then packs the return value of fn into a new signal object,
        identical to this one but with different data.

        Optional argument newname allows a new signal name to be returned.
        '''
        # x = self.as_continuous()   # Always Safe but makes a copy
        x = self._data  # Much faster; TODO: Test if throws warnings
        y = fn(x)
        newsig = self._modified_copy(y)
        if newname:
            newsig.name = newname
        return newsig

    def shuffle_time(self, rand_seed=None, mask=None):
        '''
        Applies this signal's 2d .as_continuous() matrix representation to
        function fn, which must be a pure (curried) function of one argument.

        It then packs the return value of fn into a new signal object,
        identical to this one but with different data.

        Optional argument newname allows a new signal name to be returned.
        '''
        # x = self.as_continuous()   # Always Safe but makes a copy
        x = self._data.copy()  # Much faster; TODO: Test if throws warnings
        arr = np.arange(x.shape[1])
        if mask is None:
            arr0 = arr[np.isfinite(x[0, :])]
        else:
            arr0 = arr[mask.as_continuous()[0,:] & np.isfinite(x[0, :])]

        arr = arr0.copy()

        if rand_seed is not None:
            save_state = np.random.get_state()
            np.random.seed(rand_seed)

        for i in range(x.shape[0]):
            np.random.shuffle(arr)
            #arr=np.roll(arr, int(np.random.rand()*1000))
            x[i, arr0] = x[i, arr]

        if rand_seed is not None:
            # restore random state
            np.random.set_state(save_state)

        newsig = self._modified_copy(x)
        newsig.name = newsig.name + '_shuf'
        return newsig

    def nan_outliers(self, trim_outside_zscore=2.0):
        '''
        Tries to NaN out outliers from the signal. Outliers are defined
        as being values further than trim_outside_zscore stddevs from the mean.

        Arguments:
        ----------
        trim_outside_zscore: float
        Multiple of standard deviation that determines the range of
        'normal' versus 'outlier' values.

        Returns:
        --------
        A new copy of the signal with outliers NaN'd out.
        '''
        m = self.as_continuous()
        std = np.std(m)
        mean = np.mean(m)
        max_val = mean + std * trim_outside_zscore
        min_val = mean - std * trim_outside_zscore
        m[m < max_val] = np.nan
        m[m > min_val] = np.nan
        return self._modified_copy(m)

    def nan_mask(self, mask, remove_epochs=True):
        """
        NaN out all time points where signal mask is False
        :param mask: boolean signal
        :param remove_epochs: (True) if True, remove epochs overlapping the
                              nan-ed periods
        :return: copy of self with nan mask applied
        """
        m = self.as_continuous().copy()
        m[:, mask._data[0, :] == False] = np.nan
        if remove_epochs:
            return self._modified_copy(m).remove_epochs(mask)
        else:
            return self._modified_copy(m)

    def select_times(self, times, padding=0):

        if padding != 0:
            raise NotImplementedError    # TODO

        times = np.asarray(times)
        indices = np.round(times*self.fs).astype('i')
        data = self.as_continuous()

        subsets = [data[..., lb:ub] for lb, ub in indices]
        data = np.concatenate(subsets, axis=-1)
        return self._modified_copy(data, segments=times)

    def nan_times(self, times, padding=0):

        if padding != 0:
            raise NotImplementedError    # TODO

        times = np.asarray(times)
        indices = np.round(times*self.fs).astype('i')
        data = self.as_continuous().copy()
        for lb, ub in indices:
            data[..., lb:ub] = np.nan

        return self._modified_copy(data)

    def rasterize(self, fs=None):
        """
        A pass-through. We don't need to rasterize, since the
        signal is already a raster!
        """
        return self

    def as_continuous(self, mask=None):
        '''
        For SignalBase, return a signal _data variable. -- NOT COPIED!

        but if mask signal provided, do return a copy, with only masked
        portion
        '''
        if mask is None:
            return self._data
        else:
            return self._data[:, mask.as_continuous()[0, :]]


class PointProcess(SignalBase):
    '''
    Expects data to be a dictionary of the form:
        {<string>: <ndarray of spike times, one dimensional>}
    '''
#    @property
#    def _data(self):
#        if self._cached_data is not None:
#            pass
#        else:
#            log.info("matrix doesn't exist yet, "
#                     "generating from time dict")
#            self._generate_data()
#        return self._cached_data

    def __init__(self, fs, data, name, recording, chans=None, epochs=None,
                 segments=None, meta=None, safety_checks=True,
                 normalization='none', **other_attributes):
        '''
        Parameters
        ----------
        data : dictionary of event times in each channel
        epochs : {None, DataFrame}
           same as BaseSignal

        TODO : Safety checks:
            data.keys should match self.chans
            others?
        '''
        super().__init__(fs, data, name, recording, chans, epochs, segments,
                         meta, safety_checks, normalization)

        # number of channels specified by number of entries in data dictionary
        self.nchans = len(list(data.keys()))

        if safety_checks:
            if 'none' != normalization:
                raise ValueError ('normalization not supported for PointProcess signals')


    def _modified_copy(self, data, **kwargs):
        """
        For internal use when making various immutable copies of this signal.
        """
        attributes = self._get_attributes()
        attributes.update(kwargs)
        return PointProcess(data=data, safety_checks=False, **attributes)


    def rasterize(self, fs=None):
        """
        convert list of spike times to a raster of spike rate, with duration
        matching max end time in the event_times list

        by default, fs=self.fs, which can be preset to match other signals in a
        recording
        """
        if not fs:
            fs = self.fs

        if self.epochs is not None:
            max_epoch_time = self.epochs["end"].max()
        else:
            max_epoch_time = 0

        if max_epoch_time==0:
            max_event_times = [max(et) for et in self._data.values()]
            max_time = max(max_epoch_time, *max_event_times)
        else:
            max_time=max_epoch_time

        max_bin = np.int(np.round(fs*max_time))
        unit_count = len(self._data.keys())
        raster = np.zeros([unit_count, max_bin])

        # _data dictionary has one entry per cell.
        # The output raster should be cell X time
        cellids = sorted(self._data)
        for i, key in enumerate(cellids):
            for t in self._data[key]:
                b = int(np.floor(t*fs))
                if b < max_bin:
                    raster[i, b] += 1

        return RasterizedSignal(fs=fs, data=raster, name=self.name,
                                recording=self.recording, chans=cellids,
                                epochs=self.epochs, meta=self.meta)

    def as_continuous(self):
        return self.rasterize()._data

    def transform(self, fn, newname=None):
        '''
        Rasterize this signal then apply fn and return the result as
        a new signal.
        '''
        x = self.rasterize()
        y = fn(x._data)
        newsig = x._modified_copy(y)
        if newname:
            newsig.name = newname
        return newsig

    def save(self, dirpath, fmt='%.18e'):
        '''
        Save this signal to a HDF5 file + JSON sidecar.
        '''

        jsonfilepath,epochfilepath=self._save_metadata_to_dirpath(dirpath)
        hdf5filepath = self._save_data_to_h5(dirpath)

        return (hdf5filepath, jsonfilepath, epochfilepath)

    def as_file_streams(self, fmt='%.18e'):
        '''
        Returns 3 filestreams for this signal: the csv, json, and epoch.
        TODO: Better docs and a refactoring of this and save()
        '''
        # TODO: actually compute these instead of cheating with a tempfile
        files = {}
        filebase = self.recording + '.' + self.name
        h5file = filebase + '.h5'
        jsonfile = filebase + '.json'
        epochfile = filebase + '.epoch.csv'

        tmppath=tempfile.mkdtemp()

        temph5=self._save_data_to_h5(tmppath)
        th=io.open(temph5,'rb')
        files[h5file]=io.BytesIO(th.read())

        # Create textfile streams
        files[jsonfile] = io.StringIO()
        files[epochfile] = io.StringIO()

        self._save_metadata(files[epochfile],files[jsonfile], fmt)

        return files

#    @staticmethod
#    def load(path):
#        with h5py.File(path, 'r') as f:
#            fs = f.attrs['fs']
#            recording = f.attrs['recording']
#            name = f.attrs['name']
#            chans = json.loads(f.attrs['chans'])
#            meta = json.loads(f.attrs['meta'])
#            safety_checks = f.attrs['safety_checks']
#
#            epochs = None
#            data = {}
#            for key, dataset in f.items():
#                if 'epochs' in key:
#                    epochs = pd.read_hdf(path, key=key)
#                else:
#                    data[key] = np.array(dataset[:])
#
#            return PointProcess(fs=fs, data=data, name=name, recording=recording,
#                              chans=chans, epochs=epochs, meta=meta,
#                              safety_checks=safety_checks)

    def split_by_epochs(self, epochs_for_est, epochs_for_val):
        '''
        Returns a tuple of estimation and validation data splits: (est, val).
        Arguments should be lists of epochs that define the estimation and
        validation sets. est and val will have non-matching data NaN'd out.
        '''
        est = self.rasterize().select_epochs(epochs_for_est)
        val = self.rasterize().select_epochs(epochs_for_val)
        return (est, val)

    def jackknife_by_epoch(self, njacks, jack_idx, epoch_name,
                           tiled=True,
                           invert=False, excise=False):
        """
        convert to rasterized signal and create jackknife sets as
        described there.
        """
        sig = self.rasterize()
        return sig.jackknife_by_epoch(njacks, jack_idx, epoch_name,
                                      tiled, invert, excise)

    def concatenate_time(self, signals):
        '''
        Combines the signals along the time axis. All signals must have the
        same number of channels (and the same sampling rates?).
        '''
        # Make sure all objects passed are instances of the Signal class
        for signal in signals:
            if not isinstance(signal, PointProcess):
                raise ValueError('Cannot merge these signals')

        # Make sure that important attributes match up
        base = signals[0]
        for signal in signals[1:]:
            #if not base.fs == signal.fs:
            #    raise ValueError('Cannot concat signals with unequal fs')
            if not base.chans == signal.chans:
                raise ValueError('Cannot concat signals with unequal # of chans')

        # Now, concatenate data along time axis, adding an offset
        # to each successive signal to account for the duration of
        # the preceeding signals
        offset = 0
        for signal in signals:
            if offset==0:
                data=signal._data
            else:
                cellids = sorted(signal._data)
                for i, key in enumerate(cellids):
                    # append new data to list, after adding offset
                    data[key]=np.concatenate((data[key],(signal._data[key]+offset)))

            # increment offset by duration (sec) of current signal
            #offset += signal.ntimes / signal.fs
            offset += signal.epochs['end'].max()

        # basically do the same thing for epochs, using the Base routine
        epochs = _merge_epochs(signals)

        return PointProcess(
            name=base.name,
            recording=base.recording,
            chans=base.chans,
            fs=base.fs,
            meta=base.meta,
            data=data,
            epochs=epochs,
            safety_checks=False
        )

    def append_time(self, new_signal):
        '''
        Combines the signals along the time axis. All signals must have the
        same number of channels (and the same sampling rates?).
        '''
        # Make sure all objects passed are instances of the Signal class
        if not isinstance(new_signal, PointProcess):
            raise ValueError('Wrong signal type to append')

        # Make sure that important attributes match up
        #if not self.fs == new_signal.fs:
        #    raise ValueError('Cannot append signal with unequal fs')
        if not self.chans == new_signal.chans:
            raise ValueError('Cannot append signal with unequal # of chans')

        # Now, concatenate data along time axis, adding an offset
        # to each successive signal to account for the duration of
        # the preceeding signals
        new_data=copy.deepcopy(self._data)
        cellids = sorted(self._data)
        #offset = self.ntimes / self.fs
        #offset = np.round(self.epochs['end'].max() * self.fs) / self.fs
        offset = self.epochs['end'].max()
        log.info('concatenate offset: %.15f', offset)

        for key in cellids:
            # append new data to list, after adding offset
            new_data[key]=np.concatenate((new_data[key],(new_signal._data[key]+offset)))

        # basically do the same thing for epochs, using the Base routine
        epochs = _merge_epochs([self,new_signal])

        return PointProcess(
            name=self.name,
            recording=self.recording,
            chans=self.chans,
            fs=self.fs,
            meta=self.meta,
            data=new_data,
            epochs=epochs,
            safety_checks=False
        )


    def extract_channels(self, chans, name=None):
        '''
        Returns a new signal object containing only the specified
        channel indices.
        '''
        # s is shorthand for slice. Return a 2D array.
        s = {c: self._data[c] for c in chans}
        if name is None:
            name = self.name
        return self._modified_copy(s, chans=chans, name=name)

    def extract_epoch(self, epoch, boundary_mode='exclude',
                      fix_overlap='first', allow_empty=False,
                      overlapping_epoch=None, mask=None, allow_incomplete=False):
        '''
        Extracts all occurances of epoch from the signal.

        Parameters
        ----------
        epoch : {string, Nx2 array}
            If string, name of epoch (as stored in internal dataframe) to
            extract. If Nx2 array, the first column indicates the start time
            (in seconds) and the second column indicates the end time
            (in seconds) to extract.

            allow_empty: if true, returns empty matrix if no valid epoch
            matches. otherwise, throw error when this happens

        boundary_mode, fix_overlap: parameters passed through to
            get_epoch_indices

        allow_empty: {False, boolean}

        mask: {None, signal}
            if provided, only extract epochs overlapping periods where
            mask.as_continuous()==True in all time bins

        Returns
        -------
        epoch_data : dictionary of 2D arrays
            epoch_data[chan] = N x 2 array. first col=rep #, second col= time of event within rep

        '''

        if type(epoch) is str:
            epoch_bounds = self.get_epoch_bounds(epoch,
                                                  boundary_mode=boundary_mode,
                                                  fix_overlap=fix_overlap,
                                                  mask=mask, 
                                                  allow_incomplete=allow_incomplete)
        else:
            epoch_bounds = epoch

        if epoch_bounds.size == 0:
            if allow_empty:
                return np.empty([0, 0, 0])
            else:
                raise IndexError("No matching epochs to extract for: %s\n"
                                 "In signal: %s", epoch, self.name)

        epoch_data = dict()

        for j, c in enumerate(self._data.keys()):
            epoch_data[c] = np.zeros((0, 2))
            d = np.array([])
            t = np.array([])
            for i, (lb, ub) in enumerate(epoch_bounds):
                _d = self._data[c][(self._data[c] >= lb) & (self._data[c] < ub)] - lb
                d = np.append(d, _d)
                t = np.append(t, np.full_like(_d, i))
            epoch_data[c] = np.concatenate((np.expand_dims(t,1), np.expand_dims(d,1)), axis=1)

        return epoch_data


class TiledSignal(SignalBase):
    '''
    Expects data to be a dictionary of the form:
        {<string>: <ndarray of stim data, two dimensional>}
    '''
    def __init__(self, fs, data, name, recording, chans=None, epochs=None,
                 segments=None, meta=None, safety_checks=True,
                 normalization='none', **other_attributes):
        '''
        Parameters
        ----------
        data : dictionary of event times in each channel
        epochs : {None, DataFrame}
           same as BaseSignal

        TODO : Safety checks:
            data.keys should match self.chans
            others?
        '''
        super().__init__(fs, data, name, recording, chans, epochs, segments,
                         meta, safety_checks, normalization)

        # number of channels dim 0 of each entry in dictionary. need to match!
        chancount = None
        for k, v in data.items():
            this_chancount = v.shape[0]
            if chancount and this_chancount != chancount:
                raise ValueError('channel count does not match across tiled signal dictionary')
            chancount = this_chancount

        self.nchans = chancount

        if safety_checks:
            if 'none' != normalization:
                raise ValueError('normalization not supported for TiledSignal')

    def rasterize(self, fs=None):
        '''
        Create a rasterized version of the signal and return it

        fs is not used but in parameters for compatibility with PointProcess
        '''
        maxtime = np.max(self.epochs["end"])
        maxbin = self.shape[1]
        if self.fs*maxtime > maxbin:
            maxbin = int(self.fs*maxtime)
        tags = list(self._data.keys())
        chancount = self._data[tags[0]].shape[0]

        z = np.zeros([chancount, maxbin])
        zsig = RasterizedSignal(fs=self.fs, data=z, name=self.name,
                                recording=self.recording, chans=self.chans,
                                epochs=self.epochs, meta=self.meta)
        signal = zsig.replace_epochs(self._data)

        # replace nans with zeros. Assume that the signal was valid but zero
        s = signal._data.copy()
        s[np.isnan(signal._data)] = 0
        signal = signal._modified_copy(s)

        return signal

    def as_continuous(self):
        return self.rasterize()._data

    def transform(self, fn, newname=None):
        '''
        Rasterize this signal then apply fn and return the result as
        a new signal.
        '''
        x = self.rasterize()
        y = fn(x._data)
        newsig = x._modified_copy(y)
        if newname:
            newsig.name = newname
        return newsig

    def save(self, dirpath, fmt='%.18e'):
        '''
        Save this signal to a HDF5 file + JSON sidecar.
        '''

        jsonfilepath,epochfilepath=self._save_metadata_to_dirpath(dirpath)
        hdf5filepath = self._save_data_to_h5(dirpath)

        return (hdf5filepath, jsonfilepath, epochfilepath)

    def as_file_streams(self, fmt='%.18e'):
        '''
        Returns 3 filestreams for this signal: the csv, json, and epoch.
        TODO: Better docs and a refactoring of this and save()
        '''
        # TODO: actually compute these instead of cheating with a tempfile
        files = {}
        filebase = self.recording + '.' + self.name
        h5file = filebase + '.h5'
        jsonfile = filebase + '.json'
        epochfile = filebase + '.epoch.csv'

        tmppath=tempfile.mkdtemp()

        temph5=self._save_data_to_h5(tmppath)
        th=io.open(temph5,'rb')
        files[h5file]=io.BytesIO(th.read())

        # Create textfile streams
        files[jsonfile] = io.StringIO()
        files[epochfile] = io.StringIO()

        self._save_metadata(files[epochfile],files[jsonfile], fmt)

        return files

#    @staticmethod
#    def load(path):
#        with h5py.File(path, 'r') as f:
#            fs = f.attrs['fs']
#            recording = f.attrs['recording']
#            name = f.attrs['name']
#            chans = json.loads(f.attrs['chans'])
#            meta = json.loads(f.attrs['meta'])
#
#            epochs = None
#            data = {}
#            for key, dataset in f.items():
#                if 'epochs' in key:
#                    epochs = pd.read_hdf(path, key=key)
#                else:
#                    data[key] = np.array(dataset[:])
#
#            return TiledSignal(fs=fs, data=data, name=name,
#                                    recording=recording, chans=chans,
#                                    epochs=epochs, meta=meta)

    def split_by_epochs(self, epochs_for_est, epochs_for_val):
        '''
        Returns a tuple of estimation and validation data splits: (est, val).
        Arguments should be lists of epochs that define the estimation and
        validation sets. Both est and val will have non-matching data NaN'd out.
        '''
        est = self.rasterize().select_epochs(epochs_for_est)
        val = self.rasterize().select_epochs(epochs_for_val)
        return (est, val)

    def jackknife_by_epoch(self, njacks, jack_idx, epoch_name,
                           tiled=True, invert=False, excise=False):
        """
        convert to rasterized signal and create jackknife sets as
        described there.
        """
        sig = self.rasterize()
        return sig.jackknife_by_epoch(njacks, jack_idx, epoch_name,
                                      tiled, invert, excise)

    def concatenate_time(self, signals):
        '''
        Combines the signals along the time axis. All signals must have the
        same number of channels (and the same sampling rates?).
        '''
        # Make sure all objects passed are instances of the Signal class
        for signal in signals:
            if not isinstance(signal, TiledSignal):
                raise ValueError('Cannot merge these signals')

        # Make sure that important attributes match up
        base = signals[0]
        for signal in signals[1:]:
            #if not base.fs == signal.fs:
            #    raise ValueError('Cannot concat signals with unequal fs')
            if not base.chans == signal.chans:
                raise ValueError('Cannot concat signals with unequal # of chans')

        # Data is concatenated simply by merging the dictionaries. Assuming
        # no duplicate keys or that if there are duplicates, self supercedes
        # new_signal.
        new_data={}
        for signal in signals:
            new_data={**new_data,**signal._data}

        # append epochs, adding offset to account for length of self
        epochs = _merge_epochs(signals)

        return TiledSignal(
            name=base.name,
            recording=base.recording,
            chans=base.chans,
            fs=base.fs,
            meta=base.meta,
            data=new_data,
            epochs=epochs,
            safety_checks=False
        )

    def append_time(self, new_signal):
        '''
        Combines the signals along the time axis. All signals must have the
        same number of channels (and the same sampling rates?).
        '''
        # Make sure all objects passed are instances of the Signal class
        if not isinstance(new_signal, TiledSignal):
            raise ValueError('Wrong signal type to append')

        # Make sure that important attributes match up
        if not self.fs == new_signal.fs:
            raise ValueError('Cannot append signal with unequal fs')
        if not self.chans == new_signal.chans:
            raise ValueError('Cannot append signal with unequal # of chans')

        # Data is concatenated simply by merging the dictionaries. Assuming
        # no duplicate keys or that if there are duplicates, self supercedes
        # new_signal.
        new_data={**self._data,**new_signal._data}

        # append epochs, adding offset to account for length of self
        epochs = _merge_epochs([self,new_signal])

        return TiledSignal(
            name=self.name,
            recording=self.recording,
            chans=self.chans,
            fs=self.fs,
            meta=self.meta,
            data=new_data,
            epochs=epochs,
            safety_checks=False
        )


class RasterizedSignalSubset(SignalBase):
    '''
    Expects data to be a list of lists.
    '''
    pass

# -----------------------------------------------------------------------------
# Functions that work on multiple signal objects

def list_signals(directory):
    '''
    Returns a list of all CSV/JSON pairs files found in DIRECTORY,
    Paths are relative, not absolute.
    '''
    files = os.listdir(directory)
    return _list_json_files(files)

def _list_json_files(files):
    '''
    Given a list of files, return the file basenames (i.e. no extensions)
    that for which a .CSV and a .JSON file exists.
    '''
    just_fileroot = lambda f: os.path.splitext(os.path.basename(f))[0]
    jsons = [just_fileroot(f) for f in files if f.endswith('.json')]
    return list(jsons)

def load_signal(basepath):
    '''
    Generic signal loader. Load JSON file, figure out signal type and
    call appropriate loader
    '''
    csvfilepath = basepath + '.csv'
    h5filepath = basepath + '.h5'
    epochfilepath = basepath + '.epoch.csv'
    jsonfilepath = basepath + '.json'
    if os.path.isfile(epochfilepath):
        epochs = pd.read_csv(epochfilepath)
    else:
        epochs = None
    # TODO: reduce code duplication and call load_from_streams
    with open(jsonfilepath, 'r') as f:
        js = json.load(f)

    if 'signal_type' in js.keys():
        signal_type=js['signal_type']
    else:
        signal_type="nems.signal.RasterizedSignal"

    if 'RasterizedSignal' in signal_type:
        mat = pd.read_csv(csvfilepath, header=None).values
        mat = mat.astype('float')
        mat = np.swapaxes(mat, 0, 1)

        s = RasterizedSignal(name=js['name'],
                    chans=js.get('chans', None),
                    epochs=epochs,
                    recording=js['recording'],
                    fs=js['fs'],
                    meta=js['meta'],
                    data=mat)

    elif 'PointProcess' in signal_type:
        with h5py.File(h5filepath, 'r') as f:
            data = {}
            for key, dataset in f.items():
                data[key] = np.array(dataset[:])

        s = PointProcess(name=js['name'],
                    chans=js.get('chans', None),
                    epochs=epochs,
                    recording=js['recording'],
                    fs=js['fs'],
                    meta=js['meta'],
                    data=data)

    elif 'TiledSignal' in signal_type:
        with h5py.File(h5filepath, 'r') as f:
            data = {}
            for key, dataset in f.items():
                data[key] = np.array(dataset[:])

        s = TiledSignal(name=js['name'],
                    chans=js.get('chans', None),
                    epochs=epochs,
                    recording=js['recording'],
                    fs=js['fs'],
                    meta=js['meta'],
                    data=data)

    else:
        raise ValueError('signal_type unknown')

    # NOTE: Moved this outside of call to initializer because
    #       some saved signals don't have segments in their json sidecar.
    s.segments = np.array(js.get('segments', s.segments))

    return s

def load_signal_from_streams(data_stream, json_stream, epoch_stream=None):
    ''' Loads from BytesIO objects rather than files. epoch stream was formerly
        csv stream, but this could be an hdf5 file (or something else?)
    '''
    # Read the epochs stream if it exists
    epochs = pd.read_csv(epoch_stream) if epoch_stream else None
    # Read the json metadata
    js = json.load(json_stream)

    if 'signal_type' in js.keys():
        signal_type=js['signal_type']
    else:
        signal_type="nems.signal.RasterizedSignal"

    if 'RasterizedSignal' in signal_type:
        mat = pd.read_csv(data_stream, header=None).values
        mat = mat.astype('float')
        mat = np.swapaxes(mat, 0, 1)

        s = RasterizedSignal(name=js['name'],
                    chans=js.get('chans', None),
                    epochs=epochs,
                    recording=js['recording'],
                    fs=js['fs'],
                    meta=js['meta'],
                    data=mat)

    elif 'PointProcess' in signal_type:
        with h5py.File(data_stream, 'r') as f:
            data = {}
            for key, dataset in f.items():
                data[key] = np.array(dataset[:])

        if not data:
            warnings.warn("Tried to load data stream {0} but data object"
                             "ended up empty. Potential bug upstream?"
                             .format(data_stream))

        s = PointProcess(name=js['name'],
                    chans=js.get('chans', None),
                    epochs=epochs,
                    recording=js['recording'],
                    fs=js['fs'],
                    meta=js['meta'],
                    data=data)
        max_time=epochs['end'].max()

    elif 'TiledSignal' in signal_type:
        with h5py.File(data_stream, 'r') as f:
            data = {}
            for key, dataset in f.items():
                data[key] = np.array(dataset[:])

        s = TiledSignal(name=js['name'],
                    chans=js.get('chans', None),
                    epochs=epochs,
                    recording=js['recording'],
                    fs=js['fs'],
                    meta=js['meta'],
                    data=data)

    else:
        raise ValueError('signal_type unknown')

    s.segments = np.array(js.get('segments', s.segments))

    return s


def load_rasterized_signal(basepath):
    csvfilepath = basepath + '.csv'
    epochfilepath = basepath + '.epoch.csv'
    jsonfilepath = basepath + '.json'
    # TODO: reduce code duplication and call load_from_streams
    mat = pd.read_csv(csvfilepath, header=None).values
    if os.path.isfile(epochfilepath):
        epochs = pd.read_csv(epochfilepath)
    else:
        epochs = None
    mat = mat.astype('float')
    mat = np.swapaxes(mat, 0, 1)
    with open(jsonfilepath, 'r') as f:
        js = json.load(f)
        s = RasterizedSignal(name=js['name'],
                    chans=js.get('chans', None),
                    epochs=epochs,
                    recording=js['recording'],
                    fs=js['fs'],
                    meta=js['meta'],
                    data=mat)
        s.segments = js.get('segments', s.segments)
        return s



################################################################################
# Signals
################################################################################
def merge_selections(signals):
    '''
    Returns a new signal object by combining a list of signals of the same
    shape that are assumed to be non-overlapping selections. The returned
    signal will have identical metadata to the first signal in the list.

    For signals to be non-overlapping, every corresponding element of
    every signal must be NaN unless it is NaN in all other signals, or
    it is identical to all other values that are non-NaN.

    Ex:
    s1: [   1,   2,   3, NaN, NaN, NaN]
    s2: [ NaN, NaN, NaN,   4,   5,   6]

    would merge to:
    s3: [   1,   2,   3,   4,   5,   6]

    But this would result in error:
    s4: [   1,   2,   3,   4, NaN, NaN]
    s5: [ NaN, NaN, NaN,   4,   5,   6]

    Because the index position of  4 was non-NaN in more than one signal.
    '''

    # Check that all signals have the same shape, fs, and chans
    for s in signals:
        if s.shape != signals[0].shape:
            raise ValueError("All signals must have the same shape.")
        if s.fs != signals[0].fs:
            raise ValueError("All signals must have the same fs.")
        if s.chans != signals[0].chans:
            raise ValueError("All signals must have the same chans.")

    # Make a big 3D array from the 2D arrays
    arys = [s.as_continuous() for s in signals]
    bigary = np.stack(arys, axis=2)

    # If there are no overlapping values, then nanmean() will be equal
    # to the value found in each position
    the_mean = np.nanmean(bigary, axis=2)
    if type(signals[0]._data[0][0]) is np.bool_:
        return signals[0]._modified_copy(the_mean)
    else:
        for a in arys:
            if not np.array_equal(a[np.isfinite(a)],
                                  the_mean[np.isfinite(a)]):

                raise ValueError("Overlapping, unequal non-NaN values"
                                 "found in signal {}."
                                 .format(signals[0].name))

        # Use the first signal as a template for setting fs, chans, etc.
        return signals[0]._modified_copy(the_mean)


def jackknife_inverse_merge(sig_list):
    """
    given a list of signals, merge into a single signal.
    superceded by merge_selections?
    """

    m = sig_list[0].as_continuous()
    for s in sig_list[1:]:
        m2 = s.as_continuous()
        gidx = np.isfinite(m2[0, :])
        m[:, gidx] = m2[:, gidx]
    sig_new = sig_list[0]._modified_copy(data=m)
    return sig_new


def join_signal_subsets(subsets):
    # TODO
    raise NotImplementedError
    return Signal(...)


def split_signal_to_subsets(signal):
    # TODO
    # Maybe just existing jackknifing method with minor changes?
    raise NotImplementedError
    return [SignalSubset(...) for data, fakepochs in something]


def concatenate_channels(cls, signals):
    '''
    Given signals=[sig1, sig2, sig3, ..., sigN], concatenate all channels
    of [sig2, ...sigN] as new channels on sig1. All signals must be equal-
    length time series sampled at the same rate (i.e. ntimes and fs are the
    same for all signals).
    '''
    for signal in signals:
        if not isinstance(signal, cls):
            raise ValueError('Cannot merge these signals')

    base = signals[0]
    for signal in signals[1:]:
        if not base.fs == signal.fs:
            raise ValueError('Cannot append signal with different fs')
        if not base.ntimes == signal.ntimes:
            raise ValueError('Cannot append signal with different channels')

    raise NotImplementedError

    # TODO get this working for other subtypes or throw an error.
    # this is called by plotting functions, so I think it only needs to
    # support RasterizedSignal
    data = np.concatenate([s.as_continuous() for s in signals], axis=0)

    chans = []
    for signal in signals:
        if signal.chans:
            chans.extend(signal.chans)

    epochs=signals[0].epochs

    return RasterizedSignal(
        name=base.name,
        recording=base.recording,
        chans=chans,
        fs=base.fs,
        meta=base.meta,
        epochs=epochs,
        data=data,
        safety_checks=False
        )

def _split_epochs(epochs,split_time):
    if epochs is None:
        lepochs = None
        repochs = None
    else:
        mask = epochs['start'] < split_time
        lepochs = epochs.loc[mask]
        mask = epochs['end'] > split_time
        repochs = epochs.loc[mask]
        repochs[['start', 'end']] -= split_time

    # If epochs were present initially but missing after split,
    # raise a warning.
    portion = None
    if lepochs.size == 0:
        portion = 'first'
    elif repochs.size == 0:
        portion = 'second'
    if portion:
        warnings.warn("Epochs for {0} portion of signal"
                             "ended up empty after splitting by time."
                             .format(portion))

    return lepochs, repochs

def _merge_epochs(signals):
    # Merge the epoch tables. For all signals after the first signal,
    # we need to offset the start and end indices to ensure that they
    # reflect the correct position of the trial in the merged array.
    offset = 0
    epochs = []
    for signal in signals:
        ti = signal.epochs.copy()
        ti['end'] += offset
        ti['start'] += offset
        offset += signal.ntimes/signal.fs
        epochs.append(ti)
    return pd.concat(epochs, ignore_index=True)


def _normalize_data(data, normalization='minmax'):

    if normalization == 'none':
        d = np.zeros([data.shape[0], 1])
        g = np.ones([data.shape[0], 1])
        return data, d, g

    elif normalization == 'minmax':
        d = np.nanmin(data, axis=1, keepdims=True)
        g = np.nanmax(data, axis=1, keepdims=True) - d

    elif normalization == 'meanstd':
        d = np.nanmean(data, axis=1, keepdims=True)
        g = np.nanstd(data, axis=1, keepdims=True)

    else:
        raise ValueError('normalization format unknown')

    # avoid divide-by-zero
    g[g == 0] = 1
    data_out = (data - d) / g

    return data_out, d, g<|MERGE_RESOLUTION|>--- conflicted
+++ resolved
@@ -525,19 +525,12 @@
                 elif (np.sum(m_data[0, lb:ub]) > 0) & allow_incomplete:
                     
                     # "safety" checks
-<<<<<<< HEAD
                     if (m_data[0, lb:ub].sum!=standard_mask.sum):
                         raise ValueError("For allow_incomplete=True, masks must all be the same size on each epoch")
                     #if (m_data[0, lb:ub].shape!=standard_mask.shape):
                     #    raise ValueError("For allow_incomplete=True, epochs must all be the same size")
                     #if  ~np.all(m_data[0, lb:ub] == standard_mask):
                     #    raise ValueError("Mask must be identical on each epoch when using allow_incomplete=True")
-=======
-                    if (m_data[0, lb:ub].shape!=standard_mask.shape):
-                        raise ValueError("For allow_incomplete=True, epochs must all be the same size")
-                    if  ~np.all(m_data[0, lb:ub] == standard_mask):
-                        raise ValueError("Mask must be identical on each epoch when using allow_incomplete=True")
->>>>>>> b2e81715
 
                     # define new indices
                     idx = np.where(m_data[0, lb:ub])
