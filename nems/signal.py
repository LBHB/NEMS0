import io
import os
import json
import re
import math
import pandas as pd
import numpy as np
import tempfile
import copy
from nems.epoch import remove_overlap, merge_epoch, verify_epoch_integrity


class BaseSignalIndexer:

    def __init__(self, obj):
        self.obj = obj

    def __getitem__(self, index):
        if isinstance(index, tuple) and len(index) > 2:
            raise IndexError('Cannot add dimensions')

        # Parse the slice into the channel and time portions
        if isinstance(index, tuple):
            c_slice, t_slice = index
        else:
            c_slice = index
            t_slice = slice(None)

        # Make sure the channel and time slices are slices. If they're integers,
        # that dimension will be dropped. We don't want that as we need to
        # preserve dimensionality to create a new Signal object, so the parsers
        # need to return the appropriate dimensionality-preserving slice.
        c_slice = self._parse_c_slice(c_slice)
        t_slice = self._parse_t_slice(t_slice)

        data = self.obj.as_continuous()[c_slice, t_slice]
        chans = np.array(self.obj.chans)[c_slice].tolist()
        kwattrs = {'chans': chans}
        if t_slice.start is not None:
            kwattrs['t0'] = t_slice.start/self.obj.fs
        return self.obj._modified_copy(data, **kwattrs)

    def _parse_c_slice(self, c_slice):
        raise NotImplementedError

    def _parse_t_slice(self, t_slice):
        raise NotImplementedError


class SimpleSignalIndexer(BaseSignalIndexer):
    '''
    Index-based signal indexer that supports selecting channels and timepoints
    by index
    '''
    def _parse_c_slice(self, c_slice):
        if isinstance(c_slice, int):
            c_slice = slice(c_slice, c_slice+1)
        return c_slice

    def _parse_t_slice(self, t_slice):
        if isinstance(t_slice, int):
            t_slice = slice(t_slice, t_slice+1)
        elif isinstance(t_slice, list):
            m = 'List-based selection on time-based indexers not supported'
            raise IndexError(m)
        return t_slice


class LabelSignalIndexer(BaseSignalIndexer):
    '''
    Label-based signal indexer that supports selecting by named channels and
    time (in seconds).
    '''

    def _parse_t_slice(self, t_slice):
        if isinstance(t_slice, slice):
            if t_slice.step is not None:
                m = 'Strides on time-based indexers not supported'
                raise IndexError(m)
            start = None if t_slice.start is None else \
                int(t_slice.start*self.obj.fs)
            stop = None if t_slice.stop is None else \
                int(t_slice.stop*self.obj.fs)
            return slice(start, stop)
        elif isinstance(t_slice, (float, int)):
            t = int(t_slice*self.obj.fs)
            return slice(t, t+1)
        elif isinstance(t_slice, list):
            m = 'List-based selection on time-based indexers not supported'
            raise IndexError(m)

    def _parse_c_slice(self, c_slice):
        if isinstance(c_slice, slice):
            if c_slice.step is not None:
                m = 'Strides on label-based indexers not supported'
                raise IndexError(m)
            start = None if c_slice.start is None else \
                self.obj.chans.index(c_slice.start)
            # Note that we add 1 to the label-based index becasue we're
            # duplicating Pandas loc behavior (where the end of a label slice is
            # included).
            stop = None if c_slice.stop is None else \
                self.obj.chans.index(c_slice.stop)+1
            return slice(start, stop)
        elif isinstance(c_slice, str):
            return [self.obj.chans.index(c_slice)]
        elif isinstance(c_slice, list):
            return [self.obj.chans.index(c) for c in c_slice]
        else:
            raise IndexError('Slice not understood')


class Signal:

    def __init__(self, fs, matrix, name, recording, chans=None, epochs=None,
                 t0=0, meta=None, safety_checks=True):
        '''
        Parameters
        ----------
        ... TODO
        epochs : {None, DataFrame}
            Epochs are periods of time that are tagged with a name
            When defined, the DataFrame should have these first three columns:
                 ('start', 'end', 'name')
            denoting the start and end of the time of an epoch (in seconds).
            You may use the same epoch name multiple times; this is common when
            tagging epochs that correspond to occurrences of the same stimulus.
        t0 : float, default 0
            Start time of signal relative to the recording you're working with.
            Typically all signals should start at the same time (i.e. 0
            seconds); however, this may not always be the case.
        ...
        '''
        self._matrix = matrix
        self._matrix.flags.writeable = False  # Make it immutable
        self.name = name
        self.recording = recording
        self.chans = chans
        self.fs = fs
        self.epochs = epochs
        self.meta = meta
        self.t0 = t0

        # Install the indexers
        self.iloc = SimpleSignalIndexer(self)
        self.loc = LabelSignalIndexer(self)

        # Verify that we have a long time series
        (C, T) = self._matrix.shape
        if safety_checks and T < C:
            m = 'Incorrect matrix dimensions?: (C, T) is {}. ' \
                'We expect a long time series, but T < C'
            raise RuntimeWarning(m.format((C, T)))

        self.nchans = C
        self.ntimes = T

        # Cached properties for speed; their use is however optional
        # TODO: Can these be made lazy? There is actually a big
        # performance hit in precalculating these
        # For now, don't set until a method needs them.
        #self._set_cached_props()

        if safety_checks and not isinstance(self.name, str):
            m = 'Name of signal must be a string: {}'.format(self.name)
            raise ValueError(m)

        if safety_checks and not isinstance(self.recording, str):
            m = 'Name of recording must be a string: {}'.format(self.recording)
            raise ValueError(m)

        if safety_checks and self.chans:
            if type(self.chans) is not list:
                raise ValueError('Chans must be a list.')
            typesok = [(True if type(c) is str else False) for c in self.chans]
            if not all(typesok):
                raise ValueError('Chans must be a list of strings:' +
                                 str(self.chans) + str(typesok))
            # Test that channel names use only lowercase letters and numbers 0-9
            for s in self.chans:
                if s and not self._string_syntax_valid(s):
                    raise ValueError("Disallowed characters in: {0}\n"
                                     .format(s))

        # Test that other names use only lowercase letters and numbers 0-9
        if safety_checks:
            for s in [name, recording]:
                if s and not self._string_syntax_valid(s):
                    raise ValueError("Disallowed characters in: {0}\n"
                                     .format(s))

        if safety_checks and self.fs < 0:
            m = 'Sampling rate of signal must be a positive number. Got {}.'
            raise ValueError(m.format(self.fs))

        if safety_checks and type(self._matrix) is not np.ndarray:
            raise ValueError('matrix must be a np.ndarray:' +
                             type(self._matrix))

        # not implemented yet in epoch.py -- 2/4/2018f
        # verify_epoch_integrity(self.epochs)

    def _set_cached_props(self):
        """Sets channel_max, channel_min, channel_mean, channel_var,
        and channel_std.

        """
        self.channel_max = np.nanmax(self._matrix, axis=-1, keepdims=True)
        self.channel_min = np.nanmin(self._matrix, axis=-1, keepdims=True)
        self.channel_mean = np.nanmean(self._matrix, axis=-1, keepdims=True)
        self.channel_var = np.nanvar(self._matrix, axis=-1, keepdims=True)
        self.channel_std = np.nanstd(self._matrix, axis=-1, keepdims=True)

    def as_file_streams(self, fmt='%.18e'):
        '''
        Returns 3 filestreams for this signal: the csv, json, and epoch.
        TODO: Better docs and a refactoring of this and save()
        '''
        # TODO: actually compute these instead of cheating with a tempfile
        files = {}
        filebase = self.recording + '.' + self.name
        csvfile = filebase + '.csv'
        jsonfile = filebase + '.json'
        epochfile = filebase + '.epoch.csv'
        # Create three streams
        files[csvfile] = io.BytesIO()
        files[jsonfile] = io.StringIO()
        files[epochfile] = io.StringIO()
        # Write to those streams
        # Write the CSV file to a bytesIO buffer
        mat = self.as_continuous()
        mat = np.swapaxes(mat, 0, 1)
        np.savetxt(files[csvfile], mat, delimiter=",", fmt=fmt)
        files[csvfile].seek(0)  # Seek back to start of file
        # TODO: make epochs optional?
        self.epochs.to_csv(files[epochfile], sep=',', index=False)
        # Write the JSON stream
        attributes = self._get_attributes()
        del attributes['epochs']
        json.dump(attributes, files[jsonfile])
        return files

    def save(self, dirpath, fmt='%.18e'):
        '''
        Save this signal to a CSV file + JSON sidecar. If desired,
        you may use optional parameter fmt (for example, fmt='%1.3e')
        to alter the precision of the floating point matrices.
        '''
        filebase = self.recording + '.' + self.name
        basepath = os.path.join(dirpath, filebase)
        csvfilepath = basepath + '.csv'
        jsonfilepath = basepath + '.json'
        epochfilepath = basepath + '.epoch.csv'

        mat = self.as_continuous()
        mat = np.swapaxes(mat, 0, 1)
        # TODO: Why does numpy not support fileobjs like streams?
        np.savetxt(csvfilepath, mat, delimiter=",", fmt=fmt)
        self.epochs.to_csv(epochfilepath, sep=',', index=False)
        with open(jsonfilepath, 'w') as fh:
            attributes = self._get_attributes()
            del attributes['epochs']
            json.dump(attributes, fh)

        return (csvfilepath, jsonfilepath, epochfilepath)

    @staticmethod
    def load(basepath):
        '''
        Loads the CSV & JSON files at basepath; returns a Signal() object.
        Example: If you want to load
           /tmp/sigs/gus027b13_p_PPS_resp-a1.csv
           /tmp/sigs/gus027b13_p_PPS_resp-a1.json
        then give this function
           /tmp/sigs/gus027b13_p_PPS_resp-a1
        '''
        csvfilepath = basepath + '.csv'
        epochfilepath = basepath + '.epoch.csv'
        jsonfilepath = basepath + '.json'
        # TODO: reduce code duplication and call load_from_streams
        mat = pd.read_csv(csvfilepath, header=None).values
        if os.path.isfile(epochfilepath):
            epochs = pd.read_csv(epochfilepath)
        else:
            epochs = None
        mat = mat.astype('float')
        mat = np.swapaxes(mat, 0, 1)
        with open(jsonfilepath, 'r') as f:
            js = json.load(f)
            s = Signal(name=js['name'],
                       chans=js.get('chans', None),
                       epochs=epochs,
                       recording=js['recording'],
                       fs=js['fs'],
                       meta=js['meta'],
                       matrix=mat)
            return s

    @staticmethod
    def load_from_streams(csv_stream, json_stream, epoch_stream=None):
        ''' Loads from BytesIO objects rather than files. '''
        # Read the epochs stream if it exists
        epochs = pd.read_csv(epoch_stream) if epoch_stream else None
        # Read the json metadata
        js = json.load(json_stream)
        # Read the CSV
        mat = pd.read_csv(csv_stream, header=None).values
        mat = mat.astype('float')
        mat = np.swapaxes(mat, 0, 1)
        # mat = np.genfromtxt(csv_stream, delimiter=',')
        # Now build the signal
        s = Signal(name=js['name'],
                   chans=js.get('chans', None),
                   epochs=epochs,
                   recording=js['recording'],
                   fs=js['fs'],
                   meta=js['meta'],
                   matrix=mat)
        return s

    @staticmethod
    def list_signals(directory):
        '''
        Returns a list of all CSV/JSON pairs files found in DIRECTORY,
        Paths are relative, not absolute.
        '''
        files = os.listdir(directory)
        return Signal._csv_and_json_pairs(files)

    @staticmethod
    def _csv_and_json_pairs(files):
        '''
        Given a list of files, return the file basenames (i.e. no extensions)
        that for which a .CSV and a .JSON file exists.
        '''
        just_fileroot = lambda f: os.path.splitext(os.path.basename(f))[0]
        csvs = [just_fileroot(f) for f in files if f.endswith('.csv')]
        jsons = [just_fileroot(f) for f in files if f.endswith('.json')]
        overlap = set.intersection(set(csvs), set(jsons))
        return list(overlap)

    @staticmethod
    def _string_syntax_valid(s):
        '''
        Returns True iff the string is valid for use in signal names,
        recording names, or channel names. Else False.
        '''
        disallowed = re.compile('[^a-zA-Z0-9_\-]')
        match = disallowed.findall(s)
        if match:
            return False
        else:
            return True

    def as_continuous(self):
        '''
        Return a copy of signal data as a Numpy array of shape (chans, time).

        Parameters
        ----------
        chans : {None, iterable of strings}
            Names of channels to return. If None, return the full signal. If an
            iterable of strings, return those channels (in the order specified
            by the iterable).
        '''
        return self._matrix.copy()

    def _get_attributes(self):
        md_attributes = ['name', 'chans', 'fs', 'meta', 'recording', 'epochs',
                         't0']
        return {name: getattr(self, name) for name in md_attributes}

    def copy(self):
        '''
        Returns a copy of this signal.
        '''
        return copy.copy(self)

    def _modified_copy(self, data, **kwargs):
        '''
        For internal use when making various immutable copies of this signal.
        '''
        attributes = self._get_attributes()
        attributes.update(kwargs)
        return Signal(matrix=data, safety_checks=False, **attributes)

    def normalized_by_mean(self):
        '''
        Returns a copy of this signal with each channel normalized to have a
        mean of 0 and standard deviation of 1.
        '''
        # TODO: this is a workaround/hack until a less expensive
        #       method for calculating these is available.
        if not (hasattr(self, 'channel_mean')
                and hasattr(self, 'channel_std')):
            self._set_cached_props()
        m = self._matrix
        m_normed = (m - self.channel_mean) / self.channel_std
        return self._modified_copy(m_normed)

    def normalized_by_bounds(self):
        '''
        Returns a copy of this signal with each channel normalized to the range
        [-1, 1]
        '''
        # TODO: this is a workaround/hack until a less expensive
        #       method for calculating these is available.
        if not (hasattr(self, 'channel_max')
                and hasattr(self, 'channel_std')
                and hasattr(self, 'channel_max')):
            self._set_cached_props()
        m = self._matrix
        ptp = self.channel_max - self.channel_mean
        m_normed = (m - self.channel_min) / ptp - 1
        return self._modified_copy(m_normed)

    def split_at_time(self, fraction):
        '''
        Splits this signal at 'fraction' of the total length of the time series
        to create a tuple of two signals: (before, after).
        Example:
          l, r = mysig.split_at_time(0.8)
          assert(l.ntimes == 0.8 * mysig.ntimes)
          assert(r.ntimes == 0.2 * mysig.ntimes)
        '''
        split_idx = max(1, int(self.ntimes * fraction))
        split_time = split_idx/self.fs

        data = self.as_continuous()
        ldata = data[..., :split_idx]
        rdata = data[..., split_idx:]

        if self.epochs is None:
            lepochs = None
            repochs = None
        else:
            mask = self.epochs['start'] < split_time
            lepochs = self.epochs.loc[mask]
            mask = self.epochs['end'] > split_time
            repochs = self.epochs.loc[mask]
            repochs[['start', 'end']] -= split_time

        # If epochs were present initially but missing after split,
        # raise a warning.
        portion = None
        if lepochs.size == 0:
            portion = 'first'
        elif repochs.size == 0:
            portion = 'second'
        if portion:
            raise RuntimeWarning("Epochs for {0} portion of signal: {1}"
                                 "ended up empty after splitting by time."
                                 .format(portion, self.name))

        lsignal = self._modified_copy(ldata, epochs=lepochs)
        rsignal = self._modified_copy(rdata, epochs=repochs)

        return lsignal, rsignal

    def split_by_epochs(self, epochs_for_est, epochs_for_val):
        '''
        Returns a tuple of estimation and validation data splits: (est, val).
        Arguments should be lists of epochs that define the estimation and
        validation sets. Both est and val will have non-matching data NaN'd out.
        '''
        est = self.select_epochs(epochs_for_est)
        val = self.select_epochs(epochs_for_val)
        return (est, val)

    def jackknife_by_epoch(self, njacks, jack_idx, epoch_name,
                           tiled=True,
                           invert=False):
        '''
        Returns a new signal, with epochs matching epoch_name NaN'd out.
        Optional argument 'invert' causes everything BUT the matched epochs
        to be NaN'd. njacks determines the number of jackknifes to divide
        the epochs into, and jack_idx determines which one to return.

        'Tiled' makes each jackknife use every njacks'th occurrence, and is
        probably best explained by the following example...

        If there are 18 occurrences of an epoch, njacks=5, invert=False,
        and tiled=True, then the five jackknifes will have these
        epochs NaN'd out:

           jacknife[0]:  0, 5, 10, 15
           jacknife[1]:  1, 6, 11, 16
           jacknife[2]:  2, 7, 12, 17
           jacknife[3]:  3, 8, 13
           jacknife[4]:  4, 9, 14

        Note that the last two jackknifes have one fewer occurrences.

        If tiled=False, then the pattern of NaN'd epochs becomes sequential:

           jacknife[0]:   0,  1,  2,  3
           jacknife[1]:   4,  5,  6,  7,
           jacknife[2]:   8,  9, 10, 11,
           jacknife[3]:  12, 13, 14, 15,
           jacknife[4]:  16, 17

        Here we can see the last jackknife has 2 fewer occurrences.

        In any case, an exception will be thrown if epoch_name is not found,
        or when there are fewer occurrences than njacks.
        '''

        epochs = self.get_epoch_bounds(epoch_name)
        epoch_indices = (epochs * self.fs).astype('i').tolist()
        occurrences, _ = epochs.shape

        if len(epochs) == 0:
            m = 'No epochs found matching that epoch_name. Unable to jackknife.'
            raise ValueError(m)

        if occurrences < njacks:
            raise ValueError("Can't divide {0} occurrences into {1} jackknifes"
                             .format(occurrences, njacks))

        if jack_idx < 0 or njacks < 0:
            raise ValueError("Neither jack_idx nor njacks may be negative")

        nrows = math.ceil(occurrences / njacks)
        idx_matrix = np.arange(nrows * njacks)

        if tiled:
            idx_matrix = idx_matrix.reshape(nrows, njacks)
            idx_matrix = np.swapaxes(idx_matrix, 0, 1)
        else:
            idx_matrix = idx_matrix.reshape(njacks, nrows)

        data = self.as_continuous()
        mask = np.zeros_like(data, dtype=np.bool)

        for idx in idx_matrix[jack_idx].tolist():
            if idx < occurrences:
                lb, ub = epoch_indices[idx]
                mask[:, lb:ub] = 1

        if invert:
            mask = ~mask

        data[mask] = np.nan

        return self._modified_copy(data)

    def jackknifes_by_epoch(self, njacks, epoch_name, tiled=True):
        '''
        Convenience fn. Returns generator that returns njacks tuples of
        (est, val) made using jackknife_by_epoch().
        '''
        jack_idx = 0
        while jack_idx < njacks:
            yield (self.jackknife_by_epoch(njacks, jack_idx, epoch_name,
                                           tiled=tiled, invert=False),
                   self.jackknife_by_epoch(njacks, jack_idx, epoch_name,
                                           tiled=tiled, invert=True))
            jack_idx += 1

    def jackknife_by_time(self, njacks, jack_idx, invert=False, excise=False):
        '''
        Returns a new signal, with some data NaN'd out based on its position
        in the time stream. jack_idx is indexed from 0; if you have 20 splits,
        the first is #0 and the last is #19.
        Optional argument 'invert' causes everything BUT the jackknife to be NaN.
        Optional argument 'excise' removes the elements that would've been NaN
        and thus changes the size of the signal.
        '''
        splitsize = int(self.ntimes / njacks)
        if splitsize < 1:
            m = 'Too many jackknifes? Splitsize was {}'
            raise ValueError(m.format(splitsize))

        split_start = jack_idx * splitsize
        if jack_idx == njacks - 1:
            split_end = self.ntimes
        else:
            split_end = (jack_idx + 1) * splitsize

        m = self.as_continuous()
        if excise:
            if invert:
                o = np.empty((self.nchans, split_end - split_start))
                o = m[:, split_start:split_end]
            else:
                o = np.delete(m, slice(split_start, split_end), axis=-1)
            return self._modified_copy(o.reshape(self.nchans, -1))
        else:
            if not invert:
                m[..., split_start:split_end] = np.nan
            else:
                mask = np.ones_like(m, dtype=np.bool)
                mask[:, split_start:split_end] = 0
                m[mask] = np.nan
            return self._modified_copy(m.reshape(self.nchans, -1))

    def jackknifes_by_time(self, njacks):
        '''
        Convenience fn. Returns generator that returns njacks tuples of
        (est, val) made using jackknife_by_time().
        '''
        jack_idx = 0
        while jack_idx < njacks:
            yield (self.jackknife_by_time(njacks, jack_idx, invert=False),
                   self.jackknife_by_time(njacks, jack_idx, invert=True))
            jack_idx += 1


    @staticmethod
    def jackknife_inverse_merge(sig_list):
        m=sig_list[0].as_continuous()
        for s in sig_list[1:]:
            m2=s.as_continuous()
            gidx=np.isfinite(m2[0,:])
            m[:,gidx]=m2[:,gidx]
        sig_new=sig_list[0]._modified_copy(data=m)
        return sig_new

    @classmethod
    def concatenate_time(cls, signals):
        '''
        Combines the signals along the time axis. All signals must have the
        same number of channels and the same sampling rates.
        '''
        # Make sure all objects passed are instances of the Signal class
        for signal in signals:
            if not isinstance(signal, Signal):
                raise ValueError('Not a signal')

        # Make sure that important attributes match up
        base = signals[0]
        for signal in signals[1:]:
            if not base.fs == signal.fs:
                raise ValueError('Cannot concat signals with unequal fs')
            if not base.chans == signal.chans:
                raise ValueError('Cannot concat signals with unequal # of chans')

        # Now, concatenate data along time axis
        data = np.concatenate([s.as_continuous() for s in signals], axis=-1)

        # Merge the epoch tables. For all signals after the first signal,
        # we need to offset the start and end indices to ensure that they
        # reflect the correct position of the trial in the merged array.
        offset = 0
        epochs = []
        for signal in signals:
            ti = signal.epochs.copy()
            ti['end'] += offset
            ti['start'] += offset
            offset += signal.ntimes/signal.fs
            epochs.append(ti)
        epochs = pd.concat(epochs, ignore_index=True)

        return Signal(
            name=base.name,
            recording=base.recording,
            chans=base.chans,
            fs=base.fs,
            meta=base.meta,
            matrix=data,
            epochs=epochs,
            safety_checks=False
        )

    @classmethod
    def concatenate_channels(cls, signals):
        '''
        Given signals=[sig1, sig2, sig3, ..., sigN], concatenate all channels
        of [sig2, ...sigN] as new channels on sig1. All signals must be equal-
        length time series sampled at the same rate (i.e. ntimes and fs are the
        same for all signals).
        '''
        for signal in signals:
            if not isinstance(signal, Signal):
                raise ValueError('Not a signal')

        base = signals[0]
        for signal in signals[1:]:
            if not base.fs == signal.fs:
                raise ValueError('Cannot append signal with different fs')
            if not base.ntimes == signal.ntimes:
                raise ValueError('Cannot append signal with different channels')

        data = np.concatenate([s.as_continuous() for s in signals], axis=0)

        chans = []
        for signal in signals:
            if signal.chans:
                chans.extend(signal.chans)

        epochs=signals[0].epochs

        return Signal(
            name=base.name,
            recording=base.recording,
            chans=chans,
            fs=base.fs,
            meta=base.meta,
            epochs=epochs,
            matrix=data,
            safety_checks=False
            )

    def extract_channels(self, chans):
        '''
        Returns a new signal object containing only the specified
        channel indices.
        '''
        array = self.as_continuous()
        # s is shorthand for slice. Return a 2D array.
        s = [self.chans.index(c) for c in chans]
        return self._modified_copy(array[s], chans=chans)

    def get_epoch_bounds(self, epoch, boundary_mode=None, fix_overlap=None):
        '''
        Get boundaries of named epoch.

        Parameters
        ----------
        epoch : {string, Nx2 array}
            If string, name of epoch (as stored in internal dataframe) to
            extract. If Nx2 array, the first column indicates the start time (in
            seconds) and the second column indicates the end time (in seconds)
            to extract.
        boundary_mode : {None, 'exclude', 'trim'}
            If 'exclude', discard all epochs where the boundaries are not fully
            contained within the range of the signal. If 'trim', epochs with
            boundaries falling outside the signal range will be truncated. For
            example, if an epoch runs from -1.5 to 10, it will be truncated to 0
            to 10 (all signals start at time 0). If None, return all epochs.
        fix_overlap : {None, 'merge', 'first'}
            Indicates how to handle overlapping epochs. If None, return
            boundaries as-is. If 'merge', merge overlapping epochs into a single
            epoch. If 'first', keep only the first of an overlapping set of
            epochs.
        complete : boolean
            If True, eliminate any epochs whose boundaries are not fully
            contained within the signal.

        Returns
        -------
        bounds : 2D array (n_occurances x 2)
            Each row in the array corresponds to an occurance of the epoch. The
            first column is the start time and the second column is the end
            time.
        '''
        # If string, pull the epochs out of the internal dataframe.
        if isinstance(epoch, str):
            if self.epochs is None:
                m = "Signal does not have any epochs defined"
                raise ValueError(m)
            mask = self.epochs['name'] == epoch
            bounds = self.epochs.loc[mask, ['start', 'end']].values

        if boundary_mode is None:
            pass
        elif boundary_mode == 'exclude':
            m_lb = bounds[:, 0] >= self.t0
            m_ub = bounds[:, 1] < (self.ntimes*self.fs)
            m = m_lb & m_ub
            bounds = bounds[m]
        elif boundary_mode == 'trim':
            bounds = np.clip(bounds, self.t0, self.ntimes*self.fs)

        if fix_overlap is None:
            pass
        elif fix_overlap == 'merge':
            bounds = merge_epoch(bounds)
        elif fix_overlap == 'first':
            bounds = remove_overlap(bounds)
        else:
            m = 'Unsupported mode, {}, for fix_overlap'.format(fix_overlap)
            raise ValueError(m)

        return bounds

    def get_epoch_indices(self, epoch, boundary_mode=None, fix_overlap=None):
        '''
        Get boundaries of named epoch as index.

        Parameters
        ----------
        epoch : {string, Nx2 array}
            If string, name of epoch (as stored in internal dataframe) to
            extract. If Nx2 array, the first column indicates the start time (in
            seconds) and the second column indicates the end time (in seconds)
            to extract.
        boundary_mode : {None, 'exclude', 'trim'}
            If 'exclude', discard all epochs where the boundaries are not fully
            contained within the range of the signal. If 'trim', epochs with
            boundaries falling outside the signal range will be truncated. For
            example, if an epoch runs from -1.5 to 10, it will be truncated to 0
            to 10 (all signals start at time 0). If None, return all epochs.
        fix_overlap : {None, 'merge', 'first'}
            Indicates how to handle overlapping epochs. If None, return
            boundaries as-is. If 'merge', merge overlapping epochs into a single
            epoch. If 'first', keep only the first of an overlapping set of
            epochs.

        Returns
        -------
        bounds : 2D array (n_occurances x 2)
            Each row in the array corresponds to an occurance of the epoch. The
            first column is the start time and the second column is the end
            time.
        '''
        bounds = self.get_epoch_bounds(epoch, boundary_mode, fix_overlap)
        indices = (bounds-self.t0) * self.fs
        # Be sure to round before converting to an integer otherwise an index of
        # 1.999...999 will get converted to 1 rather than 2.
        return indices.astype('float').round().astype('i')

    def extract_epoch(self, epoch):
        '''
        Extracts all occurances of epoch from the signal.

        Parameters
        ----------
        epoch : {string, Nx2 array}
            If string, name of epoch (as stored in internal dataframe) to
            extract. If Nx2 array, the first column indicates the start time (in
            seconds) and the second column indicates the end time (in seconds)
            to extract.

        Returns
        -------
        epoch_data : 3D array
            Three dimensional array of shape O, C, T where O is the number of
            occurances of the epoch, C is the number of channels, and T is the
            maximum length of the epoch in samples.

        Note
        ----
        Epochs tagged with the same name may have various lengths. Shorter
        epochs will be padded with NaN.
        '''
        epoch_indices = self.get_epoch_indices(epoch, boundary_mode='exclude', fix_overlap='first')
        if epoch_indices.size == 0:
            raise IndexError("No matching epochs to extract for: {0}\n"
                             "In signal: {1}"
                             .format(epoch, self.name))
        n_samples = np.max(epoch_indices[:, 1]-epoch_indices[:, 0])
        n_epochs = len(epoch_indices)

        data = self.as_continuous()
        n_chans = data.shape[0]
        epoch_data = np.full((n_epochs, n_chans, n_samples), np.nan)

        for i, (lb, ub) in enumerate(epoch_indices):
            samples = ub-lb
            epoch_data[i, ..., :samples] = data[..., lb:ub]

        return epoch_data

    def count_epoch(self, epoch):
        """Returns the number of occurrences of the given epoch."""
        epoch_indices = self.get_epoch_indices(epoch, trim=True)
        count = len(epoch_indices)
        return count

    def average_epoch(self, epoch):
        '''
        Returns the average of the epoch.

        Parameters
        ----------
        epoch : {string, Nx2 array}
            If string, name of epoch (as stored in internal dataframe) to
            extract. If Nx2 array, the first column indicates the start time (in
            seconds) and the second column indicates the end time (in seconds)
            to extract.

        Returns
        -------
        mean_epoch : 2D array
            Two dimensinonal array of shape C, T where C is the number of
            channels, and T is the maximum length of the epoch in samples.
        '''
        epoch_data = self.extract_epoch(epoch)
        return np.nanmean(epoch_data, axis=0)

    def extract_epochs(self, epoch_names):
        '''
        Returns a dictionary of the data matching each element in epoch_names.

        Parameters
        ----------
        epoch_names : list
            List of epoch names to extract. These will be keys in the result
            dictionary.
        chans : {None, iterable of strings}
            Names of channels to return. If None, return the full set of
            channels.  If an iterable of strings, return those channels (in the
            order specified by the iterable).

        Returns
        -------
        epoch_datasets : dict
            Keys are the names of the epochs, values are 3D arrays created by
            `extract_epoch`.
        '''
        # TODO: Update this to work with a mapping of key -> Nx2 epoch
        # structure as well.
        return {name: self.extract_epoch(name) for name in epoch_names}

    def replace_epoch(self, epoch, epoch_data, preserve_nan=True):
        '''
        Returns a new signal, created by replacing every occurrence of
        epoch with epoch_data, assumed to be a 2D matrix of data
        (chans x time).
        '''
        data = self.as_continuous()
        if preserve_nan:
            nan_bins=np.isnan(data[0,:])
        indices = self.get_epoch_indices(epoch)
        if indices.size == 0:
            raise RuntimeWarning("No occurrences of epoch were found: \n{}\n"
                                 "Nothing to replace.".format(epoch))
        for lb, ub in indices:
            data[:, lb:ub] = epoch_data
        if preserve_nan:
            data[:,nan_bins]=np.nan;

        return self._modified_copy(data)

    def replace_epochs(self, epoch_dict, preserve_nan=True):
        '''
        Returns a new signal, created by replacing every occurrence of epochs
        in this signal with whatever is found in the replacement_dict under
        the same epoch_name key. Dict values are assumed to be 2D matrices.

        If the replacement matrix shape is not the same as the original
        epoch being replaced, an exception will be thrown.

        If overlapping epochs are defined, then they will be replaced in
        the order present in the epochs dataframe (i.e. sorting your
        epochs dataframe may change the results you get!). For this reason,
        we do not recommend replacing overlapping epochs in a single
        operation because there is some ambiguity as to the result.
        '''
        # TODO: Update this to work with a mapping of key -> Nx2 epoch
        # structure as well.
        data = self.as_continuous()
        if preserve_nan:
            nan_bins=np.isnan(data[0,:])
        for epoch, epoch_data in epoch_dict.items():
            for lb, ub in self.get_epoch_indices(epoch):

                # SVD kludge to deal with rounding from floating-point time
                # to integer bin index
                if ub-lb < epoch_data.shape[1]:
                    # epoch data may be too long bc padded with nans,
                    # truncate!
                    epoch_data=epoch_data[:,0:(ub-lb)]
                    #ub += epoch_data.shape[1]-(ub-lb)
                elif ub-lb > epoch_data.shape[1]:
                    ub -= (ub-lb)-epoch_data.shape[1]
                if ub>data.shape[1]:
                    ub -= ub-data.shape[1]
                    epoch_data=epoch_data[:,0:(ub-lb)]
                #print("Data len {0} {1}-{2} {3}".format(
                #        data.shape[1],lb,ub,ub-lb))
                #print(data[:, lb:ub].shape)
                #print(epoch_data.shape)
                data[:, lb:ub] = epoch_data
        if preserve_nan:
            data[:,nan_bins]=np.nan;
        return self._modified_copy(data)

    def epoch_to_signal(self, epoch, boundary_mode='trim', fix_overlap='merge'):
        '''
        Convert an epoch to a signal using the same sampling rate and duration
        as this signal.

        Parameters
        ----------
        epoch_name : string
            Epoch to convert to a signal

        Returns
        -------
        signal : instance of Signal
            A signal whose value is 1 for each occurrence of the epoch, 0
            otherwise.
        '''
<<<<<<< HEAD
        data = np.zeros([1,self.ntimes], dtype=np.float)
        for lb, ub in self.get_epoch_indices(epoch_name, boundary_mode="trim"):
            data[:, lb:ub] = 1
=======
        data = np.zeros([1, self.ntimes], dtype=np.bool)
        indices = self.get_epoch_indices(epoch, boundary_mode, fix_overlap)
        for lb, ub in indices:
            data[:, lb:ub] = True
        epoch_name = epoch if isinstance(epoch, str) else 'epoch'
>>>>>>> ce224188
        return self._modified_copy(data, chans=[epoch_name])

    def select_epoch(self, epoch):
        '''
        Returns a new signal, the same as this, with everything NaN'd
        unless it is tagged with epoch_name.
        '''
        new_data = np.full(self.shape, np.nan)
        for (lb, ub) in self.get_epoch_indices(epoch, trim=True):
            new_data[:, lb:ub] = self._matrix[:, lb:ub]
        if np.all(np.isnan(new_data)):
            raise RuntimeWarning("No matched occurrences for epoch: \n{}\n"
                                 "Returned signal will be only NaN."
                                 .format(epoch))
        return self._modified_copy(new_data)

    def select_epochs(self, list_of_epoch_names):
        '''
        Returns a new signal, the same as this, with everything NaN'd
        unless it is tagged with one of the epoch_names found in
        list_of_epoch_names.
        '''
        # TODO: Update this to work with a mapping of key -> Nx2 epoch
        # structure as well.
        new_data = np.full(self.shape, np.nan)
        for epoch_name in list_of_epoch_names:
            for (lb, ub) in self.get_epoch_indices(epoch_name):
                new_data[:, lb:ub] = self._matrix[:, lb:ub]
        if np.all(np.isnan(new_data)):
            raise RuntimeWarning("No matched occurrences for epochs: \n{}\n"
                                 "Returned signal will be only NaN."
                                 .format(list_of_epoch_names))
        return self._modified_copy(new_data)

    def trial_epochs_from_occurrences(self, occurrences=1):
        """
        Creates a generic epochs DataFrame with a number of trials based on
        sample length and number of occurrences specified.

        Example
        -------
        If signal._matrix has shape 3x100 and the signal is sampled at 100 Hz,
        trial_epochs_from_occurrences(occurrences=5) would generate a DataFrame
        with 5 trials (starting at 0, 0.2, 0.4, 0.6, 0.8 seconds).

        Note
        ----
        * The number of time samples must be evenly divisible by the number of
          occurrences.
        * Epoch indices behave similar to python list indices, so start is
          inclusive while end is exclusive.
        """

        trial_size = self.ntimes/occurrences/self.fs
        if self.ntimes % occurrences:
            m = 'Signal not evenly divisible into fixed-length trials'
            raise ValueError(m)

        starts = np.arange(occurrences) * trial_size
        ends = starts + trial_size
        return pd.DataFrame({
            'start': starts,
            'end': ends,
            'name': 'trial'
        })

    def add_epoch(self, epoch_name, epoch):
        '''
        Add epoch to the internal epochs dataframe

        Parameters
        ----------
        epoch_name : string
            Name of epoch
        epoch : 2D array of (M x 2)
            The first column is the start time and second column is the end
            time. M is the number of occurrences of the epoch.
        '''
        df = pd.DataFrame(epoch, columns=['start', 'end'])
        df['name'] = epoch_name
        if self.epochs is not None:
            self.epochs = self.epochs.append(df, ignore_index=True)
        else:
            self.epochs = df

    def transform(self, fn, newname=None):
        '''
        Applies this signal's 2d .as_continuous() matrix representation to
        function fn, which must be a pure (curried) function of one argument.

        It then packs the return value of fn into a new signal object,
        identical to this one but with different data.

        Optional argument newname allows a new signal name to be returned.
        '''
        # x = self.as_continuous()   # Always Safe but makes a copy
        x = self._matrix  # Much faster; TODO: Test if throws warnings
        y = fn(x)
        newsig = self._modified_copy(y)
        if newname:
            newsig.name = newname
        return newsig

    def shuffle_time(self):
        '''
        Applies this signal's 2d .as_continuous() matrix representation to
        function fn, which must be a pure (curried) function of one argument.

        It then packs the return value of fn into a new signal object,
        identical to this one but with different data.

        Optional argument newname allows a new signal name to be returned.
        '''
        # x = self.as_continuous()   # Always Safe but makes a copy
        x = self._matrix.copy()  # Much faster; TODO: Test if throws warnings
        arr=np.arange(x.shape[1])
        arr0=arr[np.isfinite(x[0,:])]
        arr=arr0.copy()
        np.random.shuffle(arr)
        x[:,arr0]=x[:,arr]
        newsig = self._modified_copy(x)
        newsig.name = newsig.name+'_shuf'
        return newsig

    def nan_outliers(self, trim_outside_zscore=2.0):
        '''
        Tries to NaN out outliers from the signal. Outliers are defined
        as being values further than trim_outside_zscore stddevs from the mean.

        Arguments:
        ----------
        trim_outside_zscore: float
        Multiple of standard deviation that determines the range of
        'normal' versus 'outlier' values.

        Returns:
        --------
        A new copy of the signal with outliers NaN'd out.
        '''
        m = self.as_continuous()
        std = np.std(m)
        mean = np.mean(m)
        max_val = mean + std * trim_outside_zscore
        min_val = mean - std * trim_outside_zscore
        m[m < max_val] = np.nan
        m[m > min_val] = np.nan
        return self._modified_copy(m)

    @property
    def shape(self):
        return self._matrix.shape


# -----------------------------------------------------------------------------
# Functions that work on multiple signal objects

def merge_selections(signals):
    '''
    Returns a new signal object by combining a list of signals of the same
    shape that are assumed to be non-overlapping selections. The returned
    signal will have identical metadata to the first signal in the list.

    For signals to be non-overlapping, every corresponding element of
    every signal must be NaN unless it is NaN in all other signals, or
    it is identical to all other values that are non-NaN.

    Ex:
    s1: [   1,   2,   3, NaN, NaN, NaN]
    s2: [ NaN, NaN, NaN,   4,   5,   6]

    would merge to:
    s3: [   1,   2,   3,   4,   5,   6]

    But this would result in error:
    s4: [   1,   2,   3,   4, NaN, NaN]
    s5: [ NaN, NaN, NaN,   4,   5,   6]

    Because the index position of  4 was non-NaN in more than one signal.
    '''

    # Check that all signals have the same shape, fs, and chans
    for s in signals:
        if s.shape != signals[0].shape:
            raise ValueError("All signals must have the same shape.")
        if s.fs != signals[0].fs:
            raise ValueError("All signals must have the same fs.")
        if s.chans != signals[0].chans:
            raise ValueError("All signals must have the same chans.")

    # Make a big 3D array from the 2D arrays
    arys = [s.as_continuous() for s in signals]
    bigary = np.stack(arys, axis=2)

    # If there are no overlapping values, then nanmean() will be equal
    # to the value found in each position
    the_mean = np.nanmean(bigary, axis=2)
    for a in arys:
        if not np.array_equal(a[np.isfinite(a)],
                              the_mean[np.isfinite(a)]):
            raise ValueError("Overlapping, unequal non-NaN values found.")

    # Use the first signal as a template for setting fs, chans, etc.
    return signals[0]._modified_copy(the_mean)<|MERGE_RESOLUTION|>--- conflicted
+++ resolved
@@ -983,17 +983,11 @@
             A signal whose value is 1 for each occurrence of the epoch, 0
             otherwise.
         '''
-<<<<<<< HEAD
-        data = np.zeros([1,self.ntimes], dtype=np.float)
-        for lb, ub in self.get_epoch_indices(epoch_name, boundary_mode="trim"):
-            data[:, lb:ub] = 1
-=======
         data = np.zeros([1, self.ntimes], dtype=np.bool)
         indices = self.get_epoch_indices(epoch, boundary_mode, fix_overlap)
         for lb, ub in indices:
             data[:, lb:ub] = True
         epoch_name = epoch if isinstance(epoch, str) else 'epoch'
->>>>>>> ce224188
         return self._modified_copy(data, chans=[epoch_name])
 
     def select_epoch(self, epoch):
