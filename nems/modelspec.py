"""Defines modelspec object and helper functions."""

import copy
import importlib
import json
import logging
import os
import re
from functools import partial

import matplotlib.gridspec as gridspec
import matplotlib.pyplot as plt
import numpy as np
import scipy.stats as st

import nems.uri
import nems.utils
from nems.fitters.mappers import simple_vector

log = logging.getLogger(__name__)

# Functions for saving, loading, and evaluating modelspecs

# TODO: In retrospect, this should have been a class, just like Recording.
#       Refactoring would not be too hard and would shorten many of these
#       function names. If you do so, see /docs/planning/models.py and
#       bring the ideas into this file, then delete it from docs/planning.


class ModelSpec:
    """Defines a model based on a NEMS modelspec.

    Long goes here. TODO docs
    """

    def __init__(self, raw=None, phis=None, fit_index=0, cell_index=0,
                 jack_index=0, recording=None):
        """Initialize the modelspec.

        Long goes here. TODO docs

        :param dict raw: Nested list of dictionaries. Equivalent of the old NEMS modelspec. The first level is a
            list of cells, each of which is a list of lists. The second level is a list of fits, each of which
            is a list of dictionaries. The third level is a list of jacknifes, each of which is a list of
            dictionaries. Each dictionary specifies a module, or one step in the model.
        :param list phis: The free parameters.
        :param int fit_index: Index of which fit to reference when multiple are present. Defaults to 0.
        :param int cell_index: Index of which cell to reference when multiple are present. Defaults to 0.
        :param int jack_index: Index of which jacknife to reference when multiple are present. Defaults to 0.
        :param recording: TODO docs
        """
        if raw is None:
            # one model, no modules
            raw = np.full((1, 1, 1), None)
            raw[0, 0, 0] = []
        elif type(raw) is list:
            if type(raw[0]) is not list:
                raw = [raw]
            # compatible with load_modelspec -- read in list of lists
            # make raw (1, fit_count, 1) array of lists
            # TODO default is to make single list into jack_counts!
            r = np.full((1, 1, len(raw)), None)
            for i, _r in enumerate(raw):
                r[0, 0, i] = _r
            raw = r

        # otherwise, assume raw is a properly formatted 3D array (cell X fit X jack)
        self.raw = raw
        self.phis = [] if phis is None else phis

        # a Model can have multiple fits, each of which contains a different
        # set of phi values. fit_index re
        # references the default phi
        self.fit_index = fit_index
        self.jack_index = jack_index
        self.cell_index = cell_index
        self.mod_index = 0
        self.plot_epoch = 'REFERENCE'
        self.plot_occurrence = 0
        self.plot_channel = 0   # channel of pred/resp to plot in timeseries (for population models)
        self.recording = recording  # default recording for evaluation & plotting
        self.fast_eval = False
        self.fast_eval_start = 0
        self.freeze_rec = None

    def __getitem__(self, key):
        """Get the given item from the modelspec.

        Overloaded in order to allow accessing of other elements. Key can be either an int,
        a `slice` object, `meta`, or `phi`.

        :param key: Index or object to retrieve from the modelspec.
        :return: Either a module of the modelspec, or the `phi`, the `meta`, or the slice of the data.
        :raises ValueError: Raised if `key` out of bounds or not one of the above.
        """
        try:
            return self.get_module(key)
        except IndexError:
            if type(key) is slice:
                return [self.raw[self.cell_index, self.fit_index, self.jack_index][ii]
                        for ii in range(*key.indices(len(self)))]
            elif key == 'meta':
                return self.meta
            elif key == 'phi':
                return self.phi()
            else:
                raise ValueError('key {} not supported'.format(key))

    def __setitem__(self, key, val):
        """Update the raw dict of the modelspec.

        Updates the current modelspec raw dict at the current `cell_index`, `fit_index`, and `jack_index`.

        :param int key: Which index in the modelspec to update the value of
        :param val: The value to update to.
        :return: Self, updated.
        :raises ValueError: If unable to set
        """
        try:
            # Try converting types like np.int64 instead of just
            # throwing an error.
            self.raw[self.cell_index, self.fit_index, self.jack_index][int(key)] = val
        except ValueError:
            raise ValueError('key {} not supported'.format(key))
        return self

    def __iter__(self):
        """Set the `mod_index` to zero for iterators.

        :return: self, with updated `mod_index`
        """
        self.mod_index = 0
        return self

    def __next__(self):
        """Return the proper index of the modelspec for iterators, and update the `mod_index`.

        :return: The current module `mod_index`.
        """
        try:
            ret = self[self.mod_index]
            self.mod_index += 1
            return ret
        except ValueError:
            raise StopIteration

    def __repr__(self):
        """Overloaded repr.

        :return: Repr of the modelspec `raw` dict.
        """
        return repr(self.raw)

    def __str__(self):
        """Overloaded str.

        :return str: String newline concat of the module functions.
        """
        x = [m['fn'] for m in self.raw[self.cell_index, self.fit_index, self.jack_index]]
        return "\n".join(x)

    def __len__(self):
        """Overloaded len.

        :return int: Length of the raw dict at the current `cell_index`, `fit_index`, and
            `jack_index`..
        """
        return len(self.raw[self.cell_index, self.fit_index, self.jack_index])

    def copy(self, fit_index=None, jack_index=None):
        """Generate a deep copy of the modelspec.

        :param int fit_index:
        :param int jack_index:
        :return: A deep copy of the modelspec (subset of modules if specified).
        """
        raw = copy.deepcopy(self.raw)
        meta_save = copy.deepcopy(self.meta)

        if fit_index is not None:
            raw = raw[:, fit_index:(fit_index+1), :]
            _f = 0
        else:
            _f = self.fit_index
        if jack_index is not None:
            raw = raw[:, :, jack_index:(jack_index + 1)]
            _j = 0
        else:
            _j = self.jack_index

        for r in self.raw.flatten():
            r[0]['meta'] = meta_save

        m = ModelSpec(raw, fit_index=_f, cell_index=self.cell_index,
                      jack_index=_j)
        return m

    def get_module(self, mod_index=None):
        """Get the requested module.

        Returns the raw dict at the `mod_index`, and current `cell_index`, `fit_index`, and
        `jack_index`.

        :param int mod_index: Index of module to return, defaults to `mod_index` if `None`.
        :return: Single module from current `fit_index`. Does not create a copy.
        """
        if mod_index is None:
            mod_index = self.mod_index
        return self.raw[self.cell_index, self.fit_index, self.jack_index][mod_index]

    def drop_module(self, mod_index=None, in_place=False):
        """Drop a module from the modelspec.

        Return a new modelspec with the module dropped, or optionally drop the module in place.

        :param int mod_index: Index of module ot drop.
        :param bool in_place: Whether or not to drop in place, or return a copy.
        :return: None if in place, otherwise a new modelspec without the dropped module.
        """
        if mod_index is None:
            mod_index = self.mod_index

        if in_place:
            for fit in self.raw.flatten():
                del fit[mod_index]
            return None

        else:
            raw_copy = copy.deepcopy(self.raw)
            for fit in self.raw.flatten():
                del fit[mod_index]
            new_spec = ModelSpec(raw_copy)
            new_spec.recording = self.recording
            return new_spec

    @property
    def modules(self):
        """All of the modules for the current `cell_index`, `fit_index`, and `jack_index`."""
        return self.raw[self.cell_index, self.fit_index, self.jack_index]

    # TODO support for multiple recording views/modelspec jackknifes (jack_count>0)
    #  and multiple fits (fit_count>0)

    def tile_fits(self, fit_count=1):
        """Create `fit_count` sets of fit parameters to allow for multiple fits.

        Useful for n-fold cross validation or starting from multiple initial
        conditions. Values of each phi are copied from the existing first
        value. Applied in-place.

        :param int fit_count: Number of tiles to create.
        :return: Self.
        """
        meta_save = self.meta

        fits = [copy.deepcopy(self.raw[:, 0:1, :]) for i in range(fit_count)]
        self.raw = np.concatenate(fits, axis=1)

        for r in self.raw.flatten():
            r[0]['meta'] = meta_save

        return self

    def tile_jacks(self, jack_count=0):
        """Create `jack_count` sets of fit parameters to allow for multiple jackknifes.

        Useful for n-fold cross validation or starting from multiple initial
        conditions. Values of each phi are copied from the existing first
        value. Applied in-place.

        :param int jack_count: Number of tiles to create.
        :return: Self.
        """
        meta_save = self.meta

        jacks = [copy.deepcopy(self.raw[:, :, 0:1]) for i in range(jack_count)]
        self.raw = np.concatenate(jacks, axis=2)

        for r in self.raw.flatten():
            r[0]['meta'] = meta_save

        return self

    @property
    def cell_count(self):
        """Number of cells (sets of phi values) in this modelspec."""
        return self.raw.shape[0]

    @property
    def fit_count(self):
        """Number of fits (sets of phi values) in this modelspec."""
        return self.raw.shape[1]

    @property
    def jack_count(self):
        """Number of jackknifes (sets of phi values) in this modelspec."""
        return self.raw.shape[2]

    def set_cell(self, cell_index=None):
        """Set the `cell_index`. Done in place.

        :param int cell_index: The updated `cell_index`.
        :return: Self.
        """
        if cell_index is not None:
            self.cell_index = cell_index

        return self

    def set_fit(self, fit_index):
        """Set the `fit_index`. Done in place.

        :param int fit_index: The updated `fit_index`.
        :return: Self.
        """
        if fit_index is None:
            pass
        elif fit_index > (self.fit_count - 1):
            raise ValueError('fit_index greater than fit_count-1')
        elif fit_index < self.fit_count*-1:
            raise ValueError('negative fit_index smaller than fit_count')
        else:
            self.fit_index = fit_index

        return self

    def set_jack(self, jack_index=None):
        """Set the `jack_index`. Done in place.

        :param int jack_index: The updated `jack_index`.
        :return: Self.
        """
        if jack_index is not None:
            self.jack_index = jack_index

        return self

    def fits(self):
        """List of modelspecs, one for each fit, for compatibility with some old functions."""
        return [ModelSpec(self.raw, jack_index=f) for f in range(self.jack_count)]

    @property
    def meta(self):
        """Dict of meta information."""
        if self.raw[0, 0, 0][0].get('meta') is None:
            self.raw[0, 0, 0][0]['meta'] = {}
        return self.raw[0, 0, 0][0]['meta']

    @property
    def modelspecname(self):
        """Name of the modelspec."""
        return '-'.join([m.get('id', 'BLANKID') for m in self.modules])

    def fn(self):
        """List of fn for each module."""
        return [m['fn'] for m in self.raw[self.cell_index, self.fit_index, self.jack_index]]

    @property
    def phi(self, fit_index=None, mod_idx=None):
        """The free parameters for the model.

        :param int fit_index: Which model fit to use (defaults to `fit_index`).
        :return: List of phi dictionaries, or None for modules with no phi.
        """
        if fit_index is None:
            fit_index = self.fit_index
        if mod_idx is None:
            return [m.get('phi') for m in self.raw[self.cell_index, fit_index, self.jack_index]]
        else:
            return self.raw[self.cell_index, fit_index, self.jack_index][mod_idx].get('phi')

    @property
    def phi_mean(self, mod_idx=None):
        """Mean of phi across fit_indexes and/or jack_indexes.

        :param int mod_idx: Which module to use (default all modules).
        :return: List of phi dictionaries, mean of each value.
        """
        if self.jack_count * self.fit_count == 1:
            return self.phi

        if type(mod_idx) is list:
            mod_range = mod_idx
        elif mod_idx is not None:
            mod_range = [mod_idx]
        else:
            mod_range = range(len(self.raw[0]))

        phi = []
        raw = []
        for sublist in self.raw[self.cell_index]:
            for item in sublist:
                raw.append(item)
        for mod_idx in mod_range:
            p = {}
            for k in raw[0][mod_idx]['phi'].keys():
                maxdim = len(raw[0][mod_idx]['phi'][k].shape)
                p[k] = np.mean(np.concatenate([np.expand_dims(f[mod_idx]['phi'][k], axis=maxdim)
                                               for f in raw], axis=maxdim), axis=maxdim, keepdims=False)
            phi.append(p)

        return phi

    @property
    def phi_sem(self, mod_idx=None):
        """SEM of phi across fit_indexes and/or jack_indexes.

        :param int mod_idx: Which module to use (default all modules).
        :return: List of phi dictionaries, jackknife sem of each value.
        """
        modelcount = self.jack_count * self.fit_count
        if modelcount == 1:
            return self.phi

        if type(mod_idx) is list:
            mod_range = mod_idx
        elif mod_idx is not None:
            mod_range = [mod_idx]
        else:
            mod_range = range(len(self.raw[0]))

        phi = []
        raw = []
        for sublist in self.raw[self.cell_index]:
            for item in sublist:
                raw.append(item)
        for mod_idx in mod_range:
            p = {}
            for k in raw[0][mod_idx]['phi'].keys():
                maxdim = len(raw[0][mod_idx]['phi'][k].shape)
                p[k] = np.std(np.concatenate(
                    [np.expand_dims(f[mod_idx]['phi'][k], axis=maxdim) for f in raw],
                    axis=maxdim), axis=maxdim, keepdims=False) / np.sqrt(modelcount-1)
            phi.append(p)

        return phi

    @property
    def phi_vector(self, fit_index=None):
        """Vector of phi across fit_indexes.

        :param int fit_index: Which model fit to use (defaults to `fit_index`).
        :return: Vector of phi values from all modules.
        """
        if fit_index is None:
            fit_index = self.fit_index
        m = self.copy(fit_index)
        packer, unpacker, bounds = simple_vector(m)
        return packer(self)

    #
    # plotting support
    #
    def get_plot_fn(self, mod_index=None, plot_fn_idx=None, fit_index=None):
        """Get the plotting function for the specified module.

        :param int mod_index: Which module in the modelspec to get the plotting function for.
        :param int plot_fn_idx: Which plotting function in the list to get.
        :param int fit_index: Update the fit index if not None.

        :return: A plotting function.
        """
        if mod_index is None:
            mod_index = self.mod_index

        if fit_index is not None:
            self.fit_index = fit_index

        module = self.get_module(mod_index)

        fallback_fn_path = 'nems.plots.api.mod_output'

        try:
            fn_list = module['plot_fns']
        except KeyError:
            # if no 'plot_fns', then early out
            log.warning(f'No "plot_fns" found for module "{module["fn"]}", defaulting to "{fallback_fn_path}"')
            return _lookup_fn_at(fallback_fn_path)

        if not fn_list:
            # if 'plot_fns' present but empty, then early out
            log.warning(f'Empty "plot_fns" found for module "{module["fn"]}", defaulting to "{fallback_fn_path}"')
            return _lookup_fn_at(fallback_fn_path)

        if plot_fn_idx is None:
            plot_fn_idx = module.get('plot_fn_idx', 0)
        try:
            fn_path = fn_list[plot_fn_idx]
        except IndexError:
            log.warning(f'plot_fn_idx of "{plot_fn_idx}" is out of bounds for module idx {mod_index},'
                        'defaulting to first entry.')
            fn_path = fn_list[0]

        log.info(f'Found plot fn "{fn_path}" for module "{module["fn"]}"')
        return _lookup_fn_at(fn_path)

    def plot(self, mod_index=0, plot_fn_idx=None, fit_index=None, rec=None,
             sig_name='pred', channels=None, ax=None, **kwargs):
        """Generate the plot for a single module.

        :param mod_index: Which module in the modelspec to generate the plot for.
        :param plot_fn_idx: Which function in the list of plot functions.
        :param fit_index: Update the fit index.
        :param rec: The recording from which to pull the data.
        :param sig_name: Which signal in the recording.
        :param channels: Which channel in the signal.
        :param ax: Axis on which to plot.
        :param kwargs: Optional keyword args.
        """
        if rec is None:
            rec = self.recording

        if channels is None:
            channels = self.plot_channel

        plot_fn = self.get_plot_fn(mod_index, plot_fn_idx, fit_index)
        # call the plot func
        plot_fn(rec=rec, modelspec=self, sig_name=sig_name, idx=mod_index,
                channels=channels, ax=ax, **kwargs)

    def quickplot(self, rec=None, epoch=None, occurrence=None, fit_index=None,
                  include_input=True, include_output=True, size_mult=(1.0, 3.0),
<<<<<<< HEAD
                  figsize=None, fig=None, time_range=None, sig_names=None,
                  modidx_set=None):
=======
                  figsize=None, fig=None, range=None):
>>>>>>> 1894bdae
        """Generate a summary plot of a subset of the data.

        :param rec: The recording from which to pull the data.
        :param epoch: Name of epoch from which to extract data.
        :param int occurrence: Which occurrences of the data to plot.
        :param int fit_index: Update the fit index.
        :param bool include_input: Whether to include default plot of the inputs.
        :param bool include_output: Whether to include default plot of the outputs.
        :param tuple size_mult: Scale factors for width and height of figure.
        :param tuple figsize: Size of figure (tuple of inches).
<<<<<<< HEAD
        :param tuple time_range: If not None, plot signals from time_range[0]-time_range[1] sec
        :param sig_names: list of signal name strings (default ['stim'])
        :param modidx_set: list of mod indexes to plot (default all)
=======
        :param tuple range: If not None, plot only slice np.array(range) from timeseries
>>>>>>> 1894bdae
        :return: Matplotlib figure.
        """
        if rec is None:
            rec = self.recording
        if 'mask' in rec.signals.keys():
            rec = rec.apply_mask()

        if fit_index is not None:
            self.fit_index = fit_index

        if sig_names is None:
            if include_input:
                sig_names = ['stim']
            else:
                sig_names = []
        if modidx_set is None:
            modidx_set = range(len(self))

        rec_resp = rec['resp']
        rec_pred = rec['pred']
        rec_stim = rec['stim']

        # if there's no epoch, don't bother
        if rec_resp.epochs is None:
            pass

        else:
            # list of possible epochs
            available_epochs = rec_resp.epochs.name.unique()

            # if the epoch is correct, move on
            if (epoch is not None) and (epoch in available_epochs):
                pass

            # otherwise try the default fall backs
            else:
                # order of fallback epochs to search for
                epoch_sequence = [
                    'REFERENCE',
                    'TARGET',
                    'TRIAL',
                    'SIGNAL',
                    'SEQUENCE1',
                    None  # leave None as the last in the sequence, to know when not found
                ]

                for e in epoch_sequence:
                    if e is None:
                        # reached the end of the fallbacks, not found
                        log.warning(f'Quickplot: no epoch specified, and no fallback found. Will not subset data')

                    if e in available_epochs:
                        epoch = e
                        log.info(f'Quickplot: no epoch specified, falling back to "{epoch}"')
                        break

        # data to plot
        if epoch is not None:
            extracted = rec_resp.extract_epoch(epoch)
        else:
            extracted = rec_resp.as_continuous()

        # figure out which occurrence
        not_empty = [np.any(np.isfinite(x)) for x in extracted]  # occurrences containing non inf/nan data
        possible_occurrences, = np.where(not_empty)

        # if there's no possible occurrences, then occurrence passed in doesn't matter
        if possible_occurrences.size == 0:
            # only warn if passed in occurrence
            if occurrence is not None:
                log.warning('Quickplot: no possible occurrences, ignoring passed occurrence')
            occurrence = None
        # otherwise, if the passed occurrence is not possible, then default to the first one
        else:
            if occurrence not in possible_occurrences:
                # only warn if had passed in occurrence
                if occurrence is not None:
                    log.warning(f'Quickplot: Passed occurrence not possible, defaulting to first possible '
                                f'(idx: {occurrence}).')
                occurrence = possible_occurrences[0]

        # determine the plot functions
        plot_fn_modules = []
        for mod_idx, m in enumerate(self):
            # do some forward checking here for strf: skip gaussian weights if next is strf
            # clunky, better way?
            if mod_idx < len(self) and self[mod_idx]['fn'] == 'nems.modules.weight_channels.gaussian' and \
                    self[mod_idx + 1]['fn'] == 'nems.modules.fir.basic':
                continue
            # don't double up on spectrograms
            if self[mod_idx]['fn'] == 'nems.modules.nonlinearity.dlog':
                continue

            if mod_idx in modidx_set:
                plot_fn_modules.append((mod_idx, self.get_plot_fn(mod_idx)))

        # drop duplicates
        temp_plot_fn_set = []
        seen_fn = set()
        for mod_idx, plot_fn in plot_fn_modules:
            if plot_fn not in seen_fn:
                seen_fn.add(plot_fn)
                temp_plot_fn_set.append((mod_idx, plot_fn))

        plot_fn_modules = temp_plot_fn_set

        # use partial so ax can be specified later
        # the format is (fn, col_span), where col_span is 1 for all of these, but will vary for the custom pre-post
        # below fn and col_span should be list, but for simplicity here they are just int and partial and converted
        # in the plotting loop below
        plot_fns = [
            (partial(plot_fn,
                     rec=rec,
                     modelspec=self,
                     idx=mod_idx,
                     channels=rec_stim.chans,
<<<<<<< HEAD
                     time_range=time_range,
=======
                     range=range,
>>>>>>> 1894bdae
                     ), 1)
            for mod_idx, plot_fn in plot_fn_modules
        ]

        for s in sig_names:
            if rec[s].shape[0]>1:
                plot_fn = _lookup_fn_at('nems.plots.api.spectrogram')
                title = s + ' spectrogram'
            else:
                plot_fn = _lookup_fn_at('nems.plots.api.timeseries_from_signals')
                title = s + ' timeseries'

            fn = partial(plot_fn, rec,
                         sig_name=s,
                         epoch=epoch,
                         occurrence=occurrence,
                         time_range=time_range,
                         title=title
                         )
            # add to front
            plot_fns = [(fn, 1)] + plot_fns

        if include_output:
            if time_range is not None:
                plot_fn = _lookup_fn_at('nems.plots.api.timeseries_from_signals')
            else:
                plot_fn = _lookup_fn_at('nems.plots.api.timeseries_from_epoch')
            fn = partial(plot_fn,
                         signals=[rec_resp, rec_pred],
                         epoch=epoch,
                         time_range=time_range,
                         occurrences=occurrence,
                         title=f'Prediction vs Response, {epoch} #{occurrence}'
                         )
            # add to end
            plot_fns.append((fn, 1))

            # scatter text
            n_cells = len(self.meta.get('r_test', []))
            r_test = np.mean(self.meta.get('r_test', [0]))
            r_fit = np.mean(self.meta.get('r_fit', [0]))
            scatter_text = f'r_test: {r_test:.3f} (n={n_cells})\nr_fit: {r_fit:.3f}'

            scatter_fn = _lookup_fn_at('nems.plots.api.plot_scatter')
            n_bins = 100
            fn_smooth = partial(scatter_fn,
                                sig1=rec_pred,
                                sig2=rec_resp,
                                smoothing_bins=n_bins,
                                force_square=False,
                                text=scatter_text,
                                title=f'Smoothed, bins={n_bins}'
                                )

            if rec_resp.shape[0] > 1:
                not_smooth_fn = _lookup_fn_at('nems.plots.api.perf_per_cell')
                fn_not_smooth = partial(not_smooth_fn, self)
            else:
                fn_not_smooth = partial(scatter_fn,
                                        sig1=rec_pred,
                                        sig2=rec_resp,
                                        smoothing_bins=False,
                                        force_square=False,
                                        text=scatter_text,
                                        title='Unsmoothed'
                                        )

            plot_fns.append(([fn_smooth, fn_not_smooth], [1, 1]))

        # done with plot functions, get figure title
        cellid = self.meta.get('cellid', 'UNKNOWN')
        modelname = self.meta.get('modelname', 'UNKNOWN')
        batch = self.meta.get('batch', 0)

        fig_title = f'Cell: {cellid}, Batch: {batch}, {epoch} #{occurrence}\n{modelname}'

        n_rows = len(plot_fns)

        # make the figure and the grids for the plots
        if figsize is None:
            figsize = (10 * size_mult[0], n_rows * size_mult[1])
        if fig is None:
            fig = plt.figure(figsize=figsize, constrained_layout=True)
        else:
            fig.set_size_inches(figsize[0], figsize[1], forward=True)

        # each module gets a row in the gridspec, giving plots control over subplots, etc.
        gs_rows = gridspec.GridSpec(n_rows, 1, figure=fig)

        # iterate through the plotting partials and plot them to the gridspec
        for row_idx, (plot_fn, col_spans) in enumerate(plot_fns):
            # plot_fn, col_spans should be list, so convert if necessary
            if isinstance(col_spans, int) and not isinstance(plot_fn, list):
                col_spans = [col_spans]
                plot_fn = [plot_fn]

            n_cols = sum(col_spans)
            gs_cols = gridspec.GridSpecFromSubplotSpec(1, n_cols, gs_rows[row_idx])

            col_idx = 0
            for fn, col_span in zip(plot_fn, col_spans):
                ax = plt.Subplot(fig, gs_cols[0, col_idx:col_idx + col_span])
                fig.add_subplot(ax)
                fn(ax=ax)
                col_idx += col_span

        # suptitle needs to be after the gridspecs in order to work with constrained_layout
        fig.suptitle(fig_title)
        fig.set_constrained_layout_pads(w_pad=0.25, h_pad=0.1)

        log.info('Quickplot: generated fig with title "{}"'.format(fig_title.replace("\n", " ")))
        return fig

    def append(self, module):
        """Append a module to the modelspec.

        :param module: A module dict.
        """
        self.raw[self.cell_index, self.fit_index, self.jack_index].append(module)

    def pop_module(self):
        """Remove the last module from the modelspec."""
        del self.raw[self.cell_index, self.fit_index, self.jack_index][-1]

    def get_priors(self, data):
        """TODO docs.

        :param data: TODO docs
        :return: TODO docs
        """
        # Here, we query each module for it's priors. A prior will be a
        # distribution, so we set phi to the mean (i.e., expected value) for
        # each parameter, then ask the module to evaluate the input data. By
        # doing so, we give each module an opportunity to perform sensible data
        # transforms that allow the following module to initialize its priors as
        # it sees fit.
        result = data.copy()
        priors = []
        for module in self.modules:
            module_priors = module.get_priors(result)
            priors.append(module_priors)

            phi = {k: p.mean() for k, p in module_priors.items()}
            module_output = module.evaluate(result, phi)
            result.update(module_output)

        return priors

    def evaluate(self, rec=None, **kwargs):
        """Evaluate the Model on a recording. essentially a wrapper for `modelspec.evaluate`.

        :param rec: The recording to evaluate.
        :param kwargs: Optional keyword arguments, passed to `modelspec.evaluate`.
        """
        if rec is None:
            rec = self.recording

        rec = evaluate(rec, self, **kwargs)

        return rec

    def fast_eval_on(self, rec=None, subset=None):
        """Quickly evaluates a model on a recording.

        Enter fast eval mode, where model is evaluated up through the
        first module that has a fittable phi. Evaluate model on rec up through
        the preceding module and save in `freeze_rec`.

        :param rec: Recording object to evaluate.
        :param subset: Which subset of the data to evaluate.
        """
        if rec is None:
            raise ValueError("Must provide valid rec=<recording> object")
        if subset is not None:
            start_mod = subset[0]
        else:
            start_mod = len(self)-1
            for i in range(len(self)-1, -1, -1):
                if ('phi' in self[i]) and self[i]['phi']:
                    start_mod = i
        # import pdb; pdb.set_trace()
        # eval from 0 to start position and save the result in freeze_rec
        self.fast_eval_start = 0
        self.freeze_rec = evaluate(rec, self, start=0, stop=start_mod)

        # then switch to fast_eval mode
        self.fast_eval = True
        self.fast_eval_start = start_mod
        log.info('Freezing fast rec at start=%d', self.fast_eval_start)

    def fast_eval_off(self):
        """Turn off `fast_eval` and purge `freeze_rec` to free up memory."""
        self.fast_eval = False
        self.freeze_rec = None
        self.fast_eval_start = 0

    def generate_tensor(self, data, phi):
        """Evaluate the module given the input data and phi.

        :param dict data: Dictionary of arrays and/or tensors.
        :param list(dict) phi: list of dictionaries. Each entry in the list maps to the corresponding
            module in the model. If a module does not require any input parameters, use a blank
            dictionary. All elements in phi must be scalars, arrays or tensors.
        :return: dictionary of Signals
        """
        # Loop through each module in the stack and transform the data.
        result = data.copy()
        for module, module_phi in zip(self.modules, phi):
            module_output = module.generate_tensor(result, module_phi)
            result.update(module_output)
        return result

    def get_shortname(self):
        """Get a string that is just the module IDs in this modelspec.

        :return str: Shortname, the module IDs.
        """
        keyword_string = '_'.join([m['id'] for m in self])
        return keyword_string

    def get_longname(self):
        """Return a long name for this modelspec suitable for use in saving to disk without a path.

        :return str: Longname, more details about the modelspec.
        """
        meta = self.meta

        recording_name = meta.get('exptid')
        if recording_name is None:
            recording_name = meta.get('recording', 'unknown_recording')
        if 'modelspecname' in self.meta:
            keyword_string = self.meta['modelspecname']
        else:
            keyword_string = get_modelspec_shortname(self)
        fitter_name = meta.get('fitkey', meta.get('fitter', 'unknown_fitter'))
        date = nems.utils.iso8601_datestring()
        guess = '.'.join([recording_name, keyword_string, fitter_name, date])

        # remove problematic characters
        guess = re.sub('[:]', '', guess)
        guess = re.sub('[,]', '', guess)

        return guess


def get_modelspec_metadata(modelspec):
    """Return a dict of the metadata for this modelspec.

    Purely by convention, metadata info for the entire modelspec is stored in the first module.

    :param modelspec: Modelspec object from which to get metadata.
    :return dict: Modelspec meta dict.
    """
    return modelspec.meta


def set_modelspec_metadata(modelspec, key, value):
    """Set a key/value pair in the modelspec's metadata.

    Purely by convention, metadata info for the entire modelspec is stored in the first module.

    :param modelspec: Modelspec object from which to get metadata.
    :param key: Update key.
    :param value: Update value.
    :param: The modelspec with updated meta.
    """
    if not modelspec.meta:
        modelspec[0]['meta'] = {}
    modelspec[0]['meta'][key] = value
    return modelspec


def get_modelspec_shortname(modelspec):
    """Return a string that is just the module ids in this modelspec.

    :param modelspec: Modelspec object from which to get metadata.
    :return str: The modelspec shortname.
    """
    return modelspec.get_shortname()


def get_modelspec_longname(modelspec):
    """Return a LONG name for this modelspec suitable for use in saving to disk without a path.

    :param modelspec: Modelspec object from which to get metadata.
    :return str: The modelspec longname.
    """
    return modelspec.get_longname()


def _modelspec_filename(basepath, number):
    """Append a number to the end of a filepath.

    :param basepath: Path to add number to.
    :param number: Number to add.
    :return: String of basepath with suffix added.
    """
    suffix = '.{:04d}.json'.format(number)
    return basepath + suffix


def save_modelspec(modelspec, filepath):
    """Save a modelspec to filepath. Overwrites any existing file.

    :param modelspec: Modelspec object from which to get metadata.
    :param filepath: Save location.
    """
    if type(modelspec) is list:
        nems.uri.save_resource(filepath, json=modelspec)
    else:
        nems.uri.save_resource(filepath, json=modelspec.raw)


def save_modelspecs(directory, modelspecs, basename=None):
    """Save one or more modelspecs to disk with stereotyped filenames.

    Ex:
        directory/basename.0000.json
        directory/basename.0001.json
        directory/basename.0002.json
        ...etc...

    Basename will be automatically generated if not provided.

    :param directory: Save location.
    :param list modelspecs: List of modelspecs to save.
    :param basename: Save name of modelspecs, otherwise will use modelspec long name.
    :return: The filepath of the last saved modelspec.
    """
    if not os.path.isdir(directory):
        os.makedirs(directory)
        os.chmod(directory, 0o777)

    for idx, modelspec in enumerate(modelspecs):
        if not basename:
            bname = get_modelspec_longname(modelspec)
        else:
            bname = basename
        basepath = os.path.join(directory, bname)
        filepath = _modelspec_filename(basepath, idx)
        if type(modelspec) is list:
            # TODO fix save with array
            save_modelspec(modelspec, filepath)
        else:
            # HACK for backwards compatibility. if saving a modelspecs list
            # then only need a single fit_index from the ModelSpec class
            save_modelspec(modelspec.raw[0, 0, 0], filepath)
    return filepath


def load_modelspec(uri):
    """Return a single modelspecs loaded from uri.

    :param uri: URI of modelspec.
    :return: A new modelspec object loaded form the uri.
    """
    ms = nems.uri.load_resource(uri)
    return ModelSpec(ms)


def load_modelspecs(directory, basename, regex=None):
    """Return a list of modelspecs loaded from `directory/basename.*.json`.

    :param directory: Directory to search for modelspecs.
    :param basename: Name of modelspecs to match against.
    :param regex: Optional regex matching for modelspec names.
    :return: A new modelspec object.
    """
    # regex = '^' + basename + '\.{\d+}\.json'
    # TODO: fnmatch is not matching pattern correctly, replacing
    #       with basic string matching for now.  -jacob 2/17/2018
    # files = fnmatch.filter(os.listdir(directory), regex)
    #       Also fnmatch was returning list of strings? But
    #       json.load expecting file object
    # modelspecs = [json.load(f) for f in files]
    dir_list = os.listdir(directory)
    if regex:
        # TODO: Not sure why this isn't working? No errors but
        #       still isn't matching the things it should be matching.
        #       ( tested w/ regex='^TAR010c-18-1\.{\d+}\.json')
        #       -jacob 2/25/18
        if isinstance(regex, str):
            regex = re.compile(regex)
        files = [os.path.join(directory, s) for s in dir_list
                 if re.search(regex, s)]
    else:
        files = [os.path.join(directory, s) for s in dir_list
                 if (basename in s and '.json' in s)]
    modelspecs = []
    for file in files:
        with open(file, 'r') as f:
            try:
                m = json.load(f)
                m[0]['meta']['filename'] = file
            except json.JSONDecodeError as e:
                print("Couldn't load modelspec: {0}"
                      "Error: {1}".format(file, e))
            modelspecs.append(m)
    return ModelSpec(modelspecs)
    # return modelspecs


lookup_table = {}  # TODO: Replace with real memoization/joblib later


def _lookup_fn_at(fn_path, ignore_table=False):
    """Private function that returns a function handle found at a given module.

    Basically, a way to import a single function.
    e.g.
        myfn = _lookup_fn_at('nems.modules.fir.fir_filter')
        myfn(data)
        ...

    :param fn_path: Path to the function.
    :param ignore_table: Whether or not to look up the function in the cache.
    :return: Function handle.
    """
    # default is nems.xforms.<fn_path>
    if '.' not in fn_path:
        fn_path = 'nems.xforms.' + fn_path

    if (not ignore_table) and (fn_path in lookup_table):
        fn = lookup_table[fn_path]
    else:
        api, fn_name = nems.utils.split_to_api_and_fn(fn_path)
        api = api.replace('nems_db.xform', 'nems_lbhb.xform')
        api_obj = importlib.import_module(api)
        if ignore_table:
            importlib.reload(api_obj)  # force overwrite old imports
        fn = getattr(api_obj, fn_name)
        if not ignore_table:
            lookup_table[fn_path] = fn
    return fn


def fit_mode_on(modelspec, rec=None, subset=None):
    """Turn on `norm.recalc` for each module when present.

    TODO docs can this be removed?

    :param modelspec:
    param rec:
    param subset:
    """
    """
    # norm functions deprecated. too messy
    for m in modelspec:
        if 'norm' in m.keys():
            m['norm']['recalc'] = 1
    """
    if rec is None:
        raise ValueError('rec must be specified')
    modelspec.fast_eval_on(rec, subset)


def fit_mode_off(modelspec):
    """Turn off norm.recalc for each module when present.

    TODO docs can this be removed?

    :param modelspec:
    """
    """
    # norm functions deprecated. too messy
    for m in modelspec:
        if 'norm' in m.keys():
            m['norm']['recalc'] = 0
    """
    modelspec.fast_eval_off()


def evaluate(rec, modelspec, start=None, stop=None):
    """Given a recording object and a modelspec, return a prediction in a new recording.

    Does not alter modelspec's arguments in any way. Only evaluates modules at indices start through stop-1.
    A value of None for start will include the beginning of the list, and a value of None for stop will include
    the end of the list (whereas a value of -1 for stop will not). Evaluates using cell/fit/jack currently
    selected for modelspec.

    :param rec: Recording object.
    :param modelspec: Modelspec object.
    :param start: Start evaluation at module start, assuming `rec['pred']` is in the appropriate
        state to feed into modelspec[start].
    :param stop: Stop at this module.
    :return: `Recording` copy of input with `pred` updated with prediction.
    """
    if modelspec.fast_eval:
        # still kind of testing this out, though it seems to work
        start = modelspec.fast_eval_start
        d = modelspec.freeze_rec.copy()
        # import pdb
        # pdb.set_trace()
    else:
        # don't need a deep copy, fact that signals are immutable means that there will be an error
        # if evaluation tries to modify a signal in place
        d = rec.copy()

    for m in modelspec[start:stop]:
        fn = _lookup_fn_at(m['fn'])
        fn_kwargs = m.get('fn_kwargs', {})
        phi = m.get('phi', {})
        kwargs = {**fn_kwargs, **phi}  # Merges both dicts
        new_signals = fn(rec=d, **kwargs)

        # if type(new_signals) is not list:
        #     raise ValueError('Fn did not return list of signals: {}'.format(m))

        """
        # testing normalization
        if 'norm' in m.keys():
            s = new_signals[0]
            k = s.name
            if m['norm']['recalc']:
                if m['norm']['type'] == 'minmax':
                    m['norm']['d'] = np.nanmin(s.as_continuous(), axis=1,
                                               keepdims=True)
                    m['norm']['g'] = np.nanmax(s.as_continuous(), axis=1,
                                               keepdims=True) - \
                        m['norm']['d']
                    m['norm']['g'][m['norm']['g'] <= 0] = 1
                elif m['norm']['type'] == 'none':
                    m['norm']['d'] = np.array([0])
                    m['norm']['g'] = np.array([1])
                else:
                    raise ValueError('norm format not supported')

            fn = lambda x: (x - m['norm']['d']) / m['norm']['g']
            new_signals = [s.transform(fn, k)]
        """

        for s in new_signals:
            d.add_signal(s)
        d.signal_views[d.view_idx] = d.signals

    return d


def summary_stats(modelspecs, mod_key='fn', meta_include=[], stats_keys=[]):
    """Generate summary statistics for a list of modelspecs.

    Each modelspec must be of the same length and contain the same
    modules (though they need not be in the same order).

    For example, ten modelspecs composed of the same modules that
    were fit to ten different datasets can be compared. However, ten
    modelspecs all with different modules fit to the same data cannot
    be compared because there is no guarantee that they contain
    comparable parameter values.

    :param list modelspecs: List of modelspecs
    :param mod_key: TODO docs
    :param stats_keys: TODO docs remove?

    :return: Nested dictionary of stats.
        {'module.function---parameter':
            {'mean':M, 'std':S, 'values':[v1,v2 ...]}}
        Where M, S and v might be scalars or arrays depending on the
        typical type for the parameter.
    """
    # Make sure the modelspecs themselves aren't modified
    # deepcopy for nested container structure
    modelspecs = [copy.deepcopy(m) for m in modelspecs]

    # Modelspecs must have the same length to compare
    length = None
    for m in modelspecs:
        if length:
            if len(m) != length:
                raise ValueError("All modelspecs must have the same length")
        length = len(m)

    # Modelspecs must have the same modules to compare
    fns = [m['fn'] for m in modelspecs[0]]
    for mspec in modelspecs[1:]:
        m_fns = [m['fn'] for m in mspec]
        if not sorted(fns) == sorted(m_fns):
            raise ValueError("All modelspecs must have the same modules")

    # Create a dictionary with a key for each parameter associated with
    # to a list of one value per modelspec
    columns = {}
    for mspec in modelspecs:
        for i, m in enumerate(mspec):
            name = '%d--%s' % (i, m[mod_key]) if mod_key else str(i)
            # Abbreviate by default if using 'fn'
            if name.startswith('nems.modules.'):
                name = name[13:]

            # Add information from first-module meta
            if i == 0:
                meta = m['meta']
                meta_keys = [k for k in meta.keys() if k in meta_include]
                for k in meta_keys:
                    column_entry = 'meta--%s' % (k)
                    if column_entry in columns.keys():
                        columns[column_entry].append(meta[k])
                    else:
                        columns.update({column_entry: [meta[k]]})

            # Add in phi values
            phi = m['phi']
            params = phi.keys()
            for p in params:
                column_entry = '%s--%s' % (name, p)
                if column_entry in columns.keys():
                    columns[column_entry].append(phi[p])
                else:
                    columns.update({column_entry: [phi[p]]})

    # Convert entries from lists of values to dictionaries
    # containing keys for mean, std and the raw values.
    with_stats = {}

    for col, values in columns.items():
        try:
            mean = try_scalar((np.mean(values, axis=0)))
            std = try_scalar((np.std(values, axis=0)))
            sem = try_scalar((st.sem(values, axis=0)))
            max = try_scalar((np.max(values, axis=0)))
            min = try_scalar((np.min(values, axis=0)))
        except:  # TODO specify error type
            mean = np.nan
            std = np.nan
            sem = np.nan
            max = np.nan
            min = np.nan
        values = try_scalar((np.array(values)))

        with_stats[col] = {
                'mean': mean, 'std': std, 'sem': sem, 'max': max, 'min': min,
                'values': values
                }

    return with_stats


def get_best_modelspec(modelspecs, metakey='r_test', comparison='greatest'):
    """Get the best modelspec ranked by the given metakey.

    Examine the first-module meta information within each modelspec in a list,
    and return a singleton list containing the modelspec with the greatest
    value for the specified metakey by default (or the least value optionally).

    :param list modelspecs: Modelspecs to compare.
    :param metakey: Key to compare across modelspecs.
    :param str comparison: `greatest` or `least`.

    :return list: Modelspec with greatest/least metakey.
    """
    idx = None
    best = None
    for i, m in enumerate(modelspecs):
        if metakey in m[0]['meta']:
            metaval = m[0]['meta'][metakey]
            if comparison == 'greatest':
                if best is None:
                    best = metaval
                    idx = i
                else:
                    if metaval > best:
                        best = metaval
                        idx = i

            elif comparison == 'least':
                if best is None:
                    best = metaval
                    idx = i
                else:
                    if metaval < best:
                        best = metaval
                        idx = i

            else:
                raise NotImplementedError("Only supports 'greatest' or 'least'"
                                          "as arguments for comparison")

    return [modelspecs[idx]]


def sort_modelspecs(modelspecs, metakey='r_test', order='descending'):
    """Sort Modelspecs by given metakey.

    Sorts modelspecs in order of the given metakey, which should be in
    the first-module meta entry of each modelspec.

    :param list modelspecs: List of modelspecs to sort.
    :param metakey: Key to compare across modelspecs.
    :param order: `descending` or `ascending`.

    :return list: Sorted list of modelspecs.
    """
    sort = sorted(modelspecs, key=lambda m: m[0]['meta'][metakey])
    if order.lower() in ['ascending', 'asc', 'a']:
        return sort
    elif order.lower() in ['descending', 'desc', 'd']:
        return list(reversed(sort))
    else:
        raise ValueError("Not a recognized sorting order: %s" % order)


def try_scalar(x):
    """Try to convert x to scalar, in case of ValueError just return x.

    :param x: Value to convert to scalar.
    """
    # TODO: Maybe move this to an appropriate utilities module?
    try:
        x = np.asscalar(x)
    except ValueError:
        pass
    return x

# TODO: Check that the word 'phi' is not used in fn_kwargs
# TODO: Error checking the modelspec before execution;
# TODO: Validation of modules json schema; all require args should be present<|MERGE_RESOLUTION|>--- conflicted
+++ resolved
@@ -520,12 +520,9 @@
 
     def quickplot(self, rec=None, epoch=None, occurrence=None, fit_index=None,
                   include_input=True, include_output=True, size_mult=(1.0, 3.0),
-<<<<<<< HEAD
                   figsize=None, fig=None, time_range=None, sig_names=None,
                   modidx_set=None):
-=======
-                  figsize=None, fig=None, range=None):
->>>>>>> 1894bdae
+
         """Generate a summary plot of a subset of the data.
 
         :param rec: The recording from which to pull the data.
@@ -536,13 +533,9 @@
         :param bool include_output: Whether to include default plot of the outputs.
         :param tuple size_mult: Scale factors for width and height of figure.
         :param tuple figsize: Size of figure (tuple of inches).
-<<<<<<< HEAD
         :param tuple time_range: If not None, plot signals from time_range[0]-time_range[1] sec
         :param sig_names: list of signal name strings (default ['stim'])
         :param modidx_set: list of mod indexes to plot (default all)
-=======
-        :param tuple range: If not None, plot only slice np.array(range) from timeseries
->>>>>>> 1894bdae
         :return: Matplotlib figure.
         """
         if rec is None:
@@ -659,11 +652,7 @@
                      modelspec=self,
                      idx=mod_idx,
                      channels=rec_stim.chans,
-<<<<<<< HEAD
-                     time_range=time_range,
-=======
-                     range=range,
->>>>>>> 1894bdae
+                     time_range=time_range
                      ), 1)
             for mod_idx, plot_fn in plot_fn_modules
         ]
