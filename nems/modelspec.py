--- conflicted
+++ resolved
@@ -14,15 +14,10 @@
 import scipy.stats as st
 
 import nems.uri
-<<<<<<< HEAD
-from nems.fitters.mappers import simple_vector
-import matplotlib.pyplot as plt
-=======
 import nems.utils
 from nems.fitters.mappers import simple_vector
 
 log = logging.getLogger(__name__)
->>>>>>> 1894bdae
 
 # Functions for saving, loading, and evaluating modelspecs
 
@@ -30,331 +25,6 @@
 #       Refactoring would not be too hard and would shorten many of these
 #       function names. If you do so, see /docs/planning/models.py and
 #       bring the ideas into this file, then delete it from docs/planning.
-
-class ModelSpec:
-    """
-    Defines a model based on a NEMS modelspec.
-
-    Attributes
-    ----------
-    raw : nested list of dictionaries
-        Equialent of old NEMS modelspec.
-        The first level is a list of cells, each of which is a list of
-        lists.
-        The second level is a list of fits, each of which is a list of
-        dictionaries.
-        Each dictionary specifies a module, or one step in the model.
-        For example,
-    fit_index : int
-        Integer index of which fit to reference when multiple are present,
-        default 0, when jacknifing et cetera.
-    cell_index : int
-        Integer index of which "cell" to reference when multiple are present,
-        default 0.
-
-    """
-
-    def __init__(self, raw=None, phis=None, fit_index=0, cell_index=0,
-                 recording=None):
-
-        self.raw = [[]] if raw is None else raw
-        if nems.utils.depth(self.raw) != 2:
-            raise ValueError('ModelSpec.raw should be a list of lists of dicts')
-        self.phis = [] if phis is None else phis
-
-        # a Model can have multiple fits, each of which contains a different
-        # set of phi values. fit_index re
-        # rerences the default phi
-        self.fit_index = fit_index
-        self.cell_index = cell_index
-        self.mod_index = 0
-        self.plot_epoch = 'REFERENCE'
-        self.plot_occurrence = 0
-        self.plot_channel = 0   # channel of pred/resp to plot in timeseries (for population models)
-        self.recording = recording  # default recording for evaluation & plotting
-
-    def __getitem__(self, key):
-        try:
-            return self.get_module(key)
-        except:
-            if type(key) is slice:
-                return [self.raw[self.fit_index][ii]
-                        for ii in range(*key.indices(len(self)))]
-            elif key == 'meta':
-                return self.meta
-            elif key == 'phi':
-                return self.phi()
-            else:
-                raise ValueError('key {} not supported'.format(key))
-
-    def __setitem__(self, key, val):
-        try:
-            # Try converting types like np.int64 instead of just
-            # throwing an error.
-            self.raw[self.fit_index][int(key)] = val
-        except ValueError:
-            raise ValueError('key {} not supported'.format(key))
-        return self
-
-    def __iter__(self):
-        self.mod_index = -1
-        return self
-
-    # TODO: Something funny is going on when iterating oveer modules directly
-    #       using these methods. The last couple modules were being excluded.
-    #       Temp fix: use .modules instead and then iterate over the list
-    #       returned by that.
-    def __next__(self):
-        if self.mod_index < len(self.raw[self.fit_index])-1:
-            self.mod_index += 1
-            return self.get_module(self.mod_index)
-        else:
-            raise StopIteration
-
-    def __repr__(self):
-        return repr(self.raw)
-
-    def __str__(self):
-        x = [m['fn'] for m in self.raw[0]]
-        return "\n".join(x)
-
-    def __len__(self):
-        return len(self.raw[0])
-
-    def get_module(self, mod_index=None):
-        """
-        :param mod_index: index of module to return
-        :return: single module from current fit_index (doesn't create a copy!)
-        """
-        if mod_index is None:
-            mod_index = self.mod_index
-        return self.raw[self.fit_index][mod_index]
-
-    def drop_module(self, mod_index=None, in_place=False):
-        if mod_index is None:
-            mod_index = self.mod_index
-
-        if in_place:
-            for fit in self.raw:
-                del fit[mod_index]
-            return None
-
-        else:
-            raw_copy = copy.deepcopy(self.raw)
-            for fit in raw_copy:
-                del fit[mod_index]
-            new_spec = ModelSpec(raw_copy)
-            new_spec.recording = self.recording
-            return new_spec
-
-    @property
-    def modules(self):
-        return self.raw[self.fit_index]
-
-    @property
-    def modelspecname(self):
-        return '-'.join([m.get('id', 'BLANKID') for m in self.modules])
-
-    def copy(self, lb=None, ub=None, fit_index=None):
-        """
-        :param lb: start module (default 0)
-        :param ub: stop module (default -1)
-        :return: A deep copy of the modelspec (subset of modules if specified)
-        """
-        raw = [copy.deepcopy(m[lb:ub]) for m in self.raw]
-        if fit_index is not None:
-            raw = [raw[fit_index]]
-        m = ModelSpec(raw)
-
-        return m
-
-    @property
-    def fit_count(self):
-        """Number of fits in this modelspec"""
-        return len(self.raw)
-
-    def set_fit(self, fit_index=None):
-        """return self with fit_index set to specified value"""
-        if fit_index is not None:
-            self.fit_index = fit_index
-
-        return self
-
-    def fits(self):
-        """List of modelspecs, one for each fit, for compatibility with some
-           old functions"""
-        return [ModelSpec(self.raw, fit_index=f)
-                for f, _ in enumerate(self.raw)]
-
-    @property
-    def meta(self):
-        if self.raw[0][0].get('meta') is None:
-            self.raw[0][0]['meta'] = {}
-        return self.raw[0][0]['meta']
-
-    def fn(self):
-        return [m['fn'] for m in self.raw[0]]
-
-    @property
-    def phi(self, fit_index=None, mod_idx=None):
-        """
-        :param fit_index: which model fit to use (default use self.fit_index
-        :return: list of phi dictionaries, or None for modules with no phi
-        """
-        if fit_index is None:
-            fit_index = self.fit_index
-        if mod_idx is None:
-            return [m.get('phi') for m in self.raw[fit_index]]
-        else:
-            return self.raw[fit_index][mod_idx].get('phi')
-
-    @property
-    def phi_vector(self, fit_index=None):
-        """
-        :param fit_index: which model fit to use (default use self.fit_index
-        :return: vector of phi values from all modules
-        """
-        if fit_index is None:
-            fit_index = self.fit_index
-        m = self.copy(fit_index)
-        packer, unpacker, bounds = simple_vector(m)
-        return packer(self)
-
-    def plot_fn(self, mod_index=None, plot_fn_idx=None, fit_index=None):
-        """get function for plotting something about a module"""
-        if mod_index is None:
-            mod_index = self.mod_index
-        if fit_index is not None:
-            self.fit_index = fit_index
-
-        module = self.get_module(mod_index)
-        if plot_fn_idx is None:
-            plot_fn_idx = module.get('plot_fn_idx', 0)
-        try:
-            fn_path = module.get('plot_fns')[plot_fn_idx]
-        except:
-            fn_path = 'nems.plots.timeseries.mod_output'
-
-        return _lookup_fn_at(fn_path)
-
-    def plot(self, mod_index=None, rec=None, ax=None, plot_fn_idx=None,
-             fit_index=None, sig_name='pred', channels=None, **options):
-        """generate plot for a single module"""
-
-        if rec is None:
-            rec = self.recording
-        if channels is None:
-            channels = self.plot_channel
-        plot_fn = self.plot_fn(mod_index=mod_index, plot_fn_idx=plot_fn_idx,
-                               fit_index=fit_index)
-        plot_fn(rec=rec, modelspec=self, sig_name=sig_name, idx=mod_index,
-                channels=channels, ax=ax, **options)
-
-    def quickplot(self, rec=None):
-
-        if rec is None:
-            rec = self.recording
-        fig = plt.figure()
-        plot_count = len(self)
-        for i in range(plot_count):
-            ax = fig.add_subplot(plot_count, 1, i+1)
-            self.plot(mod_index=i, rec=rec, ax=ax)
-        return fig
-
-    def append(self, module):
-        self.raw[0].append(module)
-
-    def pop_module(self):
-        del self.raw[self.fit_index][-1]
-
-    def tile_fits(self, fit_count):
-        self.raw = [self.raw[0].copy() for i in range(fit_count)]
-        return self
-
-    def get_priors(self, data):
-        # Here, we query each module for it's priors. A prior will be a
-        # distribution, so we set phi to the mean (i.e., expected value) for
-        # each parameter, then ask the module to evaluate the input data. By
-        # doing so, we give each module an opportunity to perform sensible data
-        # transforms that allow the following module to initialize its priors as
-        # it sees fit.
-        result = data.copy()
-        priors = []
-        for module in self.modules:
-            module_priors = module.get_priors(result)
-            priors.append(module_priors)
-
-            phi = {k: p.mean() for k, p in module_priors.items()}
-            module_output = module.evaluate(result, phi)
-            result.update(module_output)
-
-        return priors
-
-    def evaluate(self, rec=None, start=None, stop=None):
-        """
-        Evaluate the Model on a recording.
-        """
-        if rec is None:
-            rec = self.recording
-        rec = evaluate(rec, self.raw[self.fit_index], start=start, stop=stop)
-
-        return rec
-
-    def generate_tensor(self, data, phi):
-        '''
-        Evaluate the module given the input data and phi
-
-        Parameters
-        ----------
-        data : dictionary of arrays and/or tensors
-        phi : list of dictionaries
-            Each entry in the list maps to the corresponding module in the
-            model. If a module does not require any input parameters, use a
-            blank dictionary. All elements in phi must be scalars, arrays or
-            tensors.
-
-        Returns
-        -------
-        data : dictionary of Signals
-            dictionary of arrays and/or tensors
-        '''
-        # Loop through each module in the stack and transform the data.
-        result = data.copy()
-        for module, module_phi in zip(self.modules, phi):
-            module_output = module.generate_tensor(result, module_phi)
-            result.update(module_output)
-        return result
-
-    def get_shortname(self):
-        '''
-        Returns a string that is just the module ids in this modelspec.
-        '''
-        keyword_string = '_'.join([m['id'] for m in self])
-        return keyword_string
-
-    def get_longname(self):
-        '''
-        Returns a LONG name for this modelspec suitable for use in saving to disk
-        without a path.
-        '''
-        meta = self.meta
-
-        recording_name = meta.get('exptid')
-        if recording_name is None:
-            recording_name = meta.get('recording', 'unknown_recording')
-        if 'modelspecname' in self.meta:
-            keyword_string = self.meta['modelspecname']
-        else:
-            keyword_string = get_modelspec_shortname(self)
-        fitter_name = meta.get('fitkey', meta.get('fitter', 'unknown_fitter'))
-        date = nems.utils.iso8601_datestring()
-        guess = '.'.join([recording_name, keyword_string, fitter_name, date])
-
-        # remove problematic characters
-        guess = re.sub('[:]', '', guess)
-        guess = re.sub('[,]', '', guess)
-
-        return guess
 
 
 class ModelSpec:
@@ -1203,12 +873,6 @@
 
 
 def get_modelspec_metadata(modelspec):
-<<<<<<< HEAD
-    '''
-    Returns a dict of the metadata for this modelspec. Purely by convention,
-    metadata info for the entire modelspec is stored in the first module.
-    '''
-=======
     """Return a dict of the metadata for this modelspec.
 
     Purely by convention, metadata info for the entire modelspec is stored in the first module.
@@ -1216,17 +880,10 @@
     :param modelspec: Modelspec object from which to get metadata.
     :return dict: Modelspec meta dict.
     """
->>>>>>> 1894bdae
     return modelspec.meta
 
 
 def set_modelspec_metadata(modelspec, key, value):
-<<<<<<< HEAD
-    '''
-    Sets a key/value pair in the modelspec's metadata. Purely by convention,
-    metadata info for the entire modelspec is stored in the first module.
-    '''
-=======
     """Set a key/value pair in the modelspec's metadata.
 
     Purely by convention, metadata info for the entire modelspec is stored in the first module.
@@ -1236,7 +893,6 @@
     :param value: Update value.
     :param: The modelspec with updated meta.
     """
->>>>>>> 1894bdae
     if not modelspec.meta:
         modelspec[0]['meta'] = {}
     modelspec[0]['meta'][key] = value
@@ -1244,27 +900,13 @@
 
 
 def get_modelspec_shortname(modelspec):
-<<<<<<< HEAD
-    '''
-    Returns a string that is just the module ids in this modelspec.
-    '''
-    return modelspec.get_shortname()
-=======
     """Return a string that is just the module ids in this modelspec.
->>>>>>> 1894bdae
 
     :param modelspec: Modelspec object from which to get metadata.
     :return str: The modelspec shortname.
     """
     return modelspec.get_shortname()
 
-<<<<<<< HEAD
-def get_modelspec_longname(modelspec):
-    '''
-    Returns a LONG name for this modelspec suitable for use in saving to disk
-    without a path.
-    '''
-=======
 
 def get_modelspec_longname(modelspec):
     """Return a LONG name for this modelspec suitable for use in saving to disk without a path.
@@ -1272,7 +914,6 @@
     :param modelspec: Modelspec object from which to get metadata.
     :return str: The modelspec longname.
     """
->>>>>>> 1894bdae
     return modelspec.get_longname()
 
 
@@ -1288,25 +929,16 @@
 
 
 def save_modelspec(modelspec, filepath):
-<<<<<<< HEAD
-    '''
-    Saves a modelspec to filepath. Overwrites any existing file.
-    '''
-=======
     """Save a modelspec to filepath. Overwrites any existing file.
 
     :param modelspec: Modelspec object from which to get metadata.
     :param filepath: Save location.
     """
->>>>>>> 1894bdae
     if type(modelspec) is list:
         nems.uri.save_resource(filepath, json=modelspec)
     else:
         nems.uri.save_resource(filepath, json=modelspec.raw)
-<<<<<<< HEAD
-=======
-
->>>>>>> 1894bdae
+
 
 def save_modelspecs(directory, modelspecs, basename=None):
     """Save one or more modelspecs to disk with stereotyped filenames.
@@ -1336,19 +968,12 @@
         basepath = os.path.join(directory, bname)
         filepath = _modelspec_filename(basepath, idx)
         if type(modelspec) is list:
-<<<<<<< HEAD
-=======
             # TODO fix save with array
->>>>>>> 1894bdae
             save_modelspec(modelspec, filepath)
         else:
             # HACK for backwards compatibility. if saving a modelspecs list
             # then only need a single fit_index from the ModelSpec class
-<<<<<<< HEAD
-            save_modelspec(modelspec.raw[0], filepath)
-=======
             save_modelspec(modelspec.raw[0, 0, 0], filepath)
->>>>>>> 1894bdae
     return filepath
 
 
@@ -1401,11 +1026,7 @@
                       "Error: {1}".format(file, e))
             modelspecs.append(m)
     return ModelSpec(modelspecs)
-<<<<<<< HEAD
-    #return modelspecs
-=======
     # return modelspecs
->>>>>>> 1894bdae
 
 
 lookup_table = {}  # TODO: Replace with real memoization/joblib later
@@ -1479,18 +1100,6 @@
 
 
 def evaluate(rec, modelspec, start=None, stop=None):
-<<<<<<< HEAD
-    '''
-    Given a recording object and a modelspec, return a prediction.
-    Does not alter its arguments in any way.
-    Only evaluates modules at indices start through stop-1.
-    Note that a value of None for start will include the beginning
-    of the list, and a value of None for stop will include the end
-    of the list (whereas a value of -1 for stop will not).
-    '''
-    # d = copy.deepcopy(rec)  # Paranoid, but 100% safe
-    d = rec.copy()  # About 10x faster & fine if Signals are immutable
-=======
     """Given a recording object and a modelspec, return a prediction in a new recording.
 
     Does not alter modelspec's arguments in any way. Only evaluates modules at indices start through stop-1.
@@ -1516,26 +1125,18 @@
         # if evaluation tries to modify a signal in place
         d = rec.copy()
 
->>>>>>> 1894bdae
     for m in modelspec[start:stop]:
         fn = _lookup_fn_at(m['fn'])
         fn_kwargs = m.get('fn_kwargs', {})
         phi = m.get('phi', {})
         kwargs = {**fn_kwargs, **phi}  # Merges both dicts
         new_signals = fn(rec=d, **kwargs)
-<<<<<<< HEAD
-
-        #if type(new_signals) is not list:
-        #    raise ValueError('Fn did not return list of signals: {}'.format(m))
-=======
->>>>>>> 1894bdae
 
         # if type(new_signals) is not list:
         #     raise ValueError('Fn did not return list of signals: {}'.format(m))
 
         """
         # testing normalization
-        """
         if 'norm' in m.keys():
             s = new_signals[0]
             k = s.name
@@ -1739,7 +1340,6 @@
         pass
     return x
 
-
 # TODO: Check that the word 'phi' is not used in fn_kwargs
 # TODO: Error checking the modelspec before execution;
 # TODO: Validation of modules json schema; all require args should be present