--- conflicted
+++ resolved
@@ -599,10 +599,6 @@
                 log.warning(f'Quickplot: no valid epochs matching {epoch}. Will not subset data.')
                 epoch = None
 
-<<<<<<< HEAD
-        if (epoch is None) or (len(epoch_bounds) == 0):
-            epoch_bounds = np.array([[0, rec_resp.shape[1] / rec_resp.fs]])
-=======
         if 'mask' in rec.signals.keys():
             rec = rec.apply_mask()
         rec_resp = rec['resp']
@@ -611,7 +607,6 @@
 
         if (epoch is None) or (len(epoch_bounds)==0):
             epoch_bounds = np.array([[0, rec['resp'].shape[1]/rec['resp'].fs]])
->>>>>>> 73d61342
 
         # figure out which occurrence
         # not_empty = [np.any(np.isfinite(x)) for x in extracted]  # occurrences containing non inf/nan data
@@ -783,13 +778,8 @@
                     fn(ax=ax)
                     col_idx += col_span
                 except:
-<<<<<<< HEAD
                     log.warning(f'Quickplot: failed plotting function: "{fn}", skipping.')
-=======
-                    print('FAILED')
-                    print(fn)
-                    import pdb;pdb.set_trace()
->>>>>>> 73d61342
+                    #import pdb;pdb.set_trace()
 
         log.debug('done plotting')
 
