--- conflicted
+++ resolved
@@ -88,17 +88,11 @@
         d = None
         sp = None
         for m in modelspec:
-<<<<<<< HEAD
-            if ('state_dc_gain' in m['fn']):
-                g = np.array(m['phi']['g'])
-                d = np.array(m['phi']['d'])
-=======
             if ('state_dc_gain' in m['fn']) and ('g' in m['phi'].keys()):
                 g = np.array(m['phi']['g'])
                 d = np.array(m['phi']['d'])
             elif ('state_dc_gain' in m['fn']):
                 d = np.array(m['phi']['d'])
->>>>>>> 1894bdae
             elif ('state_sp_dc_gain' in m['fn']):
                 g = np.array(m['phi']['g'])
                 d = np.array(m['phi']['d'])
@@ -117,44 +111,6 @@
 
         num_vars = rec['state'].shape[0]
         ts = rec['state'].as_continuous().copy()
-<<<<<<< HEAD
-        if state_colors is None:
-            state_colors = [None] * num_vars
-        offset = -1.25 * mmax
-        for i in range(1, num_vars):
-
-            st = ts[i, :].T
-            if len(np.unique(st)) == 2:
-                # special, binary variable, keep in one row
-                m = np.array([np.min(st)])
-                st = np.concatenate((m, st, m))
-                dinc = np.argwhere(np.diff(st) > 0)
-                ddec = np.argwhere(np.diff(st) < 0)
-                for x0, x1 in zip(dinc, ddec):
-                    plt.plot([x0/fs, x1/fs], [offset, offset],
-                             lw=2, color=state_colors[i-1])
-                tstr = "{}".format(rec['state'].chans[i])
-                plt.text(x0/fs, offset, tstr, fontsize=6)
-                #print("{} {} {}".format(rec['state'].chans[i], x0/fs, offset))
-            else:
-                # non-binary variable, plot in own row
-                # figure out gain
-                if sp is not None:
-                    if g.ndim == 1:
-                        tstr = "{} (sp={:.3f},d={:.3f},g={:.3f})".format(
-                                rec['state'].chans[i], sp[i], d[i], g[i])
-                    else:
-                        tstr = "{} (sp={:.3f},d={:.3f},g={:.3f})".format(
-                                rec['state'].chans[i], sp[0, i], d[0, i], g[0, i])
-                elif g is not None:
-                    if g.ndim == 1:
-                        tstr = "{} (d={:.3f},g={:.3f})".format(
-                                rec['state'].chans[i], d[i], g[i])
-                    else:
-                        tstr = "{} (d={:.3f},g={:.3f})".format(
-                                rec['state'].chans[i], d[0, i], g[0, i])
-                else:
-=======
 
         if num_vars > 6:
             ts = scipy.signal.decimate(ts, q=10, axis=1)
@@ -176,7 +132,6 @@
                     for x0, x1 in zip(dinc, ddec):
                         plt.plot([x0/fs, x1/fs], [offset, offset],
                                  lw=2, color=state_colors[i-1])
->>>>>>> 1894bdae
                     tstr = "{}".format(rec['state'].chans[i])
                     plt.text(x0/fs, offset, tstr, fontsize=6)
                     #print("{} {} {}".format(rec['state'].chans[i], x0/fs, offset))
