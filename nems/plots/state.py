--- conflicted
+++ resolved
@@ -54,11 +54,10 @@
             d = d / np.nanmax(d) * mmax - (0.1 + i) * mmax
             plt.plot(t, d, linewidth=1, color=state_colors[i-1])
 
-<<<<<<< HEAD
             tstr = "{} (d={:.3f},g={:.3f})".format(
                         rec['state'].chans[i], m['phi']['d'][i],
                         m['phi']['g'][i])
-=======
+
             if g is not None:
                tstr = "{} (d={:.3f},g={:.3f})".format(
                            rec['state'].chans[i], m['phi']['d'][i],
@@ -66,7 +65,6 @@
             else:
                tstr = "{}".format(rec['state'].chans[i])
 
->>>>>>> b41d0ea7
             plt.text(t[0], (-i+0.1)*mmax, tstr)
         ax = plt.gca()
         # plt.text(0.5, 0.9, s, transform=ax.transAxes,
@@ -107,16 +105,13 @@
     PreStimSilence = np.mean(np.diff(d)) - 0.5/fs
     d = rec[psth_name].get_epoch_bounds('PostStimSilence')
     if d.size > 0:
-<<<<<<< HEAD
         PostStimSilence = np.min(np.diff(d)) - 0.5/fs
-=======
         dd = np.diff(d)
         dd = dd[dd>0]
     else:
         dd = np.array([])
     if dd.size > 0:
         PostStimSilence = np.min(dd) - 0.5/fs
->>>>>>> b41d0ea7
     else:
         PostStimSilence = 0
 
@@ -216,5 +211,4 @@
     plt.xlabel('state channel')
     plt.legend(('baseline', 'gain'))
     if title:
-        plt.title(title)
-
+        plt.title(title)