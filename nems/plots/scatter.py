--- conflicted
+++ resolved
@@ -144,15 +144,6 @@
     # HACK: shouldn't hardcode 'stim', might be named something else
     #       or not present at all. Need to figure out a better solution
     #       for special case of idx = 0
-<<<<<<< HEAD
-    if idx == 0:
-        # Can't have anything before index 0, so use input stimulus
-        before = rec.copy()
-        before_sig = rec['stim']
-        before.name = '**stim'
-    else:
-        before = ms.evaluate(rec.copy(), modelspec, start=None, stop=idx)
-=======
 
     if 'mask' in rec.signals.keys():
         before = rec.apply_mask()
@@ -165,7 +156,6 @@
         before.name = '**stim'
     else:
         before = ms.evaluate(before, modelspec, start=None, stop=idx)
->>>>>>> e5447471
         before_sig = before[sig_name]
 
     # compute correlation for pre-module before it's over-written
@@ -175,11 +165,8 @@
         corr1 = 0
         log.warning('corr coef expects single-dim predictions')
 
-<<<<<<< HEAD
-    compare_to = rec[compare]
-=======
     compare_to = before[compare]
->>>>>>> e5447471
+
     module = modelspec[idx]
     mod_name = module['fn'].replace('nems.modules','')
     title1 = mod_name
