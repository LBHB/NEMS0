--- conflicted
+++ resolved
@@ -7,11 +7,7 @@
 from nems.plots.timeseries import plot_timeseries
 from nems.utils import find_module
 from nems.modules.fir import (pz_coefficients, fir_dexp_coefficients,
-<<<<<<< HEAD
-                              fir_exp_coefficients)
-=======
                               fir_exp_coefficients, _offset_coefficients)
->>>>>>> 1894bdae
 from nems.plots.utils import ax_remove_box
 
 log = logging.getLogger(__name__)
@@ -40,12 +36,6 @@
     else:
         extent = None
 
-<<<<<<< HEAD
-    if cmap is None:
-        cmap = plt.get_cmap('jet')
-
-=======
->>>>>>> 1894bdae
     plt.imshow(array, aspect='auto', origin='lower', cmap=cmap,
                clim=clim, interpolation=interpolation, extent=extent)
 
@@ -128,22 +118,6 @@
                 c = fir_exp_coefficients(tau, a=a, b=b,
                                          n_coefs=m['fn_kwargs']['n_coefs'])
                 return c
-            elif 'exp' in m['fn']:
-                tau = m['phi']['tau']
-
-                if 'a' in m['phi']:
-                    a = m['phi']['a']
-                else:
-                    a = m['fn_kwargs']['a']
-
-                if 'b' in m['phi']:
-                    b = m['phi']['b']
-                else:
-                    b = m['fn_kwargs']['b']
-
-                c = fir_exp_coefficients(tau, a=a, b=b,
-                                         n_coefs=m['fn_kwargs']['n_coefs'])
-                return c
             elif i == idx:
                 coefficients = m['phi']['coefficients']
                 if 'offsets' in m['phi']:
@@ -402,9 +376,6 @@
                       [217/255, 217/255, 217/255],
                       [129/255, 201/255, 224/255]
                       ]
-<<<<<<< HEAD
-
-=======
         elif strf.shape[0] > 3:
             colors = [[254/255, 15/255, 6/255],
                       [217/255, 217/255, 217/255],
@@ -414,7 +385,6 @@
                       ]
     #import pdb
     #pdb.set_trace()
->>>>>>> 1894bdae
     _,strf_h=plot_timeseries(times, filters, xlabel='Time lag', ylabel='Gain',
                     legend=chans, linestyle='-', linewidth=1,
                     ax=ax, title=title, colors=colors)
@@ -435,8 +405,4 @@
         fir_l=['Raw FIR {}'.format(n+1) for n in range(wcN)]
         plt.legend(strf_h+fir_h,strf_l+fir_l, loc=1,fontsize='x-small')
         ax.set_xticks(np.hstack((np.arange(-1*wcN,0),np.arange(0,len(times)+1,2))))
-<<<<<<< HEAD
-        ax.set_xticklabels(np.hstack((np.arange(1,wcN+1),np.arange(0,len(times)+1,2))))
-=======
-        ax.set_xticklabels(np.hstack((np.arange(1,wcN+1),np.arange(0,len(times)+1,2))))
->>>>>>> 1894bdae
+        ax.set_xticklabels(np.hstack((np.arange(1,wcN+1),np.arange(0,len(times)+1,2))))