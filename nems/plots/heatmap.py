import logging
import matplotlib.pyplot as plt
import numpy as np
import nems.modelspec as ms
from scipy.ndimage import zoom

from nems.plots.timeseries import plot_timeseries
from nems.utils import find_module
from nems.modules.fir import (pz_coefficients, fir_dexp_coefficients,
                              fir_exp_coefficients, _offset_coefficients)
from nems.plots.utils import ax_remove_box
from nems import get_setting
from nems.gui.decorators import cursor

log = logging.getLogger(__name__)


def plot_heatmap(array, xlabel='Time', ylabel='Channel',
                 ax=None, cmap=None, clim=None, skip=0, title=None, fs=None,
                 interpolation='none', manual_extent=None, show_cbar=True,
                 **options):
    '''
    A wrapper for matplotlib's plt.imshow() to ensure consistent formatting.
    '''
    if ax is not None:
        plt.sca(ax)
    else:
        ax = plt.gca()

    if cmap is None:
        cmap = get_setting('WEIGHTS_CMAP')

    # Make sure array is converted to ndarray if passed as list
    array = np.array(array)

    if clim is None:
        mmax = np.nanmax(np.abs(array.reshape(-1)))
        clim = [-mmax, mmax]

    if manual_extent is not None:
        extent = manual_extent
    elif fs is not None:
        extent = [0.5/fs, (array.shape[1]+0.5)/fs, 0.5, array.shape[0]+0.5]
    else:
        extent = None

    plt.imshow(array, aspect='auto', origin='lower', cmap=cmap,
               clim=clim, interpolation=interpolation, extent=extent)

    # Force integer tick labels, skipping gaps
    #y, x = array.shape

    #plt.xticks(np.arange(skip, x), np.arange(0, x-skip))
    #plt.xticklabels(np.arange(0, x-skip))
    #plt.yticks(np.arange(skip, y), np.arange(0, y-skip))
    #plt.yticklabels(np.arange(0, y-skip))
    plt.xlabel(xlabel)
    plt.ylabel(ylabel)

    if show_cbar:
    # Set the color bar
        cbar = plt.colorbar()
        cbar.ax.tick_params(labelsize=7)
        cbar.ax.yaxis.set_major_locator(plt.MaxNLocator(3))
        cbar.set_label('Gain')
        cbar.outline.set_edgecolor('white')

    if title is not None:
        plt.title(title)

    ax_remove_box(ax)
    return ax


def _get_wc_coefficients(modelspec, idx=0):
    i = 0
    for m in modelspec:
        if 'weight_channels' in m['fn']:
            if 'fn_coefficients' in m.keys():
                if i == idx:
                    fn = ms._lookup_fn_at(m['fn_coefficients'])
                    kwargs = {**m['fn_kwargs'], **m['phi']}  # Merges dicts
                    return fn(**kwargs)
                else:
                    i += 1
            else:
                if i == idx:
                    return m['phi']['coefficients'].copy()
                else:
                    i += 1
    return None


def _get_fir_coefficients(modelspec, idx=0, fs=None):
    i = 0
    for m in modelspec:
        if 'fir' in m['fn']:
            if 'fn_coefficients' in m.keys():
                fn = ms._lookup_fn_at(m['fn_coefficients'])
                kwargs = {**m['fn_kwargs'], **m['phi']}  # Merges dicts
                return fn(**kwargs)

            #elif 'pole_zero' in m['fn']:
            #    c = pz_coefficients(poles=m['phi']['poles'],
            #                        zeros=m['phi']['zeros'],
            #                        delays=m['phi']['delays'],
            #                        gains=m['phi']['gains'],
            #                        n_coefs=m['fn_kwargs']['n_coefs'], fs=100)
            #    return c
            elif 'dexp' in m['fn']:
                c = fir_dexp_coefficients(phi=m['phi']['phi'],
                                          n_coefs=m['fn_kwargs']['n_coefs'])
                return c
            elif 'exp' in m['fn']:
                tau = m['phi']['tau']

                if 'a' in m['phi']:
                    a = m['phi']['a']
                else:
                    a = m['fn_kwargs']['a']

                if 'b' in m['phi']:
                    b = m['phi']['b']
                else:
                    b = m['fn_kwargs']['b']

                c = fir_exp_coefficients(tau, a=a, b=b,
                                         n_coefs=m['fn_kwargs']['n_coefs'])
                return c
            elif i == idx:
                coefficients = m['phi']['coefficients']
                if 'offsets' in m['phi']:
                    if fs is None:
                        log.warning("couldn't compute offset coefficients for "
                                    "STRF heatmap, no fs provided.")
                    else:
                        coefficients = _offset_coefficients(coefficients,
                                                            m['phi']['offsets'],
                                                            fs=fs)
                return coefficients
            else:
                i += 1
    return None


def weight_channels_heatmap(modelspec, idx=None, ax=None, clim=None, title=None,
                            chan_names=None, wc_idx=0, **options):
    """
    :param modelspec: modelspec object
    :param idx: index into modelspec
    :param ax:
    :param clim:
    :param title:
    :param chan_names: labels for x axis
    :param wc_idx:
    :param options:
    :return:
    """
    if idx is not None:
        # module has been specified
        coefficients = _get_wc_coefficients(modelspec[idx:], idx=0)
    else:
        # weird old way: get the idx-th set of coefficients
        coefficients = _get_wc_coefficients(modelspec, idx=wc_idx)

    # normalize per channel:
    #coefficients /= np.std(coefficients, axis=0, keepdims=True)

    # make bigger dimension horizontal
    if coefficients.shape[0]>coefficients.shape[1]:
        ax = plot_heatmap(coefficients.T, xlabel='Channel Out', ylabel='Channel In',
                     ax=ax, clim=clim, title=title, cmap=get_setting('WEIGHTS_CMAP'))
    else:
        ax = plot_heatmap(coefficients, xlabel='Channel In', ylabel='Channel Out',
                     ax=ax, clim=clim, title=title, cmap=get_setting('WEIGHTS_CMAP'))

    if chan_names is None:
        chan_names = []
    elif type(chan_names) is int:
        chan_names = [chan_names]

    for i, c in enumerate(chan_names):
        plt.text(i, 0, c)

    return ax

def fir_heatmap(modelspec, ax=None, clim=None, title=None, chans=None,
                fir_idx=0, **options):
    coefficients = _get_fir_coefficients(modelspec, idx=fir_idx)
    plot_heatmap(coefficients, xlabel='Time Bin', ylabel='Channel In',
                 ax=ax, clim=clim, cmap=get_setting('FILTER_CMAP'), title=title)
    if chans is not None:
        for i, c in enumerate(chans):
            plt.text(-0.4, i, c, verticalalignment='center')


def nonparametric_strf(modelspec, idx, ax=None, clim=None, title=None, **kwargs):
    coefficients = modelspec[idx]['phi']['coefficients']
    plot_heatmap(coefficients, xlabel='Time Bin', ylabel='Channel In',
                 ax=ax, clim=clim, cmap=get_setting('FILTER_CMAP'), title=title)


def strf_heatmap(modelspec, ax=None, clim=None, show_factorized=True,
                 title=None, fs=None, chans=None, wc_idx=0, fir_idx=0,
                 interpolation='none', absolute_value=False, cmap='RdYlBu_r',
                 manual_extent=None, show_cbar=True, **options):
    """
    chans: list
       if not None, label each row of the strf with the corresponding
       channel name
    interpolation: string, tuple
       if string, passed on as parameter to imshow
       if tuple, ndimage "zoom" by a factor of (x,y) on each dimension
    """
    if fs is None:
        try:
            fs = modelspec.recording['stim'].fs
        except:
            pass
    wcc = _get_wc_coefficients(modelspec, idx=wc_idx)
    firc = _get_fir_coefficients(modelspec, idx=fir_idx, fs=fs)
    fir_mod = find_module('fir', modelspec, find_all_matches=True)[fir_idx]

    if wcc is None and firc is None:
        log.warn('Unable to generate STRF.')
        return
    elif wcc is None and firc is not None:
        strf = np.array(firc)
        show_factorized = False
    elif wcc is not None and firc is None:
        strf = np.array(wcc).T
        show_factorized = False
    elif 'filter_bank' in modelspec[fir_mod]['fn']:
        wc_coefs = np.array(wcc).T
        fir_coefs = np.array(firc)

        bank_count = modelspec[fir_mod]['fn_kwargs']['bank_count']
        chan_count = wcc.shape[0]
        bank_chans = int(chan_count / bank_count)
        if wc_coefs.shape[1]==fir_coefs.shape[0]:
            strfs = [wc_coefs[:, (bank_chans*i):(bank_chans*(i+1))] @
                              fir_coefs[(bank_chans*i):(bank_chans*(i+1)), :]
                              for i in range(bank_count)]
            for i in range(bank_count):
                m = np.max(np.abs(strfs[i]))
                if m:
                    strfs[i] = strfs[i] / m
                if i > 0:
                    gap = np.full([strfs[i].shape[0], 1], np.nan)
                    strfs[i] = np.concatenate((gap, strfs[i]/np.max(np.abs(strfs[i]))), axis=1)

            strf = np.concatenate(strfs,axis=1)
        else:
            strf = fir_coefs
        show_factorized = False
    else:
        wc_coefs = np.array(wcc).T
        fir_coefs = np.array(firc)
        if wc_coefs.shape[1] == fir_coefs.shape[0]:
            strf = wc_coefs @ fir_coefs
        else:
            strf = fir_coefs
            show_factorized = False

    if not clim:
        cscale = np.nanmax(np.abs(strf.reshape(-1)))
        clim = [-cscale, cscale]
    else:
        cscale = np.max(np.abs(clim))

    if type(interpolation) is str:
        if interpolation=='none':
            pass
        else:
            show_factorized = False
    else:
        s = strf.shape
        strf = zoom(strf, interpolation)
        fs = fs * interpolation[1]
        interpolation='none'

    if show_factorized:
        # Never rescale the STRF or CLIM!
        # The STRF should be the final word and respect input colormap and clim
        # However: rescaling WC and FIR coefs to make them more visible is ok
        wc_max = np.nanmax(np.abs(wc_coefs[:]))
        fir_max = np.nanmax(np.abs(fir_coefs[:]))
        wc_coefs = wc_coefs * (cscale / wc_max)
        fir_coefs = fir_coefs * (cscale / fir_max)

        n_inputs, _ = wc_coefs.shape
        nchans, ntimes = fir_coefs.shape
        gap = np.full([nchans + 1, nchans + 1], np.nan)
        horz_space = np.full([1, ntimes], np.nan)
        vert_space = np.full([n_inputs, 1], np.nan)
        top_right = np.concatenate([fir_coefs, horz_space], axis=0)
        top_left = np.concatenate([wc_coefs, vert_space], axis=1)
        bot = np.concatenate([top_left, strf], axis=1)
        top = np.concatenate([gap, top_right], axis=1)
        everything = np.concatenate([top, bot], axis=0)
        skip = nchans + 1
    else:
        everything = strf
        skip = 0

    if absolute_value:
        everything = np.abs(everything)

    if title is None:
        title = 'STRF'

    plot_heatmap(everything, xlabel='Lag (s)',
                 ylabel='Channel In', ax=ax, skip=skip, title=title, fs=fs,
<<<<<<< HEAD
                 interpolation=interpolation, cmap=cmap,
                 manual_extent=manual_extent, show_cbar=show_cbar)
=======
                 interpolation=interpolation, cmap=get_setting('FILTER_CMAP'))
>>>>>>> 73d61342

    ax_remove_box(left=True, bottom=True, ticks=True)

    if chans is not None:
        for i, c in enumerate(chans):
            plt.text(0, i + nchans + 1, c, verticalalignment='center')


@cursor
def strf_local_lin(rec, modelspec, cursor_time=20, channels=0,
                   **options):
    rec = rec.copy()

    tbin = int(cursor_time * rec['resp'].fs)

    chan_count = rec['stim'].shape[0]
    firmod = find_module('fir', modelspec)
    tbin_count = modelspec.phi[firmod]['coefficients'].shape[1]+2

    resp_chan = channels
    d = rec['stim']._data.copy()
    strf = np.zeros((chan_count, tbin_count))
    _p1 = rec['pred']._data[resp_chan, tbin]
    eps = np.nanstd(d) / 100
    eps = 0.01
    #print('eps: {}'.format(eps))
    for c in range(chan_count):
        #eps = np.std(d[c, :])/100
        for t in range(tbin_count):

            _d = d.copy()
            _d[c, tbin - t] *= 1+eps
            rec['stim'] = rec['stim']._modified_copy(data=_d)
            rec = modelspec.evaluate(rec)
            _p2 = rec['pred']._data[resp_chan, tbin]
            strf[c, t] = (_p2 - _p1) / eps
    print('strf min: {} max: {}'.format(np.min(strf), np.max(strf)))
    options['clim'] = np.array([-np.max(np.abs(strf)), np.max(np.abs(strf))])
    plot_heatmap(strf, cmap=get_setting('FILTER_CMAP'), **options)


def strf_timeseries(modelspec, ax=None, show_factorized=True,
                    show_fir_only=True,
                    title=None, fs=1, chans=None, colors=None, **options):
    """
    chans: list
       if not None, label each row of the strf with the corresponding
       channel name
    """
    wcc = _get_wc_coefficients(modelspec)
    firc = _get_fir_coefficients(modelspec)
    if wcc is None and firc is None:
        log.warn('Unable to generate STRF.')
        return
    elif show_fir_only or (wcc is None):
        strf = np.array(firc)
    elif wcc is not None and firc is None:
        strf = np.array(wcc).T
    else:
        wc_coefs = np.array(wcc).T
        fir_coefs = np.array(firc)
        if wc_coefs.shape[1] == fir_coefs.shape[0]:
            strf = wc_coefs @ fir_coefs
        else:
            strf = fir_coefs

    times = [np.arange(strf.shape[1])/fs] * strf.shape[0]
    filters = [strf[i] for i in range(strf.shape[0])]
    if colors is None:
        if strf.shape[0] == 1:
            colors = [[0, 0, 0]]
        elif strf.shape[0] == 2:
            colors = [[254 / 255, 15 / 255, 6 / 255],
                      [129 / 255, 201 / 255, 224 / 255]
                      ]
        elif strf.shape[0] == 3:
            colors = [[254/255, 15/255, 6/255],
                      [217/255, 217/255, 217/255],
                      [129/255, 201/255, 224/255]
                      ]
        elif strf.shape[0] > 3:
            colors = [[254/255, 15/255, 6/255],
                      [217/255, 217/255, 217/255],
                      [129/255, 201/255, 224/255],
                      [128/255, 128/255, 128/255],
                      [32/255, 32/255, 32/255]
                      ]
    #import pdb
    #pdb.set_trace()
    _,strf_h=plot_timeseries(times, filters, xlabel='Time lag', ylabel='Gain',
                    legend=chans, linestyle='-', linewidth=1,
                    ax=ax, title=title, colors=colors)
    plt.plot(times[0][[0, len(times[0])-1]], np.array([0, 0]), linewidth=0.5, color='gray')

    if show_factorized and not show_fir_only:
        wcN=wcc.shape[0]

        ax.set_prop_cycle(None)
        _,fir_h=plot_timeseries([times], [firc.T], xlabel='Time lag', ylabel='Gain',legend=chans, linestyle='--', linewidth=1,ax=ax, title=title)

        ax.set_prop_cycle(None)
        weight_x=np.arange(-1*wcN,0)
        w_h=ax.plot(weight_x, wcc)
        ax.plot(weight_x, np.array([0, 0]), linewidth=0.5, color='gray')
        ax.set_xlim((-1*wcN,len(times)))
        strf_l=['Weighted FIR {}'.format(n+1) for n in range(wcN)]
        fir_l=['Raw FIR {}'.format(n+1) for n in range(wcN)]
        plt.legend(strf_h+fir_h,strf_l+fir_l, loc=1,fontsize='x-small')
        ax.set_xticks(np.hstack((np.arange(-1*wcN,0),np.arange(0,len(times)+1,2))))
        ax.set_xticklabels(np.hstack((np.arange(1,wcN+1),np.arange(0,len(times)+1,2))))<|MERGE_RESOLUTION|>--- conflicted
+++ resolved
@@ -311,13 +311,8 @@
 
     plot_heatmap(everything, xlabel='Lag (s)',
                  ylabel='Channel In', ax=ax, skip=skip, title=title, fs=fs,
-<<<<<<< HEAD
-                 interpolation=interpolation, cmap=cmap,
+                 interpolation=interpolation, cmap=get_setting('FILTER_CMAP'),
                  manual_extent=manual_extent, show_cbar=show_cbar)
-=======
-                 interpolation=interpolation, cmap=get_setting('FILTER_CMAP'))
->>>>>>> 73d61342
-
     ax_remove_box(left=True, bottom=True, ticks=True)
 
     if chans is not None:
