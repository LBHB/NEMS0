import logging
import matplotlib.pyplot as plt
import numpy as np
import nems.modelspec as ms
from scipy.ndimage import zoom

from nems.plots.timeseries import plot_timeseries
from nems.utils import find_module
from nems.modules.fir import pz_coefficients, fir_dexp_coefficients
from nems.plots.utils import ax_remove_box

log = logging.getLogger(__name__)


def plot_heatmap(array, xlabel='Time', ylabel='Channel',
                 ax=None, cmap=None, clim=None, skip=0, title=None, fs=None,
                 interpolation='none', **options):
    '''
    A wrapper for matplotlib's plt.imshow() to ensure consistent formatting.
    '''
    if ax is not None:
        plt.sca(ax)
    else:
        ax = plt.gca()

    # Make sure array is converted to ndarray if passed as list
    array = np.array(array)

    if clim is None:
        mmax = np.nanmax(np.abs(array.reshape(-1)))
        clim = [-mmax, mmax]

    if fs is not None:
        extent = [0.5/fs, (array.shape[1]+0.5)/fs, 0.5, array.shape[0]+0.5]
    else:
        extent = None

    if cmap is None:
        cmap = plt.get_cmap('jet')

    plt.imshow(array, aspect='auto', origin='lower', cmap=cmap,
               clim=clim, interpolation=interpolation, extent=extent)

    # Force integer tick labels, skipping gaps
    #y, x = array.shape

    #plt.xticks(np.arange(skip, x), np.arange(0, x-skip))
    #plt.xticklabels(np.arange(0, x-skip))
    #plt.yticks(np.arange(skip, y), np.arange(0, y-skip))
    #plt.yticklabels(np.arange(0, y-skip))
    plt.xlabel(xlabel)
    plt.ylabel(ylabel)

    # Set the color bar
    # cbar = ax.colorbar()
    # cbar.set_label('Gain')
    if title is not None:
        plt.title(title)

    ax_remove_box(ax)
    return ax


def _get_wc_coefficients(modelspec, idx=0):
    i = 0
    for m in modelspec:
        if 'weight_channels' in m['fn']:
            if 'fn_coefficients' in m.keys():
                if i == idx:
                    fn = ms._lookup_fn_at(m['fn_coefficients'])
                    kwargs = {**m['fn_kwargs'], **m['phi']}  # Merges dicts
                    return fn(**kwargs)
                else:
                    i += 1
            else:
                if i == idx:
                    return m['phi']['coefficients']
                else:
                    i += 1
    return None


def _get_fir_coefficients(modelspec, idx=0):
    i = 0
    for m in modelspec:
        if 'fir' in m['fn']:
            if 'pole_zero' in m['fn']:
                c = pz_coefficients(poles=m['phi']['poles'],
                                    zeros=m['phi']['zeros'],
                                    delays=m['phi']['delays'],
                    gains=m['phi']['gains'],
                    n_coefs=m['fn_kwargs']['n_coefs'], fs=100)
                return c
            elif 'dexp' in m['fn']:
                c = fir_dexp_coefficients(phi=m['phi']['phi'],
                                    n_coefs=m['fn_kwargs']['n_coefs'])
                return c
            elif i == idx:
                return m['phi']['coefficients']
            else:
                i += 1
    return None


def weight_channels_heatmap(modelspec, idx=None, ax=None, clim=None, title=None,
                            chans=None, wc_idx=0, **options):
    """
    :param modelspec: modelspec object
    :param idx: index into modelspec
    :param ax:
    :param clim:
    :param title:
    :param chans:
    :param wc_idx:
    :param options:
    :return:
    """
    if idx is not None:
        # module has been specified
        coefficients = _get_wc_coefficients(modelspec[idx:], idx=0)
    else:
        # weird old way: get the idx-th set of coefficients
        coefficients = _get_wc_coefficients(modelspec, idx=wc_idx)

    # make bigger dimension horizontal
    if coefficients.shape[0]>coefficients.shape[1]:
        ax = plot_heatmap(coefficients.T, xlabel='Channel Out', ylabel='Channel In',
                     ax=ax, clim=clim, title=title, cmap='bwr')
    else:
        ax = plot_heatmap(coefficients, xlabel='Channel In', ylabel='Channel Out',
                     ax=ax, clim=clim, title=title, cmap='bwr')
    if chans is not None:
        for i, c in enumerate(chans):
            plt.text(i, 0, c)

    return ax

def fir_heatmap(modelspec, ax=None, clim=None, title=None, chans=None,
                fir_idx=0, **options):
    coefficients = _get_fir_coefficients(modelspec, idx=fir_idx)
    plot_heatmap(coefficients, xlabel='Time Bin', ylabel='Channel In',
                 ax=ax, clim=clim, title=title)
    if chans is not None:
        for i, c in enumerate(chans):
            plt.text(-0.4, i, c, verticalalignment='center')


def strf_heatmap(modelspec, ax=None, clim=None, show_factorized=True,
                 title=None, fs=None, chans=None, wc_idx=0, fir_idx=0,
                 interpolation='none', absolute_value=False, **options):
    """
    chans: list
       if not None, label each row of the strf with the corresponding
       channel name
    interpolation: string, tuple
       if string, passed on as parameter to imshow
       if tuple, ndimage "zoom" by a factor of (x,y) on each dimension
    """
    wcc = _get_wc_coefficients(modelspec, idx=wc_idx)
    firc = _get_fir_coefficients(modelspec, idx=fir_idx)
    fir_mod = find_module('fir', modelspec, find_all_matches=True)[fir_idx]

    if wcc is None and firc is None:
        log.warn('Unable to generate STRF.')
        return
    elif wcc is None and firc is not None:
        strf = np.array(firc)
        show_factorized = False
    elif wcc is not None and firc is None:
        strf = np.array(wcc).T
        show_factorized = False
    elif 'filter_bank' in modelspec[fir_mod]['fn']:
        wc_coefs = np.array(wcc).T
        fir_coefs = np.array(firc)

        bank_count = modelspec[fir_mod]['fn_kwargs']['bank_count']
        chan_count = wcc.shape[0]
        bank_chans = int(chan_count / bank_count)
        strfs = [wc_coefs[:, (bank_chans*i):(bank_chans*(i+1))] @
                          fir_coefs[(bank_chans*i):(bank_chans*(i+1)), :]
                          for i in range(bank_count)]
        for i in range(bank_count):
            m = np.max(np.abs(strfs[i]))
            if m:
                strfs[i] = strfs[i] / m
            if i > 0:
                gap = np.full([strfs[i].shape[0], 1], np.nan)
                strfs[i] = np.concatenate((gap, strfs[i]/np.max(np.abs(strfs[i]))), axis=1)

        strf = np.concatenate(strfs,axis=1)
        show_factorized = False
    else:
        wc_coefs = np.array(wcc).T
        fir_coefs = np.array(firc)
        if wc_coefs.shape[1] == fir_coefs.shape[0]:
            strf = wc_coefs @ fir_coefs
        else:
            strf = fir_coefs
            show_factorized = False

    if not clim:
        cscale = np.nanmax(np.abs(strf.reshape(-1)))
        clim = [-cscale, cscale]
    else:
        cscale = np.max(np.abs(clim))

    if type(interpolation) is str:
        if interpolation=='none':
            pass
        else:
            show_factorized = False
    else:
        s = strf.shape
        strf = zoom(strf, interpolation)
        fs = fs * interpolation[1]
        interpolation='none'

    if show_factorized:
        # Never rescale the STRF or CLIM!
        # The STRF should be the final word and respect input colormap and clim
        # However: rescaling WC and FIR coefs to make them more visible is ok
        wc_max = np.nanmax(np.abs(wc_coefs[:]))
        fir_max = np.nanmax(np.abs(fir_coefs[:]))
        wc_coefs = wc_coefs * (cscale / wc_max)
        fir_coefs = fir_coefs * (cscale / fir_max)

        n_inputs, _ = wc_coefs.shape
        nchans, ntimes = fir_coefs.shape
        gap = np.full([nchans + 1, nchans + 1], np.nan)
        horz_space = np.full([1, ntimes], np.nan)
        vert_space = np.full([n_inputs, 1], np.nan)
        top_right = np.concatenate([fir_coefs, horz_space], axis=0)
        top_left = np.concatenate([wc_coefs, vert_space], axis=1)
        bot = np.concatenate([top_left, strf], axis=1)
        top = np.concatenate([gap, top_right], axis=1)
        everything = np.concatenate([top, bot], axis=0)
        skip = nchans + 1
    else:
        everything = strf
        skip = 0

    if absolute_value:
        everything = np.abs(everything)

    plot_heatmap(everything, xlabel='Lag (s)',
                 ylabel='Channel In', ax=ax, skip=skip, title=title, fs=fs,
                 interpolation=interpolation)
    if chans is not None:
        for i, c in enumerate(chans):
            plt.text(0, i + nchans + 1, c, verticalalignment='center')


def strf_timeseries(modelspec, ax=None, show_fir_only=True,
                    title=None, fs=1, chans=None, colors=None, **options):
    """
    chans: list
       if not None, label each row of the strf with the corresponding
       channel name
    """
    wcc = _get_wc_coefficients(modelspec)
    firc = _get_fir_coefficients(modelspec)
    if wcc is None and firc is None:
        log.warn('Unable to generate STRF.')
        return
    elif show_fir_only or (wcc is None):
        strf = np.array(firc)
    elif wcc is not None and firc is None:
        strf = np.array(wcc).T
    else:
        wc_coefs = np.array(wcc).T
        fir_coefs = np.array(firc)
        if wc_coefs.shape[1] == fir_coefs.shape[0]:
            strf = wc_coefs @ fir_coefs
        else:
            strf = fir_coefs

<<<<<<< HEAD
    times = np.arange(strf.shape[1])/fs
    _,strf_h=plot_timeseries([times], [strf.T], xlabel='Time lag', ylabel='Gain',
                    legend=chans, linestyle='-', linewidth=1,
                    ax=ax, title=title)
    plt.plot(times[[0, len(times)-1]], np.array([0, 0]), linewidth=0.5, color='gray')
    
    if show_factorized and not show_fir_only:
        wcN=wcc.shape[0]
        
        ax.set_prop_cycle(None)
        _,fir_h=plot_timeseries([times], [firc.T], xlabel='Time lag', ylabel='Gain',legend=chans, linestyle='--', linewidth=1,ax=ax, title=title)
        
        ax.set_prop_cycle(None)
        weight_x=np.arange(-1*wcN,0)
        w_h=ax.plot(weight_x, wcc)
        ax.plot(weight_x, np.array([0, 0]), linewidth=0.5, color='gray')
        ax.set_xlim((-1*wcN,len(times)))
        strf_l=['Weighted FIR {}'.format(n+1) for n in range(wcN)]
        fir_l=['Raw FIR {}'.format(n+1) for n in range(wcN)]
        plt.legend(strf_h+fir_h,strf_l+fir_l, loc=1,fontsize='x-small')
        ax.set_xticks(np.hstack((np.arange(-1*wcN,0),np.arange(0,len(times)+1,2))))
        ax.set_xticklabels(np.hstack((np.arange(1,wcN+1),np.arange(0,len(times)+1,2))))
        
=======
    times = [np.arange(strf.shape[1])/fs] * strf.shape[0]
    filters = [strf[i] for i in range(strf.shape[0])]
    if colors is None:
        if strf.shape[0] == 1:
            colors = [[0, 0, 0]]
        elif strf.shape[0] == 2:
            colors = [[254 / 255, 15 / 255, 6 / 255],
                      [129 / 255, 201 / 255, 224 / 255]
                      ]
        elif strf.shape[0] == 3:
            colors = [[254/255, 15/255, 6/255],
                      [217/255, 217/255, 217/255],
                      [129/255, 201/255, 224/255]
                      ]

    plot_timeseries(times, filters, xlabel='Time lag', ylabel='Gain',
                    legend=chans, linestyle='-', linewidth=1,
                    ax=ax, title=title, colors=colors)
    plt.plot(times[0][[0, len(times[0])-1]], np.array([0, 0]), linewidth=0.5, color='gray')
>>>>>>> 5985b30a
<|MERGE_RESOLUTION|>--- conflicted
+++ resolved
@@ -250,7 +250,8 @@
             plt.text(0, i + nchans + 1, c, verticalalignment='center')
 
 
-def strf_timeseries(modelspec, ax=None, show_fir_only=True,
+def strf_timeseries(modelspec, ax=None, show_factorized=True,
+                    show_fir_only=True,
                     title=None, fs=1, chans=None, colors=None, **options):
     """
     chans: list
@@ -274,12 +275,25 @@
         else:
             strf = fir_coefs
 
-<<<<<<< HEAD
-    times = np.arange(strf.shape[1])/fs
-    _,strf_h=plot_timeseries([times], [strf.T], xlabel='Time lag', ylabel='Gain',
+    times = [np.arange(strf.shape[1])/fs] * strf.shape[0]
+    filters = [strf[i] for i in range(strf.shape[0])]
+    if colors is None:
+        if strf.shape[0] == 1:
+            colors = [[0, 0, 0]]
+        elif strf.shape[0] == 2:
+            colors = [[254 / 255, 15 / 255, 6 / 255],
+                      [129 / 255, 201 / 255, 224 / 255]
+                      ]
+        elif strf.shape[0] == 3:
+            colors = [[254/255, 15/255, 6/255],
+                      [217/255, 217/255, 217/255],
+                      [129/255, 201/255, 224/255]
+                      ]
+
+    _,strf_h=plot_timeseries(times, filters, xlabel='Time lag', ylabel='Gain',
                     legend=chans, linestyle='-', linewidth=1,
-                    ax=ax, title=title)
-    plt.plot(times[[0, len(times)-1]], np.array([0, 0]), linewidth=0.5, color='gray')
+                    ax=ax, title=title, colors=colors)
+    plt.plot(times[0][[0, len(times[0])-1]], np.array([0, 0]), linewidth=0.5, color='gray')
     
     if show_factorized and not show_fir_only:
         wcN=wcc.shape[0]
@@ -297,25 +311,3 @@
         plt.legend(strf_h+fir_h,strf_l+fir_l, loc=1,fontsize='x-small')
         ax.set_xticks(np.hstack((np.arange(-1*wcN,0),np.arange(0,len(times)+1,2))))
         ax.set_xticklabels(np.hstack((np.arange(1,wcN+1),np.arange(0,len(times)+1,2))))
-        
-=======
-    times = [np.arange(strf.shape[1])/fs] * strf.shape[0]
-    filters = [strf[i] for i in range(strf.shape[0])]
-    if colors is None:
-        if strf.shape[0] == 1:
-            colors = [[0, 0, 0]]
-        elif strf.shape[0] == 2:
-            colors = [[254 / 255, 15 / 255, 6 / 255],
-                      [129 / 255, 201 / 255, 224 / 255]
-                      ]
-        elif strf.shape[0] == 3:
-            colors = [[254/255, 15/255, 6/255],
-                      [217/255, 217/255, 217/255],
-                      [129/255, 201/255, 224/255]
-                      ]
-
-    plot_timeseries(times, filters, xlabel='Time lag', ylabel='Gain',
-                    legend=chans, linestyle='-', linewidth=1,
-                    ax=ax, title=title, colors=colors)
-    plt.plot(times[0][[0, len(times[0])-1]], np.array([0, 0]), linewidth=0.5, color='gray')
->>>>>>> 5985b30a
