import numpy as np
import matplotlib.pyplot as plt
import copy

from nems.plots.assemble import pad_to_signals
import nems.modelspec as ms
import nems.signal as signal
import nems.recording as recording
#import nems.modules.stp as stp
from nems.metrics.stp import stp_magnitude
from nems.plots.utils import ax_remove_box


def plot_timeseries(times, values, xlabel='Time', ylabel='Value', legend=None,
                    linestyle='-', linewidth=1,
                    ax=None, title=None, colors=None, **options):
    '''
    Plots a simple timeseries with one line for each pair of
    time and value vectors.
    Lines will be auto-colored according to matplotlib defaults.

    times : list of vectors
    values : list of vectors
    xlabel : str
    ylabel : str
    legend : list of strings
    linestyle, linewidth : pass-through options to plt.plot()

    TODO: expand this doc  -jacob 2-17-18
    '''
    if ax is not None:
        plt.sca(ax)
    else:
        ax = plt.gca()

    cc = 0
    opt = {}
    h=[]
    mintime = np.inf
    maxtime = 0
    for t, v in zip(times, values):
        if colors is not None:
            opt = {'color': colors[cc]}
        if v.ndim==1:
            v=v[:,np.newaxis]
        for idx in range(v.shape[1]):
            gidx = np.isfinite(v[:,idx])
<<<<<<< HEAD
            h_=plt.plot(t[gidx], v[gidx,idx], linestyle=linestyle, 
=======
            h_=plt.plot(t[gidx], v[gidx, idx], linestyle=linestyle,
>>>>>>> 1894bdae
                        linewidth=linewidth, **opt)
            h = h + h_
        cc += 1
        if gidx.sum() > 0:
            mintime = np.min((mintime, np.min(t[gidx])))
            maxtime = np.max((maxtime, np.max(t[gidx])))
    plt.margins(x=0)
    plt.xlabel(xlabel)
    plt.ylabel(ylabel)
    ax.set_xlim([mintime, maxtime])
    if legend:
        plt.legend(legend)
    if title:
        plt.title(title)

    ax_remove_box(ax)

    return ax, h


def timeseries_from_vectors(vectors, xlabel='Time', ylabel='Value', fs=None,
                            linestyle='-', linewidth=1, legend=None,
                            ax=None, title=None, time_offset=0,
                            colors=None, **options):
    """TODO: doc"""
    times = []
    values = []
    for v in vectors:
        values.append(v)
        if fs is None:
            times.append(np.arange(0, len(v)) - time_offset)
        else:
            times.append(np.arange(0, len(v))/fs - time_offset)
    ax = plot_timeseries(times, values, xlabel, ylabel,
                    legend=legend,
                    linestyle=linestyle, linewidth=linewidth,
                    ax=ax, title=title, colors=colors)
    return ax


<<<<<<< HEAD
def timeseries_from_signals(signals, channels=0,
                            no_legend=False, **options):
    """TODO: doc"""
=======
def timeseries_from_signals(signals, channels=0, no_legend=False,
                            range=None, **options):
    """
    Plot one or more timeseries extracted from a list of signals

        :param signals: List of signals to plot
        :param channels: List of channels, one per signal(??)
        :param no_legend: True/False guess what this means?
        :param range: if not None, plot range[0]:range[1] of the signal timeseries
        :return: Matplotlib axes containing the plot
    """
    if channels is None:
        channels = 0

>>>>>>> 1894bdae
    channels = pad_to_signals(signals, channels)

    times = []
    values = []
    legend = []
    for i, s in enumerate(signals):
        if len(signals) > 1:
            chanset = [channels[i]]
        else:
            chanset = channels
        for c in chanset:
            # Get values from specified channel
            value_vector = s.as_continuous()[c]
            # Convert indices to absolute time based on sampling frequency
            time_vector = np.arange(0, len(value_vector)) / s.fs
            times.append(time_vector)
            values.append(value_vector)
            if s.chans is not None:
                legend.append(s.name+' '+s.chans[c])

    if no_legend:
        legend = None

<<<<<<< HEAD
=======
    if range is not None:
        times = [t[np.arange(range[0],range[1])] for t in times]
        values = [v[np.arange(range[0],range[1])] for v in values]

>>>>>>> 1894bdae
    ax = plot_timeseries(times, values, legend=legend, **options)

    return ax


def timeseries_from_epoch(signals, epoch, occurrences=0, channels=0,
                          xlabel='Time', ylabel='Value',
                          linestyle='-', linewidth=1,
                          ax=None, title=None, pre_dur=None, dur=None,
                          PreStimSilence=None):
    """TODO: doc"""
    if occurrences is None:
        return
    occurrences = pad_to_signals(signals, occurrences)
    channels = pad_to_signals(signals, channels)
    if PreStimSilence is None:
        d = signals[0].get_epoch_bounds('PreStimSilence')
        if len(d):
            PreStimSilence = np.mean(np.diff(d))
        else:
            PreStimSilence = 0
    if pre_dur is None:
        pre_dur = PreStimSilence

    legend = [s.name for s in signals]
    times = []
    values = []
    for s, o, c in zip(signals, occurrences, channels):
        if epoch is None:
            # just get the entire signal for this channel
            value_vector = s.as_continuous()[c]
        else:
            # Get occurrences x chans x time
            extracted = s.extract_epoch(epoch)
            # Get values from specified occurrence and channel
            value_vector = extracted[o][c]

        # Convert bins to time (relative to start of epoch)
        # TODO: want this to be absolute time relative to start of data?
        time_vector = np.arange(0, len(value_vector)) / s.fs - PreStimSilence

        # limit time range if specified
        good_bins = (time_vector >= -pre_dur)
        if dur is not None:
            good_bins[time_vector > dur] = False

        times.append(time_vector[good_bins])
        values.append(value_vector[good_bins])

    plot_timeseries(times, values, xlabel, ylabel, legend=legend,
                    linestyle=linestyle, linewidth=linewidth,
                    ax=ax, title=title)


<<<<<<< HEAD
def before_and_after_stp(modelspec, sig_name='pred', ax=None, title=None,
=======
def before_and_after_stp(modelspec=None, mod_index=None, tau=None, u=None, tau2=None, u2=None,
                         ax=None, title=None, colors=None,
>>>>>>> 1894bdae
                         channels=0, xlabel='Time', ylabel='Value', fs=100, **options):
    '''
    Plots a timeseries of specified signal just before and just after
    the transformation performed at some step in the modelspec.

    Arguments:
    ----------
    u, tau : np arrays of STP parameters. if not specified, use modelspec
    modelspec : modelspec with an STP module
    mod_index : index of STP module to plot (allows models with multiple STPs), d
                default=None, in which case use first STP module
    fs : sampling rate (default 100 Hz)

    Returns:
    --------
    None
    '''

    if (tau is None) or (u is None):
        if mod_index:
            m = modelspec[mod_index]
        else:
            for m in modelspec:
                if 'stp' in m['fn']:
                    break
        tau = m['phi']['tau']
        u = m['phi']['u']
        tau2 = m['phi'].get('tau2', None)
        u2 = m['phi'].get('u2', None)
        urat = m['phi'].get('urat', 0.5)

    if type(u) in [float, int]:
        u=np.array([u])
    if type(tau) in [float, int]:
        tau=np.array([tau])
    if type(u2) in [float, int]:
        u2=np.array([u2])
    if type(tau2) in [float, int]:
        tau2=np.array([tau2])
    stp_mag, pred, pred_out = stp_magnitude(tau=tau, u=u, fs=fs, tau2=tau2, u2=u2, urat=urat)
    c = len(tau)
    pred.name = 'before'
    pred_out.name = 'after'
    signals = []
    channels = []
    for i in range(c):
        signals.append(pred_out)
        channels.append(i)
    signals.append(pred)
    channels.append(0)

<<<<<<< HEAD
    if c == 1:
=======
    if colors is not None:
        pass
    elif c == 1:
>>>>>>> 1894bdae
        colors = [[0, 0, 0],
                  [128/255, 128/255, 128/255]]
    elif c == 2:
        colors = [[254 / 255, 15 / 255, 6 / 255],
                  [129 / 255, 201 / 255, 224 / 255],
                  [128/255, 128/255, 128/255]
                  ]
    elif c == 3:
        colors = [[254/255, 15/255, 6/255],
                  [217/255, 217/255, 217/255],
                  [129/255, 201/255, 224/255],
                  [128/255, 128/255, 128/255]
                  ]
    else:
        colors = None

    timeseries_from_signals(signals, channels=channels,
                            xlabel=xlabel, ylabel=ylabel, ax=ax,
                            title=title, colors=colors)


def before_and_after(rec, modelspec, sig_name, ax=None, title=None, idx=0,
                     channels=0, xlabel='Time', ylabel='Value', **options):
    '''
    Plots a timeseries of specified signal just before and just after
    the transformation performed at some step in the modelspec.

    Arguments:
    ----------
    rec : recording object
        The dataset to use. See nems/recording.py.

    modelspec : list of dicts
        The transformations to perform. See nems/modelspec.py.

    sig_name : str
        Specifies the signal in 'rec' to be examined.

    idx : int
        An index into the modelspec. rec[sig_name] will be plotted
        as it exists after step idx-1 and after step idx.

    Returns:
    --------
    None
    '''
    # HACK: shouldn't hardcode 'stim', might be named something else
    #       or not present at all. Need to figure out a better solution
    #       for special case of idx = 0
    if idx == 0:
        input_name = modelspec[0]['fn_kwargs']['i']
        before = rec[input_name].copy()
        before.name += ' before**'
    else:
        before = ms.evaluate(rec.copy(), modelspec, start=None, stop=idx)[sig_name]
        before.name += ' before'

    after = ms.evaluate(rec, modelspec, start=idx, stop=idx+1)[sig_name].copy()
    after.name += ' after'
    timeseries_from_signals([before, after], channels=channels,
                            xlabel=xlabel, ylabel=ylabel, ax=ax,
<<<<<<< HEAD
                            title=title)
=======
                            title=title, **options)
>>>>>>> 1894bdae

def mod_output(rec, modelspec, sig_name='pred', ax=None, title=None, idx=0,
               channels=0, xlabel='Time', ylabel='Value', **options):
    '''
    Plots a time series of specified signal output by step in the modelspec.

    Arguments:
    ----------
    rec : recording object
        The dataset to use. See nems/recording.py.

    modelspec : list of dicts
        The transformations to perform. See nems/modelspec.py.

    sig_name : str or list of strings
        Specifies the signal in 'rec' to be examined.

    idx : int
        An index into the modelspec. rec[sig_name] will be plotted
        as it exists after step idx-1 and after step idx.

    Returns:
    --------
    ax : axis containing plot
    '''
    if type(sig_name) is str:
        sig_name = [sig_name]

<<<<<<< HEAD
    trec = modelspec.evaluate(rec, stop=idx+1)
=======
    trec = ms.evaluate(rec, modelspec, stop=idx+1)
>>>>>>> 1894bdae
    if 'mask' in trec.signals.keys():
        trec = trec.apply_mask()

    sigs = [trec[s] for s in sig_name]
    ax = timeseries_from_signals(sigs, channels=channels,
                                 xlabel=xlabel, ylabel=ylabel, ax=ax,
<<<<<<< HEAD
                                 title=title)
=======
                                 title=title, **options)
>>>>>>> 1894bdae
    return ax

def mod_output_all(rec, modelspec, sig_name='pred', idx=0, **options):
    '''
    Plots a time series of specified signal output by step in the modelspec.

    Arguments:
    ----------
    rec : recording object
        The dataset to use. See nems/recording.py.

    modelspec : list of dicts
        The transformations to perform. See nems/modelspec.py.

    sig_name : str or list of strings
        Specifies the signal in 'rec' to be examined.

    idx : int
        An index into the modelspec. rec[sig_name] will be plotted
        as it exists after step idx-1 and after step idx.

    Returns:
    --------
    ax : axis containing plot
    '''

    trec = modelspec.evaluate(rec, stop=idx+1)
    if 'mask' in trec.signals.keys():
        trec = trec.apply_mask()

    options['channels']=np.arange(trec[sig_name].shape[0])
<<<<<<< HEAD
    ax = timeseries_from_signals([trec[sig_name]],**options)
=======
    ax = timeseries_from_signals([trec[sig_name]], **options)

>>>>>>> 1894bdae
    return ax


def before_and_after_signal(rec, modelspec, idx, sig_name='pred'):
    # HACK: shouldn't hardcode 'stim', might be named something else
    #       or not present at all. Need to figure out a better solution
    #       for special case of idx = 0
    if idx == 0:
        # Can't have anything before index 0, so use input stimulus
        before = rec
        before_sig = copy.deepcopy(rec['stim'])
    else:
        before = ms.evaluate(rec, modelspec, start=None, stop=idx)
        before_sig = copy.deepcopy(before[sig_name])

    before_sig.name = 'before'

    after = ms.evaluate(before.copy(), modelspec, start=idx, stop=idx+1)
    after_sig = copy.deepcopy(after[sig_name])
    after_sig.name = 'after'

    return before_sig, after_sig


def fir_output_all(rec, modelspec, sig_name='pred', idx=0, **options):
    """ plot output of fir filter channels separately"""
    # now evaluate next module step

    if 'fir' not in modelspec[idx]['fn']:
        raise ValueError("only works for fir modules")

    ms2 = copy.deepcopy(modelspec)
    ms2[idx]['fn'] = 'nems.modules.fir.filter_bank'
    chan_count = ms2[idx]['phi']['coefficients'].shape[0]
    ms2[idx]['fn_kwargs']['bank_count'] = chan_count
    before2, after2 = before_and_after_signal(rec, ms2, idx, sig_name)
    value_vector = after2.as_continuous().T
    legend = ['ch'+str(c) for c in range(chan_count)]

    time_vector = np.arange(0, value_vector.shape[0]) / after2.fs

    ax, h = plot_timeseries([time_vector], [value_vector],
                            legend=legend, **options)
    return ax


def pred_resp(rec, modelspec, ax=None, title=None,
              channels=0, xlabel='Time', ylabel='Value',
              no_legend=False, **options):
    '''
    Plots a time series of prediction overlaid on response.

    Arguments:
    ----------
    rec : recording object
        The dataset to use. See nems/recording.py.

    modelspec : list of dicts
        The transformations to perform. See nems/modelspec.py.

    Returns:
    --------
    ax : axis containing plot
    '''
    sig_list = ['pred', 'resp']
    sigs = [rec[s] for s in sig_list]
<<<<<<< HEAD
    print(channels)
    ax = timeseries_from_signals(sigs, channels=channels,
                                 xlabel=xlabel, ylabel=ylabel, ax=ax,
                                 title=title, no_legend=no_legend)
=======
    ax = timeseries_from_signals(sigs, channels=channels,
                                 xlabel=xlabel, ylabel=ylabel, ax=ax,
                                 title=title, no_legend=no_legend, **options)
>>>>>>> 1894bdae
    return ax<|MERGE_RESOLUTION|>--- conflicted
+++ resolved
@@ -45,11 +45,7 @@
             v=v[:,np.newaxis]
         for idx in range(v.shape[1]):
             gidx = np.isfinite(v[:,idx])
-<<<<<<< HEAD
-            h_=plt.plot(t[gidx], v[gidx,idx], linestyle=linestyle, 
-=======
             h_=plt.plot(t[gidx], v[gidx, idx], linestyle=linestyle,
->>>>>>> 1894bdae
                         linewidth=linewidth, **opt)
             h = h + h_
         cc += 1
@@ -90,11 +86,6 @@
     return ax
 
 
-<<<<<<< HEAD
-def timeseries_from_signals(signals, channels=0,
-                            no_legend=False, **options):
-    """TODO: doc"""
-=======
 def timeseries_from_signals(signals, channels=0, no_legend=False,
                             range=None, **options):
     """
@@ -109,7 +100,6 @@
     if channels is None:
         channels = 0
 
->>>>>>> 1894bdae
     channels = pad_to_signals(signals, channels)
 
     times = []
@@ -133,13 +123,10 @@
     if no_legend:
         legend = None
 
-<<<<<<< HEAD
-=======
     if range is not None:
         times = [t[np.arange(range[0],range[1])] for t in times]
         values = [v[np.arange(range[0],range[1])] for v in values]
 
->>>>>>> 1894bdae
     ax = plot_timeseries(times, values, legend=legend, **options)
 
     return ax
@@ -194,12 +181,8 @@
                     ax=ax, title=title)
 
 
-<<<<<<< HEAD
-def before_and_after_stp(modelspec, sig_name='pred', ax=None, title=None,
-=======
 def before_and_after_stp(modelspec=None, mod_index=None, tau=None, u=None, tau2=None, u2=None,
                          ax=None, title=None, colors=None,
->>>>>>> 1894bdae
                          channels=0, xlabel='Time', ylabel='Value', fs=100, **options):
     '''
     Plots a timeseries of specified signal just before and just after
@@ -251,13 +234,9 @@
     signals.append(pred)
     channels.append(0)
 
-<<<<<<< HEAD
-    if c == 1:
-=======
     if colors is not None:
         pass
     elif c == 1:
->>>>>>> 1894bdae
         colors = [[0, 0, 0],
                   [128/255, 128/255, 128/255]]
     elif c == 2:
@@ -319,11 +298,7 @@
     after.name += ' after'
     timeseries_from_signals([before, after], channels=channels,
                             xlabel=xlabel, ylabel=ylabel, ax=ax,
-<<<<<<< HEAD
-                            title=title)
-=======
                             title=title, **options)
->>>>>>> 1894bdae
 
 def mod_output(rec, modelspec, sig_name='pred', ax=None, title=None, idx=0,
                channels=0, xlabel='Time', ylabel='Value', **options):
@@ -352,22 +327,14 @@
     if type(sig_name) is str:
         sig_name = [sig_name]
 
-<<<<<<< HEAD
-    trec = modelspec.evaluate(rec, stop=idx+1)
-=======
     trec = ms.evaluate(rec, modelspec, stop=idx+1)
->>>>>>> 1894bdae
     if 'mask' in trec.signals.keys():
         trec = trec.apply_mask()
 
     sigs = [trec[s] for s in sig_name]
     ax = timeseries_from_signals(sigs, channels=channels,
                                  xlabel=xlabel, ylabel=ylabel, ax=ax,
-<<<<<<< HEAD
-                                 title=title)
-=======
                                  title=title, **options)
->>>>>>> 1894bdae
     return ax
 
 def mod_output_all(rec, modelspec, sig_name='pred', idx=0, **options):
@@ -399,12 +366,8 @@
         trec = trec.apply_mask()
 
     options['channels']=np.arange(trec[sig_name].shape[0])
-<<<<<<< HEAD
-    ax = timeseries_from_signals([trec[sig_name]],**options)
-=======
     ax = timeseries_from_signals([trec[sig_name]], **options)
 
->>>>>>> 1894bdae
     return ax
 
 
@@ -471,14 +434,7 @@
     '''
     sig_list = ['pred', 'resp']
     sigs = [rec[s] for s in sig_list]
-<<<<<<< HEAD
-    print(channels)
-    ax = timeseries_from_signals(sigs, channels=channels,
-                                 xlabel=xlabel, ylabel=ylabel, ax=ax,
-                                 title=title, no_legend=no_legend)
-=======
     ax = timeseries_from_signals(sigs, channels=channels,
                                  xlabel=xlabel, ylabel=ylabel, ax=ax,
                                  title=title, no_legend=no_legend, **options)
->>>>>>> 1894bdae
     return ax