import logging
from functools import partial

import matplotlib.pyplot as plt
import matplotlib.gridspec as gridspec
import numpy as np
import copy

import nems.modelspec as ms
import nems.metrics.api as nm

# Better way to do this than to copy all of .api's imports?
# Can't use api b/c get circular import issue
from nems.plots.scatter import plot_scatter
from nems.plots.specgram import (plot_spectrogram, spectrogram_from_signal,
                                 spectrogram_from_epoch)
from nems.plots.timeseries import timeseries_from_signals, \
    timeseries_from_epoch, before_and_after_stp
from nems.plots.heatmap import weight_channels_heatmap, fir_heatmap, strf_heatmap, \
    strf_timeseries
from nems.plots.histogram import pred_error_hist
from nems.plots.state import (state_vars_timeseries, state_var_psth_from_epoch,
                    state_var_psth, state_gain_plot, state_vars_psth_all)
from nems.plots.summary import perf_per_cell
from nems.utils import find_module


log = logging.getLogger(__name__)

# NOTE: Currently the quickplot function is set up to hard-code LBHB-specific
#       conventions (like signal names 'resp', 'pred', and 'stim')
#       so it may not be useable as-is by other groups. Making it 100%
#       flexible and agnostic was just unfeasible. However, none of it
#       depends on anything outside of the main nems repository so it should
#       serve as a good model for a plot script that others can adapt to their
#       needs.

# NOTE: To LBHB team or other contributors:
#       To support additional modules with quickplot, their behavior
#       should be specified within the if/else loop in _get_plot_fns,
#       which follows the format (within each iteration):
#
#       if 'module_name' matched:
#           if 'module_name.function_name' matched:
#               <append a partial plot for this>
#           elif 'module_name.other_function_name' matched:
#               <append a partial plot for this instead>
#           else:
#               <don't plot anything>
#
#       The 'partial plot' that gets appended should be a tuple of lists,
#       of the form:
#           ([plot_fn1, fn2, ...], [col_span1, span2, ...])
#
#       Or if only one plot is needed, a special shorthand: (plot_fn, 1)
#       (See _get_plot_fns for examples)
#                                                           -jacob 3/31/2018


# TODO: _get_plot_fns has a lot of extra spacing in an attempt to make
#      the module names stand out for easy scanning. I felt this was
#      necessary since it is meant to be edited frequently as modules
#      are added or changed. If others find this
#      annoying or have a better solution, feel free to re-organize.
#      -jacob 3/31/2018


def quickplot(ctx, default='val', epoch=None, occurrence=None, figsize=None,
              height_mult=3.0, width_mult=1.0, m_idx=0, r_idx=0):
    """
    Summary plot for NEMS model.

    ctx : xforms context dictionary
       Expects an *evaluated* context dictionary ('ctx') returned by xforms.

    default : string ('val')
       Name of recording (key in ctx) from which to extract data for plots

    epoch : string
       Name of epoch to group data (eg "TRIAL" or "REFERENCE")
       Need to refine exactly what we want to do here
    """

    log.info('Running quickplot')

    # Most plots will just use the default (typically 'val' for LBHB),
    # but some plots might want to plot est vs val or need access to the
    # full recording. Keeping the full ctx reference lets those plots
    # use ctx['est'], ctx['rec'], etc.
    if type(ctx[default]) is list:
        rec = ctx[default][r_idx]
    else:
        rec = ctx[default]

    modelspec = ctx['modelspec'].set_fit(m_idx)

    # figure out which epoch to chop out for plots that show a signel
    # segment of the data (eg, one sound, one trial)
    if (epoch is not None) and rec.get_epoch_indices(epoch).shape[0]:
        pass
    elif rec['resp'].epochs is None:
        pass
    elif rec.get_epoch_indices('REFERENCE').shape[0]:
        log.info('quickplot for REFERENCE epochs')
        epoch = 'REFERENCE'
    elif rec.get_epoch_indices('TARGET').shape[0]:
        log.info('quickplot for TARGET epochs')
        epoch = 'TARGET'
    elif rec.get_epoch_indices('TRIAL').shape[0]:
        log.info('quickplot for TRIAL epochs')
        epoch = 'TRIAL'
    elif rec.get_epoch_indices('SIGNAL').shape[0]:
        log.info('quickplot for SIGNAL epochs')
        epoch = 'SIGNAL'
    elif rec.get_epoch_indices('SEQUENCE1').shape[0]:
        log.info('quickplot for SEQUENCE1 epochs')
        epoch = 'SEQUENCE1'
    else:
        log.info('No epochs matching %s. Plotting entire signal', epoch)

    if epoch is None:
        extracted = rec['resp'].as_continuous()
    else:
        extracted = rec['resp'].extract_epoch(epoch)
    finite_trial = [np.sum(np.isfinite(x)) > 0 for x in extracted]
    occurrences, = np.where(finite_trial)
    if occurrence is None or occurrence > len(occurrences):
        if len(occurrences) == 0:
            occurrence = None
        else:
            occurrence = occurrences[0]
    else:
        occurrence = occurrences[occurrence]

    # determine if 'stim' signal exists
    show_spectrogram = ('stim' in rec.signals.keys())
    # show_spectrogram = ('stim' in rec.signals.keys() and
    #                     'state' not in rec.signals.keys())

    plot_fns = _get_plot_fns(rec, modelspec, occurrence=occurrence, epoch=epoch)

    # Need to know how many total plots for outer gridspec (n).
    # +3 is to account for module-independent plots at end
    # and spectrogram at beginning.
    # If other independent plots are added, will need to
    # adjust this calculation.
    if show_spectrogram:
        n = len(plot_fns)+3
    else:
        n = len(plot_fns)+2

    if figsize is None:
        fig = plt.figure(figsize=(10*width_mult, n*height_mult))
    else:
        fig = plt.figure(figsize=figsize)

    # Each plot will be represented as a nested gridspec.
    # That way, plots have control over how many subplots
    # they use etc. Only restriction is that they get
    # one row (but the if/else flow control above could
    # add more than one plot for a module if multiple
    # rows are needed).
    gs_outer = gridspec.GridSpec(n, 1)

    def _plot_axes(col_spans, fns, outer_index):
        """Expects col_spans and fns to be lists, outer_index integer."""
        # Special check to allow shorthand for single column and fn
        if isinstance(col_spans, int):
            if not isinstance(fns, list):
                fns = [fns]
                col_spans = [col_spans]
            else:
                raise ValueError("col_spans and fns must either both be"
                                 "lists or both be singular, got:\n {}\n{}"
                                 .format(col_spans, fns))

        n_cols = sum(col_spans)
        g = gridspec.GridSpecFromSubplotSpec(
                1, n_cols, subplot_spec=gs_outer[outer_index]
                )
        i = 0
        for j, span in enumerate(col_spans):
            ax = plt.Subplot(fig, g[0, i:i+span])
            fig.add_subplot(ax)
            fns[j](ax=ax)
            i += span

    # re-evaluate in case rec left in strange state
    rec = ms.evaluate(rec, modelspec)
    pred = rec['pred']
    resp = rec['resp']

    ### Special plots that go *BEFORE* iterated modules

    # TODO: Move pre- and post- plots to separate subfunctions?
    #       Not too awful at the moment but if we add more will
    #       get pretty crowded here

    # Stimulus Spectrogram
    if show_spectrogram:
        fn_spectro = partial(
                spectrogram_from_epoch, rec['stim'], epoch,
                occurrence=occurrence, title='Stimulus Spectrogram'
                )
        _plot_axes([1], [fn_spectro], 0)

    ## Iterated module plots (defined in _get_plot_fns)
    for i, (fns, col_spans) in enumerate(plot_fns):
        # +1 because we did spectrogram above. Adjust as necessary.
        j = i + (1 if show_spectrogram else 0)
        _plot_axes(col_spans, fns, j)

    ## Special plots that go *AFTER* iterated modules

    # Pred v Resp Timeseries
    if ((find_module('merge_channels', modelspec) is not None) or
       (find_module('state_sp_dc_gain', modelspec) is not None) or
       (find_module('state_dc_gain', modelspec) is not None) or
       (find_module('state_weight', modelspec) is not None) or
       (find_module('state_dexp', modelspec) is not None)):
        if rec['state'].shape[0]<=10:
            #fns = state_vars_psths(rec, epoch, psth_name='resp',
            #                       occurrence=occurrence)
            #
            #_plot_axes([1]*len(fns), fns, -2)
            fn2 = partial(state_vars_psth_all, rec, epoch, psth_name=modelspec.meta['output_name'],
                          psth_name2='pred', state_sig='state_raw',
                          colors=None, channel=None, decimate_by=1)
            _plot_axes(1, fn2, -2)
        else:
            colors = ((0.7, 0.7, 0.7),
                      (44/255, 125/255, 61/255),
                      (129/255, 64/255, 138/255))

            fn2 = partial(state_gain_plot, modelspec)
            _plot_axes(1, fn2, -2)

    else:
        sigs = [rec[modelspec.meta['output_name']], rec['pred']]
        title = 'Prediction vs Response, {} #{}'.format(epoch, occurrence)
        timeseries = partial(timeseries_from_epoch, sigs, epoch, title=title,
                             occurrences=occurrence)
        _plot_axes(1, timeseries, -2)


    # Pred v Resp Scatter Smoothed
    n_cells = len(modelspec.meta['r_test'])
<<<<<<< HEAD
    r_test = np.mean(modelspec[0]['meta']['r_test'])
    r_fit = np.mean(modelspec[0]['meta']['r_fit'])
=======
    r_test = np.mean(modelspec.meta['r_test'])
    r_fit = np.mean(modelspec.meta['r_fit'])
>>>>>>> 1894bdae
    text = 'r_test: {:.3f} (n={})\nr_fit: {:.3f}'.format(r_test, n_cells, r_fit)

    smoothed = partial(
            plot_scatter, pred, resp, text=text, smoothing_bins=100,
            title='Smoothed, bins={}'.format(100), force_square=False
            )
    if resp.shape[0] > 1:
        not_smoothed = partial(perf_per_cell, modelspec)
    else:
        not_smoothed = partial(
                plot_scatter, pred, resp, text=text, smoothing_bins=False,
                title='Unsmoothed', force_square=False,
                )
    _plot_axes([1, 1], [smoothed, not_smoothed], -1)

    # TODO: Pred Error histogram too? Or was that not useful?

    # Whole-figure title
    try:
        cellid = modelspec.meta['cellid']
    except KeyError:
        cellid = "UNKNOWN"
    try:
        modelname = modelspec.meta['modelname']
    except KeyError:
        modelname = "UNKNOWN"
    try:
        batch = modelspec.meta['batch']
    except KeyError:
        batch = 0
    fig.suptitle('Cell: {}, Batch: {}, {} #{}\n{}'
                 .format(cellid, batch, epoch, occurrence, modelname))

    # Space subplots appropriately
    # TODO: More dynamic way to determine the y-max for suptitle?
    # y_max = 1.00 - (height_mult+1)/100
    y_max = 0.955
    try:
        gs_outer.tight_layout(fig, rect=[0, 0, 1, y_max],
                              pad=1.5, w_pad=1.0, h_pad=2.5)
    except:
        log.info("tight_layout error")

    return fig


"""
Helper functions for quickplot()
"""


def _get_plot_fns(rec, modelspec, default='val', epoch='TRIAL', occurrence=0, m_idx=0, r_idx=0):

    plot_fns = []

    # TODO: This feels a bit hacky, likely needs review.
    modules = [m['fn'] for m in modelspec]
    check_wc = [('weight_channels' in mod) for mod in modules]
    check_fir = [('fir' in mod) for mod in modules]
    if (sum(check_wc) > 0) and (sum(check_fir) > 0):
        # if both weight channels and fir are present, do STRF heatmap
        # instead of either of the individual heatmaps for those modules
        do_strf = True
    else:
        do_strf = False
    # Only do STRF once
    strf_done = False
    wc_idx=0
    for idx, m in enumerate(modelspec):
        fname = m['fn']

        # STRF is a special case that relies on multiple modules, so the
        # dependent modules are wrapped here in a separate logic hierarchy.
        if not do_strf:
            if rec['stim'] is not None:
                chans = rec['stim'].chans
            else:
                chans = None
            if 'weight_channels' in fname:

                if 'weight_channels.basic' in fname:
                    fn = partial(weight_channels_heatmap, modelspec, chans=chans, wc_idx=wc_idx)
                    plot = (fn, 1)
                    plot_fns.append(plot)

                elif 'weight_channels.gaussian' in fname:
                    fn = partial(weight_channels_heatmap, modelspec, chans=chans, wc_idx=wc_idx)
                    plot = (fn, 1)
                    plot_fns.append(plot)
                    print('wc {}'.format(idx))
                else:
                    # Don't plot anything
                    pass
                wc_idx += 1

            elif 'fir' in fname:
                if 'fir.basic' in fname:
                    if m['phi']['coefficients'].shape[0]<=3:
                        fn = partial(strf_timeseries, modelspec, chans=chans)
                    else:
                        fn = partial(fir_heatmap, modelspec, chans=chans)
                    plot = (fn, 1)
                    plot_fns.append(plot)
                elif 'fir.filter_bank' in fname:
<<<<<<< HEAD
                    fns = [partial(fir_heatmap, m) for m in ctx['modelspec'].fits()]
=======
                    fns = [partial(fir_heatmap, m) for m in modelspec.fits()]
>>>>>>> 1894bdae
                    plot = (fns, [1]*len(fns))
                    plot_fns.append(plot)
                else:
                    fns = [partial(fir_heatmap, m) for m in modelspec.fits()]
                    plot = (fns, [1]*len(fns))
                    plot_fns.append(plot)
        # do strf
        else:
            if ('fir' in fname) and not strf_done:
                chans = rec['stim'].chans
                # print('CHANS: ')
                # print(chans)
                #if m['phi']['coefficients'].shape[0]<=2:
                #    fn = partial(strf_timeseries, modelspec, chans=chans,show_fir_only=False)
                #else:
                fn = partial(strf_heatmap, modelspec, title='STRF', chans=chans)
                plot = (fn, 1)
                plot_fns.append(plot)
                strf_done = True
                continue

            elif ('weight_channels' in fname) and strf_done:
                if ('ct' not in m['id']):
                    # second weight channels, eg for population model
                    fn = partial(weight_channels_heatmap, modelspec, chans=chans,
                                 wc_idx=wc_idx)
                    plot = (fn, 1)
                    plot_fns.append(plot)
                    wc_idx+=1

            elif ('weight_channels' in fname):
                wc_idx+=1


        if 'levelshift' in fname:
            if 'levelshift.levelshift' in fname:
                # TODO - Should levelshift plot anything?
                pass
            else:
                pass

        elif 'stp' in fname:
            # channels = np.arange(m['phi']['u'].size)
            channels = 0
            # fn = before_and_after_psth(rec, modelspec, idx, sig_name='pred',
            #                           epoch=epoch, occurrences=occurrence,
            #                           channels=channels, mod_name='STP')
            fn = partial(before_and_after_stp, modelspec, sig_name='pred',
                         channels=channels, title='STP', fs=rec['resp'].fs)
            plot = (fn, 1)
            plot_fns.append(plot)

        elif 'nonlinearity' in fname:

            if 'nonlinearity.double_exponential' in fname:
                fn1, fn2 = before_and_after_scatter(
                        rec, modelspec, idx, smoothing_bins=200,
                        mod_name='double_exponential'
                        )
                plots = ([fn1, fn2], [1, 1])
                plot_fns.append(plots)

            elif 'nonlinearity.quick_sigmoid' in fname:
                fn1, fn2 = before_and_after_scatter(
                        rec, modelspec, idx, smoothing_bins=200,
                        mod_name='quick_sig'
                        )
                plots = ([fn1, fn2], [1, 1])
                plot_fns.append(plots)

            elif 'nonlinearity.logistic_sigmoid' in fname:
                fn1, fn2 = before_and_after_scatter(
                        rec, modelspec, idx, smoothing_bins=200,
                        mod_name='log_sig'
                        )
                plots = ([fn1, fn2], [1, 1])
                plot_fns.append(plots)

            elif 'nonlinearity.tanh' in fname:
                fn1, fn2 = before_and_after_scatter(
                        rec, modelspec, idx, smoothing_bins=200,
                        mod_name='tanh'
                        )
                plots = ([fn1, fn2], [1, 1])
                plot_fns.append(plots)

            elif 'nonlinearity.dlog' in fname:
                # SVD removed plotting here. breaks if applied to multi-
                # channel input, as when used for compression of spectrogram
                pass

            else:
                # Unrecognized nonlinearity
                pass

        elif 'merge_channels' in fname:
            fn1 = partial(state_vars_timeseries, rec, modelspec)
            plot1 = (fn1, 1)

            plot_fns.append(plot1)

        elif (('state.state_dc_gain' in fname) or
              ('state.state_sp_dc_gain' in fname) or
              ('state_dexp' in fname) or
              ('state.state_weight' in fname)):

            if len(m['phi'].get('g', m['phi']['d'])) > 5:
                fn1 = partial(state_gain_plot, modelspec)
                plot1 = (fn1, 1)
                plot_fns.append(plot1)
            else:
                fn1 = partial(state_vars_timeseries, rec, modelspec)
                plot1 = (fn1, 1)
                plot_fns.append(plot1)

        elif 'summed_contrast_kernel' in fname:
            from nems_lbhb.gcmodel.guiplots import summed_contrast

            fn = partial(summed_contrast, rec, modelspec)
            plot = (fn, 1)
            plot_fns.append(plot)

            extent = False if rec['contrast'].shape[0] == 1 else True
            fn = partial(
                    spectrogram_from_epoch, rec['contrast'], epoch,
                    occurrence=occurrence, title='Contrast Input',
                    extent=extent
                    )
            plot = (fn, 1)
            plot_fns.insert(0, plot)

        elif 'contrast_kernel' in fname:
            from nems_lbhb.gcmodel.guiplots import contrast_kernel_heatmap

            fn = partial(contrast_kernel_heatmap, rec, modelspec,
                         title='Contrast Kernel')
            plot = (fn, 1)
            plot_fns.append(plot)

            extent = False if rec['contrast'].shape[0] == 1 else True
            fn = partial(
                    spectrogram_from_epoch, rec['contrast'], epoch,
                    occurrence=occurrence, title='Contrast Input',
                    extent=extent
                    )
            plot = (fn, 1)
            plot_fns.insert(0, plot)

        elif 'contrast' in fname:
            from nems_lbhb.gcmodel.guiplots import contrast_kernel_heatmap2

            fn = partial(contrast_kernel_heatmap2, rec, modelspec,
                         title='(Pseudo) Contrast Kernel')
            plot = (fn, 1)
            plot_fns.append(plot)

            # TODO: include contrast spectrogram

    return plot_fns


def quickplot_no_xforms(rec, est, val, modelspec, default='val', occurrence=0,
                        epoch='TRIAL', figsize=None, height_mult=3.0, m_idx=0):
    """Compatibility wrapper for quickplot."""
    ctx = {'rec': rec, 'est': est, 'val': val, 'modelspec': modelspec}
    return quickplot(ctx, default=default, epoch=epoch, occurrence=occurrence,
                     figsize=figsize, height_mult=height_mult, m_idx=m_idx)


# TODO: maybe a better place to put these? but the functionality of returning
#       partial plots is pretty specific to quickplot/summary

def before_and_after_signal(rec, modelspec, idx, sig_name='pred'):
    # HACK: shouldn't hardcode 'stim', might be named something else
    #       or not present at all. Need to figure out a better solution
    #       for special case of idx = 0
    if idx == 0:
        # Can't have anything before index 0, so use input stimulus
        before = rec.copy()
        before_sig = copy.deepcopy(rec['stim'])
    else:
        before = ms.evaluate(rec.copy(), modelspec, start=None, stop=idx)
        before_sig = copy.deepcopy(before[sig_name])

    before_sig.name = 'before'

    # now evaluate next module step
    after = ms.evaluate(before.copy(), modelspec, start=idx, stop=idx+1)
    after_sig = copy.deepcopy(after[sig_name])
    after_sig.name = 'after'

    return before_sig, after_sig


def before_and_after_psth(rec, modelspec, idx, sig_name='pred',
                          epoch='TRIAL', occurrences=0, channels=0,
                          mod_name='Unknown'):

    before_sig, after_sig = before_and_after_signal(rec, modelspec, idx,
                                                    sig_name)
    signals = [before_sig, after_sig]
    fn = partial(timeseries_from_epoch, signals, epoch,
                 occurrences=occurrences, channels=channels, xlabel='Time',
                 ylabel='Value', title=mod_name)
    return fn


def before_and_after_scatter(rec, modelspec, idx, sig_name='pred',
                             compare=None, smoothing_bins=False,
                             mod_name='Unknown', xlabel1=None, xlabel2=None,
                             ylabel1=None, ylabel2=None):

    # HACK: shouldn't hardcode 'stim', might be named something else
    #       or not present at all. Need to figure out a better solution
    #       for special case of idx = 0
    if idx == 0:
        # Can't have anything before index 0, so use input stimulus
        before = rec.copy()
        if 'stim' in rec.signals.keys():
            before_sig = rec['stim']
            before.name = '**stim'
        elif 'state' in rec.signals.keys():
            before_sig = rec['state']
            before.name = '**state'
        else:
            ValueError("Don't know how to choose before signal")
    else:
        before = ms.evaluate(rec.copy(), modelspec, start=None, stop=idx)
        before_sig = before[sig_name]

    # now evaluate next module step
    after = ms.evaluate(before.copy(), modelspec, start=idx, stop=idx+1)
    after_sig = after[sig_name]

    if compare is None:
        compare = modelspec.meta.get('output_name', 'resp')

    # compute correlation for pre-module before it's over-written
    if before[sig_name].shape[0] == 1:
        corr1 = nm.corrcoef(before, pred_name=sig_name, resp_name=compare)
        corr2 = nm.corrcoef(after, pred_name=sig_name, resp_name=compare)
    else:
        corr1 = 0
        corr2 = 0
        log.warning('corr coef expects single-dim predictions')

    compare_to = rec[compare]
    title1 = '{} vs {} before {}'.format(sig_name, compare, mod_name)
    title2 = '{} vs {} after {}'.format(sig_name, compare, mod_name)
    # TODO: These are coming out the same, but that seems unlikely
    text1 = "r = {0:.5f}".format(corr1)
    text2 = "r = {0:.5f}".format(corr2)

    modidx = find_module(mod_name, modelspec)
    if modidx:
        module = modelspec[modidx]
    else:
        module = None
    fn1 = partial(plot_scatter, before_sig, compare_to, title=title1,
                  smoothing_bins=smoothing_bins, xlabel=xlabel1,
                  ylabel=ylabel1, text=text1, module=module)
    fn2 = partial(plot_scatter, after_sig, compare_to, title=title2,
                  smoothing_bins=smoothing_bins, xlabel=xlabel2,
                  ylabel=ylabel2, text=text2)

    return fn1, fn2


def state_vars_psths(rec, epoch, psth_name='resp', occurrence=0):
    state_var_list = rec['state'].chans
    psth_list = [
            partial(state_var_psth_from_epoch, rec, epoch, psth_name=psth_name,
                    state_sig='state_raw', state_chan=var)
            for var in state_var_list
            ]
    return psth_list<|MERGE_RESOLUTION|>--- conflicted
+++ resolved
@@ -245,13 +245,8 @@
 
     # Pred v Resp Scatter Smoothed
     n_cells = len(modelspec.meta['r_test'])
-<<<<<<< HEAD
-    r_test = np.mean(modelspec[0]['meta']['r_test'])
-    r_fit = np.mean(modelspec[0]['meta']['r_fit'])
-=======
     r_test = np.mean(modelspec.meta['r_test'])
     r_fit = np.mean(modelspec.meta['r_fit'])
->>>>>>> 1894bdae
     text = 'r_test: {:.3f} (n={})\nr_fit: {:.3f}'.format(r_test, n_cells, r_fit)
 
     smoothed = partial(
@@ -356,11 +351,7 @@
                     plot = (fn, 1)
                     plot_fns.append(plot)
                 elif 'fir.filter_bank' in fname:
-<<<<<<< HEAD
-                    fns = [partial(fir_heatmap, m) for m in ctx['modelspec'].fits()]
-=======
                     fns = [partial(fir_heatmap, m) for m in modelspec.fits()]
->>>>>>> 1894bdae
                     plot = (fns, [1]*len(fns))
                     plot_fns.append(plot)
                 else:
