import logging
import importlib.util
import inspect
import re
import os
from pathlib import Path
import sys

log = logging.getLogger(__name__)


def is_keyword(name, obj):
    '''
    Determine whether named object is a keyword

    Parameters
    ----------
    name : string
        Name of object
    obj : object
        Object

    False if private function, all-caps global variable or not callable. True
    otherwise.
    '''
    private = name.startswith('_')
    caps = name.upper() == name
    is_callable = callable(obj)
    return is_callable and (not private) and not(caps)


class KeywordMissingError(Exception):
    """Raised when a keyword lookup fails"""
    def __init__(self, value):
        default_message = f'"{value}" could not be found in the keyword registry.'
        super().__init__(default_message)


class KeywordRegistry():
    '''
    Behaves similar to a dictionary, except that
    registry[key_string] will trigger a function call based on
    the leading portion of the key (either before the first period or
    until the first non-alpha character).

    The function call is determined by the Keyword instance referenced by
    the leading portion of the key, and it will receive the keyword string
    itself as the first argument followed by **kwargs.

    For example:
        def add_kwargs(kw, myarg1='', myarg2=''):
            return kw + myarg1 + myarg2

        kws = KeywordRegistry(myarg1=' first', myarg2=' second')
        kws['mykey'] = add_kwargs

        In[0]: kws['mykey.test']
        Out[0]: 'mykey.test first second'

    See register_plugin and register_modules for how to add entire
    directories or modules of keyword definitions.
    '''

    def __init__(self, **kwargs):
        self.keywords = {}
        self.kwargs = kwargs

    def __getitem__(self, kw_string):
        kw = self.lookup(kw_string)
        accepted_args = inspect.getfullargspec(kw.parse)[0]
        kwargs = {k: v for k, v in self.kwargs.items() if k in accepted_args}
        return kw.parse(kw_string, **kwargs)

    def __setitem__(self, kw_head, parse):
        # TODO: Warning either here or in register_module / register_plugins
        #       to notify if keyword being overwritten?
        self.keywords[kw_head] = Keyword(kw_head, parse)

    def kw_head(self, kw_string):
        # if the full kw_string is in the registry as-is, then it's a
        # backwards-compatibility alias and overrides the normal kw head rule.
        if kw_string in self.keywords:
            return kw_string
        # Look for '.' first. If not present, use first alpha-only string
        # as head instead.
        h = kw_string.split('.')
        if len(h) == 1:
            # no period, do regex for first all-alpha string
            alpha = re.compile('^[a-zA-Z]*')
            kw_head = re.match(alpha, kw_string).group(0)
        else:
            kw_head = h[0]
        return kw_head

    def lookup(self, kw_string):
        kw_head = self.kw_head(kw_string)
        if kw_head not in self.keywords:
            raise KeywordMissingError(kw_head)
        
        return self.keywords[kw_head]

    def source(self, kw_string):
        kw_head = self.kw_head(kw_string)
        return self.keywords[kw_head].source_string

    def register_plugin(self, location):
        '''
        Registers a plugin

        Parameters
        ----------
        location: string
            Can be one of:
            * module name (e.g., `my_code.plugins.keywords`)
            * file name (e.g., `/path/my_code/plugins/keywords.py')
            * path name (e.g., '/path/my_code/plugins')
        '''
        pathname = Path(location)
        if pathname.exists():
            if pathname.is_dir():
                self._register_plugin_by_path(pathname)
            else:
                self._register_plugin_by_file(pathname)
        else:
            self._register_plugin_by_module_name(location)

    def _register_plugin_by_module_name(self, module_name):
        module = importlib.import_module(module_name)
        module.__location__ = module_name
        self.register_module(module)

    def _register_plugin_by_path(self, pathname):
        for filename in pathname.glob('*.py'):
            self._register_plugin_by_file(filename)

    def _register_plugin_by_file(self, filename):
        '''
        Adds all callable() names defined inside the Python file as keywords

        Parameters
        ----------
        filename : str
            Path to a file containing one or more modules that define keyword
            functions.
        '''
        spec = importlib.util.spec_from_file_location('', filename)
        module = importlib.util.module_from_spec(spec)
        spec.loader.exec_module(module)
        module.__location__ = filename
        self.register_module(module)

    def register_plugins(self, locations):
        '''Invokes self.register_plugin for each package listed in pkgs.'''
        for loc in locations:
            self.register_plugin(loc)

    def register_module(self, module):
        '''
        As register_plugin, but module should be a single module object
        instead of a path for a directory.
        Default nems keywords are added via this method.
        '''
        try:
            location = str(module.__location__)
        except AttributeError:
            # Always default to the name of the module rather than the file
            # because this makes code more portable across platforms.
            location = str(module.__name__)

        for name, obj in vars(module).items():
            if is_keyword(name, obj):
                self.keywords[name] = Keyword(name, obj, location)

    def register_modules(self, modules):
        '''Invokes self.register_module for each module listed in modules.'''
        for module in modules:
            self.register_module(module)

    def __iter__(self):
        # Pass through keywords dictionary's iteration to allow
        # `for k in registry: do x`
        return self.keywords.__iter__()

    def __next__(self):
        return self.keywords.__next__()

    def to_json(self):
        d = {k: v.source_string for k, v in self.keywords.items()}
        d['_KWR_ARGS'] = self.kwargs
        return d

    @classmethod
    def from_json(self, d):
        registry = KeywordRegistry(*d['_KWR_ARGS'])
        d.pop('_KWR_ARGS')
        unique_sources = set(d.values())
        for source in unique_sources:
            try:
                registry.register_plugin(source)
            except:
                log.warn('Unable to register plugin %s', source)
                # Assume that equivalent plugins are specified in configs.
                # Will happen when loading a model on a PC that it was not fit
                # on, for example.
        return registry

    def info(self, kw=None):
        """
        :param kw:
        :return: dictionary with source info for keywords containing string kw
                 or (if kw is None) all keywords
        """
        kw_list = list(self.keywords.keys())
        s = {}
        for k in kw_list:
            if (kw is None) or kw in k:
                s[k] = self.source(k)
        return s

class Keyword():
    '''
    Parameters
    ----------
    key : string
        Keyword (just the base, excluding parameters). e.g., 'ozgf'
    parse : callable
        Function that parses full keyword string
    source_string : string
        Location (i.e., module or file) that keyword was defined in
    '''

    def __init__(self, key, parse, source_string):
        self.key = key
        self.parse = parse
        self.source_string = source_string

<<<<<<< HEAD
=======

>>>>>>> 73d6134293a74760b3abe5f67815423bf1280976
def xforms_kw_info(kw_string, **xforms_kwargs):
    from nems.plugins import (default_loaders,
                              default_initializers, default_fitters)
    from nems import get_setting

    xforms_lib = KeywordRegistry(**xforms_kwargs)
    xforms_lib.register_modules([default_loaders, default_fitters,
                                default_initializers])
    xforms_lib.register_plugins(get_setting('XFORMS_PLUGINS'))

    return xforms_lib.info(kw_string)

<<<<<<< HEAD
=======

>>>>>>> 73d6134293a74760b3abe5f67815423bf1280976
def test_xforms_kw(kw_string, **xforms_kwargs):
    from nems.plugins import (default_loaders,
                              default_initializers, default_fitters)
    from nems import get_setting

    xforms_lib = KeywordRegistry(**xforms_kwargs)
    xforms_lib.register_modules([default_loaders, default_fitters,
                                default_initializers])
    xforms_lib.register_plugins(get_setting('XFORMS_PLUGINS'))

    return xforms_lib[kw_string]


def test_modelspec_kw(kw_string):
    from nems.plugins import (default_keywords)
    from nems import get_setting

    kw_lib = KeywordRegistry()
    kw_lib.register_modules([default_keywords])
    kw_lib.register_plugins(get_setting('KEYWORD_PLUGINS'))

    return kw_lib[kw_string]
<|MERGE_RESOLUTION|>--- conflicted
+++ resolved
@@ -234,10 +234,6 @@
         self.parse = parse
         self.source_string = source_string
 
-<<<<<<< HEAD
-=======
-
->>>>>>> 73d6134293a74760b3abe5f67815423bf1280976
 def xforms_kw_info(kw_string, **xforms_kwargs):
     from nems.plugins import (default_loaders,
                               default_initializers, default_fitters)
@@ -250,10 +246,6 @@
 
     return xforms_lib.info(kw_string)
 
-<<<<<<< HEAD
-=======
-
->>>>>>> 73d6134293a74760b3abe5f67815423bf1280976
 def test_xforms_kw(kw_string, **xforms_kwargs):
     from nems.plugins import (default_loaders,
                               default_initializers, default_fitters)
