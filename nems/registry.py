--- conflicted
+++ resolved
@@ -234,7 +234,6 @@
         self.parse = parse
         self.source_string = source_string
 
-<<<<<<< HEAD
 
 def xforms_kw_info(kw_string, **xforms_kwargs):
     from nems.plugins import (default_loaders,
@@ -249,8 +248,6 @@
     return xforms_lib.info(kw_string)
 
 
-=======
->>>>>>> 85899a54
 def test_xforms_kw(kw_string, **xforms_kwargs):
     from nems.plugins import (default_loaders,
                               default_initializers, default_fitters)
@@ -263,6 +260,7 @@
 
     return xforms_lib[kw_string]
 
+
 def test_modelspec_kw(kw_string):
     from nems.plugins import (default_keywords)
     from nems import get_setting
