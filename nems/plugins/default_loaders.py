def ld(loadkey, recording_uri=None, cellid=None):
<<<<<<< HEAD
    '''Default loader xfspec. Loads the recording, does nothing else.'''

    options = loadkey.split('.')[1:]
    normalize = ('n' in options)
=======
    '''
    Default loader xfspec. Loads the recording and (optionally) specifies
    input_name and output_name context variables that tell, respectively, the
    name of the input signal fed into the model and output signal to be
    predicted by the model.

    options:
    n : normalize input stim
    revrec : set input_name = 'resp', output_name = 'stim' (ie, reversed from
             default input_name = 'stim, output_name = 'resp')
    popXXX : all cells that don't match cellid should be saved to signal XXX
             default XXX='population'
    p : set input_name = 'psth'

    '''

    options = loadkey.split('.')[1:]
>>>>>>> 1894bdae

    d = {}
    if recording_uri is not None:
        d['recording_uri_list'] = [recording_uri]
<<<<<<< HEAD
    d['normalize'] = normalize
    if cellid is not None:
        d['cellid'] = cellid

=======
    d['normalize'] = False
    if cellid is not None:
        d['cellid'] = cellid

    for op in options:
        if op.startswith('pop'):
            if len(op) == 3:
                d['save_other_cells_to_state'] = 'population'
            else:
                d['save_other_cells_to_state'] = op[3:]
        elif op == 'revrec':
            d['input_name'] = 'resp'
            d['output_name'] = 'stim'
        elif op == 'p':
            d['input_name'] = 'psth'
        elif op == 'k':
            d['save_other_cells_to_state'] = 'keep'
        elif op == 'n':
            d['normalize'] = True

>>>>>>> 1894bdae
    xfspec = [['nems.xforms.load_recordings', d]]

    return xfspec<|MERGE_RESOLUTION|>--- conflicted
+++ resolved
@@ -1,10 +1,4 @@
 def ld(loadkey, recording_uri=None, cellid=None):
-<<<<<<< HEAD
-    '''Default loader xfspec. Loads the recording, does nothing else.'''
-
-    options = loadkey.split('.')[1:]
-    normalize = ('n' in options)
-=======
     '''
     Default loader xfspec. Loads the recording and (optionally) specifies
     input_name and output_name context variables that tell, respectively, the
@@ -22,17 +16,10 @@
     '''
 
     options = loadkey.split('.')[1:]
->>>>>>> 1894bdae
 
     d = {}
     if recording_uri is not None:
         d['recording_uri_list'] = [recording_uri]
-<<<<<<< HEAD
-    d['normalize'] = normalize
-    if cellid is not None:
-        d['cellid'] = cellid
-
-=======
     d['normalize'] = False
     if cellid is not None:
         d['cellid'] = cellid
@@ -53,7 +40,6 @@
         elif op == 'n':
             d['normalize'] = True
 
->>>>>>> 1894bdae
     xfspec = [['nems.xforms.load_recordings', d]]
 
     return xfspec