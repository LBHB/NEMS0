import logging
import re

log = logging.getLogger(__name__)

# TODO: Create and expand documentation.
# TODO: set up alias'ing function similar to one for loaders.


def mt(fitkey):
    '''
    Set fitting metric to nmse_shrinkage for keywords that come after.

    TODO: Any other metrics as added options?

    '''
    ops = fitkey.split('.')[1:]
    if 'shr' in ops:
        metric = 'nmse_shrink'
    else:
        # Redundant for now since shr is the only option, but will likely
        # add more later.
        metric = 'nmse_shrink'
    return [['nems.xforms.use_metric', {'metric': metric}]]


def pred(fitkey):
    '''
    Evaluate model prediction.
    '''
    return [['nems.xforms.predict', {}]]


def basic(fitkey):
    '''
    Perform a fit_basic analysis on a model.

    Parameters
    ----------
    fitkey : str
        Expected format: basic.<fitter>.<jackknifing>.<metric>.<misc>
        Example: basic.cd.nf10.shr.mi1000
        Example translation:
            Use fit_basic with coordinate_descent, nfold fitting with 10 folds,
            with nmse_shrinkage as the metric and 1000 maximum iterations

    Options
    -------
    cd : Use coordinate_descent for fitting (default is scipy_minimize)
    miN : Set maximum iterations to N, where N is any positive integer.
    tN : Set tolerance to 10**-N, where N is any positive integer.

    '''

    xfspec = []

    options = _extract_options(fitkey)
    max_iter, tolerance, fitter = _parse_basic(options)
    xfspec = [['nems.xforms.fit_basic',
               {'max_iter': max_iter,
                'fitter': fitter, 'tolerance': tolerance}],
              ['nems.xforms.predict', {}]]

    return xfspec


def iter(fitkey):
    '''
    Perform a fit_iteratively analysis on a model.

    Parameters
    ----------
    fitkey : str
        Expected format: iter.<fitter>.<misc>
        Example: iter.T3,4,7.S0,1.S2,3.S0,1,2,3.ti50.fi20
        Example translation:
            Use fit_iteratively with scipy_minimize
            (since 'cd' option is not present), 50 per-tolerance-level
            iterations, and 20 per-fit iterations.
            Begin with a tolerance level of 10**-3, followed by
            10**-4 and 10**-7. Within each tolerance level,
            first fit modules 0 and 1, then 2 and 3,
            and finally 0, 1, 2, and 3 all together.

    Options
    -------
    cd : Use coordinate_descent for fitting (default is scipy_minimize)
    TN,N,... : Use tolerance levels 10**-N for each N given, where N is
               any positive integer.
    SN,N,... : Fit model indices N, N... for each N given,
               where N is any positive integer or zero. May be provided
               multiple times to iterate over several successive subsets.
    tiN : Perform N per-tolerance-level iterations, where N is any
          positive integer.
    fiN : Perform N per-fit iterations, where N is any positive integer.

    '''

    # TODO: Support nfold and state fits for fit_iteratively?
    #       And epoch to go with state.
    options = _extract_options(fitkey)
    tolerances, module_sets, fit_iter, tol_iter, fitter = _parse_iter(options)

    xfspec = [['nems.xforms.fit_iteratively',
               {'module_sets': module_sets, 'fitter': fitter,
                'tolerances': tolerances, 'tol_iter': tol_iter,
                'fit_iter': fit_iter}],
              ['nems.xforms.predict', {}]]

    return xfspec


def _extract_options(fitkey):
    if fitkey == 'basic' or fitkey == 'iter':
        # empty options (i.e. just use defualts)
        options = []
    else:
        chunks = fitkey.split('.')
        options = chunks[1:]
    return options


def _parse_basic(options):
    '''Options specific to basic.'''
    max_iter = 1000
    tolerance = 1e-7
    fitter = 'scipy_minimize'
    for op in options:
        if op.startswith('mi'):
            pattern = re.compile(r'^mi(\d{1,})')
            max_iter = int(re.match(pattern, op).group(1))
        elif op.startswith('t'):
            num = op.replace('d', '.')
            tolpower = float(num[1:])*(-1)
            tolerance = 10**tolpower
        elif op == 'cd':
            fitter = 'coordinate_descent'

    return max_iter, tolerance, fitter


def _parse_iter(options):
    '''Options specific to iter.'''
    tolerances = []
    module_sets = []
    fit_iter = 10
    tol_iter = 50
<<<<<<< HEAD
=======
    fitter = 'scipy_minimize'
>>>>>>> 1fb77b42

    for op in options:
        if op.startswith('ti'):
            tol_iter = int(op[2:])
        elif op.startswith('fi'):
            fit_iter = int(op[2:])
        elif op.startswith('T'):
            nums = op.replace('d', '.')
            powers = [float(i) for i in nums[1:].split(',')]
            tolerances.extend([10**(-1*p) for p in powers])
        elif op.startswith('S'):
            indices = [int(i) for i in op[1:].split(',')]
            module_sets.append(indices)
        elif op == 'cd':
            fitter = 'coordinate_descent'

    if not tolerances:
        tolerances = None
    if not module_sets:
        module_sets = None

    return tolerances, module_sets, fit_iter, tol_iter, fitter<|MERGE_RESOLUTION|>--- conflicted
+++ resolved
@@ -145,10 +145,7 @@
     module_sets = []
     fit_iter = 10
     tol_iter = 50
-<<<<<<< HEAD
-=======
     fitter = 'scipy_minimize'
->>>>>>> 1fb77b42
 
     for op in options:
         if op.startswith('ti'):
