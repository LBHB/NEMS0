import logging
import re

from nems.utils import escaped_split, keyword_extract_options

log = logging.getLogger(__name__)

# TODO: Create and expand documentation.
# TODO: set up alias'ing function similar to one for loaders.


def mt(fitkey):
    '''
    Set fitting metric to nmse_shrinkage for keywords that come after.

    TODO: Any other metrics as added options?

    '''
    ops = fitkey.split('.')[1:]
    if 'shr' in ops:
        metric = 'nmse_shrink'
    else:
        # Redundant for now since shr is the only option, but will likely
        # add more later.
        metric = 'nmse_shrink'
    return [['nems.xforms.use_metric', {'metric': metric}]]


def pred(fitkey):
    '''
    Evaluate model prediction. Added by default in xform_helper.
    '''
    return [['nems.xforms.predict', {}]]


def stats(fitkey):
    '''
    Add summary statistics to modelspec(s). Added by default in xform_helper.
    '''
    options = fitkey.split('.')[1:]
    fn = 'standard_correlation'
    for op in options:
        if op == 'pm':
            fn = 'correlation_per_model'

    return [['nems.xforms.add_summary_statistics', {'fn': fn}]]


def best(fitkey):
    '''
    Collapse modelspecs to singleton list with only the "best" modelspec.
    '''
    options = escaped_split(fitkey, '.')[1:]
    metakey = 'r_test'
    comparison = 'greatest'

    for op in options:
        if op == '<':
            comparison = 'least'
        elif op == '>':
            comparison = 'greatest'
        else:
            # Assume it's the name of a metakey, and remove any escapes
            metakey = op.replace('\\', '')

    return [['nems.xforms.only_best_modelspec', {'metakey': metakey,
                                                 'comparison': comparison}]]


def sort(fitkey):
    '''
    Sorts modelspecs by specified meta entry in either descending or
    ascending order.
    '''
    ops = escaped_split(fitkey, '.')[1:]
    metakey = 'r_test'
    order = 'descending'

    for op in ops:
        if op in ['a', 'asc', 'ascending']:
            order = op
        elif op in ['d', 'desc', 'descending']:
            order = op
        else:
            # Assume it's the name of a metakey, and remove any escapes
            metakey = op.replace('\\', '')

    return [['nems.xforms.sort_modelspecs', {'metakey': metakey,
                                             'order': order}]]


def basic(fitkey):
    '''
    Perform a fit_basic analysis on a model.

    Parameters
    ----------
    fitkey : str
        Expected format: basic.<fitter>.<jackknifing>.<metric>.<misc>
        Example: basic.cd.nf10.shr.mi1000
        Example translation:
            Use fit_basic with coordinate_descent, nfold fitting with 10 folds,
            with nmse_shrinkage as the metric and 1000 maximum iterations

    Options
    -------
    cd : Use coordinate_descent for fitting (default is scipy_minimize)
    miN : Set maximum iterations to N, where N is any positive integer.
    tN : Set tolerance to 10**-N, where N is any positive integer.

    '''

    xfspec = []

    options = _extract_options(fitkey)
    max_iter, tolerance, fitter, choose_best, fast_eval, rand_count = _parse_basic(options)
    xfspec = []
    #if fast_eval:
    #    xfspec = [['nems.xforms.fast_eval', {}]]
    #else:
    #    xfspec = []
    if rand_count>1:
        xfspec.append(['nems.initializers.rand_phi', {'rand_count': rand_count}])
    xfspec.append(['nems.xforms.fit_basic',
                  {'max_iter': max_iter,
                   'fitter': fitter, 'tolerance': tolerance}])
    if choose_best:
        xfspec.append(['nems.analysis.test_prediction.pick_best_phi', {'criterion': 'mse_fit'}])

    return xfspec


def nrc(fitkey):
    '''
    Use normalized reverse correlation to fit phi. Right now, pretty dumb.
    Expects two modules (fir and lvl). Will fit both simultaneously. Can stack
    this with fit basic in order to initialize a full rank model with the reverse
    correlation solution.
    '''
    xfspec = []

    #options = _extract_options(fitkey)
    #max_iter, tolerance, fitter = _parse_basic(options)
    xfspec = [['nems.xforms.reverse_correlation', {}]]

    return xfspec


def tf(fitkey):
    '''
    Perform a Tensorflow fit, using Sam Norman-Haignere's CNN library

    Parameters
    ----------
    fitkey : str
        Expected format: tf.f<fitter>.i<max_iter>.s<start_conditions>
        Example: tf.fAdam.i1000.s20
        Example translation:
            Use Adam fitter, max 1000 iterations, starting from 20 random
            initial condition

    Options
    -------
    f<fitter> : string specifying fitter, passed through to TF
    i<N> : Set maximum iterations to N, any positive integer.
    s<S> : Initialize with S random seeds, pick the best performer across
           the entire fit set.
    n : use modelspec initialized by NEMS
    '''

    options = _extract_options(fitkey)

    max_iter = 2000
    fitter = 'Adam'
    init_count = 1
    use_modelspec_init = False
    pick_best = False
    rand_count = 0

    for op in options:
        if op[:1] == 'i':
            max_iter = int(op[1:])
        elif op[:1] == 'f':
            fitter = op[1:]
        elif op[:1] == 's':
            init_count = int(op[1:])
        elif op[:1] == 'n':
            use_modelspec_init = True
        elif op == 'b':
            pick_best = True
        elif op.startswith('rb'):
            if len(op) == 2:
                rand_count = 10
            else:
                rand_count = int(op[2:])
            pick_best = True
        elif op.startswith('r'):
            if len(op) == 1:
                rand_count = 10
            else:
                rand_count = int(op[1:])

    xfspec = []
    if rand_count > 0:
        xfspec.append(['nems.initializers.rand_phi', {'rand_count': rand_count}])

    xfspec.append(['nems.xforms.fit_wrapper',
                   {'max_iter': max_iter,
                    'use_modelspec_init': use_modelspec_init,
                    'optimizer': fitter,
                    'init_count': init_count,
                    'fit_function': 'nems.tf.cnnlink.fit_tf'}])
    
    if pick_best:
        xfspec.append(['nems.analysis.test_prediction.pick_best_phi', {'criterion': 'mse_fit'}])

    return xfspec


def tf(fitkey):
    '''
    Perform a Tensorflow fit, using Sam Norman-Haignere's CNN library

    Parameters
    ----------
    fitkey : str
        Expected format: tf.f<fitter>.i<max_iter>.s<start_conditions>
        Example: tf.fAdam.i1000.s20
        Example translation:
            Use Adam fitter, max 1000 iterations, starting from 20 random
            initial condition

    Options
    -------
    f<fitter> : string specifying fitter, passed through to TF
    i<N> : Set maximum iterations to N, any positive integer.
    s<S> : Initialize with S random seeds, pick the best performer across
           the entire fit set.

    '''

    options = _extract_options(fitkey)

    max_iter = 2000
    fitter = 'Adam'
    init_count = 1
    use_modelspec_init = False

    for op in options:
        if op[:1] == 'i':
            max_iter = int(op[1:])
        elif op[:1] == 'f':
            fitter = op[1:]
        elif op[:1] == 's':
            init_count = int(op[1:])
        elif op[:1] == 'n':
            use_modelspec_init = True

    xfspec = [['nems.tf.cnnlink.fit_tf',
               {'max_iter': max_iter,
                'use_modelspec_init': use_modelspec_init,
                'optimizer': fitter,
                'init_count': init_count}]]

    return xfspec


def iter(fitkey):
    '''
    Perform a fit_iteratively analysis on a model.

    Parameters
    ----------
    fitkey : str
        Expected format: iter.<fitter>.<misc>
        Example: iter.T3,4,7.S0,1.S2,3.S0,1,2,3.ti50.fi20
        Example translation:
            Use fit_iteratively with scipy_minimize
            (since 'cd' option is not present), 50 per-tolerance-level
            iterations, and 20 per-fit iterations.
            Begin with a tolerance level of 10**-3, followed by
            10**-4 and 10**-7. Within each tolerance level,
            first fit modules 0 and 1, then 2 and 3,
            and finally 0, 1, 2, and 3 all together.

    Options
    -------
    cd : Use coordinate_descent for fitting (default is scipy_minimize)
    TN,N,... : Use tolerance levels 10**-N for each N given, where N is
               any positive integer. Default=[10**-4]
    SN,N,... : Fit model indices N, N... for each N given,
               where N is any positive integer or zero. May be provided
               multiple times to iterate over several successive subsets.
    tiN : Perform N per-tolerance-level iterations, where N is any
          positive integer. Default=50
    fiN : Perform N per-fit iterations, where N is any positive integer.
          Default=10
<<<<<<< HEAD

=======
    b : choose best fit_idx based on mse_fit (relevant only when multiple
        initial conditions)
>>>>>>> 1894bdae
    '''

    # TODO: Support nfold and state fits for fit_iteratively?
    #       And epoch to go with state.
    options = _extract_options(fitkey)
    tolerances, module_sets, fit_iter, tol_iter, fitter, choose_best, fast_eval = \
        _parse_iter(options)

    if 'pop' in options:
        xfspec = [['nems.analysis.fit_pop_model.fit_population_iteratively',
                   {'module_sets': module_sets, 'fitter': fitter,
                    'tolerances': tolerances, 'tol_iter': tol_iter,
                    'fit_iter': fit_iter}]]

<<<<<<< HEAD
    if 'pop' in options:
        xfspec = [['nems.analysis.fit_pop_model.fit_population_iteratively',
                   {'module_sets': module_sets, 'fitter': fitter,
                    'tolerances': tolerances, 'tol_iter': tol_iter,
                    'fit_iter': fit_iter}]]

=======
>>>>>>> 1894bdae
    else:
        xfspec = [['nems.xforms.fit_iteratively',
                   {'module_sets': module_sets, 'fitter': fitter,
                    'tolerances': tolerances, 'tol_iter': tol_iter,
                    'fit_iter': fit_iter}]]
<<<<<<< HEAD
=======
    if choose_best:
        xfspec.append(['nems.analysis.test_prediction.pick_best_phi', {'criterion': 'mse_fit'}])
>>>>>>> 1894bdae

    return xfspec


def _extract_options(fitkey):
    if fitkey == 'basic' or fitkey == 'iter':
        # empty options (i.e. just use defaults)
        options = []
    else:
        chunks = escaped_split(fitkey, '.')
        options = chunks[1:]
    return options


def _parse_basic(options):
    '''Options specific to basic.'''
    max_iter = 1000
    tolerance = 1e-7
    fitter = 'scipy_minimize'
    choose_best = False
    fast_eval = False
    rand_count = 1
    for op in options:
        if op.startswith('mi'):
            pattern = re.compile(r'^mi(\d{1,})')
            max_iter = int(re.match(pattern, op).group(1))
        elif op.startswith('t'):
            # Should use \ to escape going forward, but keep d-sub in
            # for backwards compatibility.
            num = op.replace('d', '.').replace('\\', '')
            tolpower = float(num[1:])*(-1)
            tolerance = 10**tolpower
        elif op == 'cd':
            fitter = 'coordinate_descent'
        elif op == 'b':
            choose_best = True
        elif op.startswith('rb'):
            if len(op) == 2:
                rand_count = 10
            else:
                rand_count = int(op[2:])
            choose_best = True
        elif op == 'f':
            fast_eval = True

    return max_iter, tolerance, fitter, choose_best, fast_eval, rand_count


def _parse_iter(options):
    '''Options specific to iter.'''
    tolerances = []
    module_sets = []
    fit_iter = 10
    tol_iter = 50
    fitter = 'scipy_minimize'
    choose_best = False
    fast_eval = False
    for op in options:
        if op.startswith('ti'):
            tol_iter = int(op[2:])
        elif op.startswith('fi'):
            fit_iter = int(op[2:])
        elif op.startswith('T'):
            # Should use \ to escape going forward, but keep d-sub in
            # for backwards compatibility.
            nums = op.replace('d', '.').replace('\\', '')
            powers = [float(i) for i in nums[1:].split(',')]
            tolerances.extend([10**(-1*p) for p in powers])
        elif op.startswith('S'):
            indices = [int(i) for i in op[1:].split(',')]
            module_sets.append(indices)
        elif op == 'cd':
            fitter = 'coordinate_descent'
        elif op == 'b':
            choose_best = True
        elif op == 'f':
            fast_eval = True

    if not tolerances:
        tolerances = None
    if not module_sets:
        module_sets = None

    return tolerances, module_sets, fit_iter, tol_iter, fitter, choose_best, fast_eval<|MERGE_RESOLUTION|>--- conflicted
+++ resolved
@@ -217,54 +217,6 @@
     return xfspec
 
 
-def tf(fitkey):
-    '''
-    Perform a Tensorflow fit, using Sam Norman-Haignere's CNN library
-
-    Parameters
-    ----------
-    fitkey : str
-        Expected format: tf.f<fitter>.i<max_iter>.s<start_conditions>
-        Example: tf.fAdam.i1000.s20
-        Example translation:
-            Use Adam fitter, max 1000 iterations, starting from 20 random
-            initial condition
-
-    Options
-    -------
-    f<fitter> : string specifying fitter, passed through to TF
-    i<N> : Set maximum iterations to N, any positive integer.
-    s<S> : Initialize with S random seeds, pick the best performer across
-           the entire fit set.
-
-    '''
-
-    options = _extract_options(fitkey)
-
-    max_iter = 2000
-    fitter = 'Adam'
-    init_count = 1
-    use_modelspec_init = False
-
-    for op in options:
-        if op[:1] == 'i':
-            max_iter = int(op[1:])
-        elif op[:1] == 'f':
-            fitter = op[1:]
-        elif op[:1] == 's':
-            init_count = int(op[1:])
-        elif op[:1] == 'n':
-            use_modelspec_init = True
-
-    xfspec = [['nems.tf.cnnlink.fit_tf',
-               {'max_iter': max_iter,
-                'use_modelspec_init': use_modelspec_init,
-                'optimizer': fitter,
-                'init_count': init_count}]]
-
-    return xfspec
-
-
 def iter(fitkey):
     '''
     Perform a fit_iteratively analysis on a model.
@@ -295,12 +247,8 @@
           positive integer. Default=50
     fiN : Perform N per-fit iterations, where N is any positive integer.
           Default=10
-<<<<<<< HEAD
-
-=======
     b : choose best fit_idx based on mse_fit (relevant only when multiple
         initial conditions)
->>>>>>> 1894bdae
     '''
 
     # TODO: Support nfold and state fits for fit_iteratively?
@@ -315,25 +263,13 @@
                     'tolerances': tolerances, 'tol_iter': tol_iter,
                     'fit_iter': fit_iter}]]
 
-<<<<<<< HEAD
-    if 'pop' in options:
-        xfspec = [['nems.analysis.fit_pop_model.fit_population_iteratively',
-                   {'module_sets': module_sets, 'fitter': fitter,
-                    'tolerances': tolerances, 'tol_iter': tol_iter,
-                    'fit_iter': fit_iter}]]
-
-=======
->>>>>>> 1894bdae
     else:
         xfspec = [['nems.xforms.fit_iteratively',
                    {'module_sets': module_sets, 'fitter': fitter,
                     'tolerances': tolerances, 'tol_iter': tol_iter,
                     'fit_iter': fit_iter}]]
-<<<<<<< HEAD
-=======
     if choose_best:
         xfspec.append(['nems.analysis.test_prediction.pick_best_phi', {'criterion': 'mse_fit'}])
->>>>>>> 1894bdae
 
     return xfspec
 
