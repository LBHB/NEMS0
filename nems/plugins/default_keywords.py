
'''
Default shorthands, or 'keywords,' for generating NEMS modelspecs on a
per-module basis.

Each keyword function is indexed by an instance of the KeywordRegistry class
(see nems.registry) by the name of the function. At runtime, when a full
keyword is used to index into the registry, the leading portion of the keyword
('kw_head' in the registry class) before the first '.' will be used to find
the appropriate function and the full keyword will be given as the first
argument to that function.

For example, the function `wc(kw)` defined in this module would be index as
`'wc'` in `example_registry`.
At runtime, `example_registry['wc.2x15.g']` would return the same result as
calling the function directly: `wc('wc.2x15.g')`.

Most (if not all) keyword functions expect at least one option to be present
after the initial '.'; some also accept additional options that are selected
as a part of the keyword string. For instance, in the previous example,
`2x15` indicates 2 inputs and 15 outputs, while `g` indicates gaussian
coefficients. Each additional option should be separated by a preceeding '.'

See individual keyword functions for a full description of their
parsing options.

'''

import re
import logging

import numpy as np

log = logging.getLogger(__name__)


def _one_zz(zerocount=1):
    """ vector of 1 followed by zerocount 0s """
    return np.concatenate((np.ones(1), np.zeros(zerocount)))


def wc(kw):
    '''
    Parses the default modulespec for basic and gaussian channel weighting. By default, weights are initialized
    to small positive value (0.01). TODO: Should this be zero instead??

    Parameter
    ---------
    kw : string
        A string of the form: wc.{n_inputs}x{n_outputs}.option1.option2...

    Options
    -------
    c : Used when n_outputs is greater than n_inputs (overwrites g)
    g : For gaussian coefficients (overwrites c)
<<<<<<< HEAD
    z : initialize all coefficients to zero
=======
    z : initialize all coefficients to zero (or mean zero if shuffling)
>>>>>>> 1894bdae
    n : To apply normalization
    o : include offset paramater, a constant ("bias") added to each output

    Note that the options are parsed in the order that they are passed
    and some overwrite each other, which means the last option takes
    precedence. For example,

    `wc.15x2.c.g` would be equivalent to `wc.15x2.g`,
    whereas `wc.15x2.g.c` would be equivalent to `wc.15x2.c`.
    '''
    options = kw.split('.')
    in_out_pattern = re.compile(r'^(\d{1,})x(\d{1,})$')
    try:
        parsed = re.match(in_out_pattern, options[1])
        n_inputs = int(parsed.group(1))
        n_outputs = int(parsed.group(2))
    except (TypeError, IndexError):
        # n_inputs x n_outputs should always follow wc.
        # TODO: Ideally would like the order to not matter like with other
        #       options but this seemed like a sensible solution for now
        #       since the information is mandatory.
        raise ValueError("Got TypeError or IndexError when attempting to parse "
                         "wc keyword.\nMake sure <in>x<out> is provided "
                         "as the first option after 'wc', e.g.: 'wc.2x15'"
                         "\nkeyword given: %s" % kw)

    if 'c' in options and 'g' in options:
        log.warning("Options 'c' and 'g' both given for weight_channels, but"
                    " are mutually exclusive. Whichever comes last will "
                    "overwrite the previous option. kw given: {}".format(kw))

    # This is the default for wc, but options might overwrite it.
    fn = 'nems.modules.weight_channels.basic'
    fn_kwargs = {'i': 'pred', 'o': 'pred', 'normalize_coefs': False}
    p_coefficients = {'mean': np.full((n_outputs, n_inputs), 0.01),
                      'sd': np.full((n_outputs, n_inputs), 0.2)}
    # add some variety across channels to help get the fitter started
    for i in range(n_outputs):
        x0 = int(i/n_outputs*n_inputs)
        x1 = int((i+1)/n_outputs*n_inputs)
        p_coefficients['mean'][i, x0:x1] = 0.02
    prior = {'coefficients': ('Normal', p_coefficients)}
    normalize = False
    coefs = None

    bounds = None

    for op in options[2:]:  # will be empty if only wc and {in}x{out}
        if op == 'z':
<<<<<<< HEAD
            p_coefficients = {'mean': np.zeros((n_outputs, n_inputs)),
                              'sd': np.ones((n_outputs, n_inputs))}
=======
            # weighting scheme from https://medium.com/usf-msds/deep-learning-best-practices-1-weight-initialization-14e5c0295b94
            p_coefficients = {'mean': np.zeros((n_outputs, n_inputs)),
                              'sd': np.full((n_outputs, n_inputs), np.sqrt(2/(n_outputs)))}
>>>>>>> 1894bdae
            prior = {'coefficients': ('Normal', p_coefficients)}

        elif op == 'c':

            if n_outputs == 1:
                p_coefficients = {
                    'mean': np.ones((n_outputs, n_inputs))/n_outputs,
                    'sd': np.full((n_outputs, n_inputs), 0.2),
                }
            else:
                p_coefficients = {
                    'mean': np.eye(n_outputs, n_inputs),
                    'sd': np.full((n_outputs, n_inputs), 0.2),
                }
                if n_outputs > n_inputs:
                    p_coefficients['mean'][n_outputs:, :] = 1 / n_inputs
                elif n_inputs > n_outputs:
                    p_coefficients['mean'][:, n_inputs:] = 1 / n_outputs

            prior = {'coefficients': ('Normal', p_coefficients)}

        elif op == 'g':

            # Generate evenly-spaced filter centers for the starting points
            fn = 'nems.modules.weight_channels.gaussian'
            fn_kwargs = {'i': 'pred', 'o': 'pred', 'n_chan_in': n_inputs,
                         'normalize_coefs': False}
            coefs = 'nems.modules.weight_channels.gaussian_coefficients'
            mean = np.arange(n_outputs+1)/(n_outputs*2+2) + 0.25
            mean = mean[1:]
            sd = np.full_like(mean, 0.4)

            mean_prior_coefficients = {
                'mean': mean,
                'sd': np.full_like(mean, 0.4),
            }
            sd_prior_coefficients = {'sd': sd}
            prior = {'mean': ('Normal', mean_prior_coefficients),
                     'sd': ('HalfNormal', sd_prior_coefficients)}
            bounds = {
                'mean': (np.full_like(mean, -0.01), np.full_like(mean, 1.01)),
                'sd': (np.full_like(mean, 0.05), np.full_like(mean, 0.6))}

        elif op == 'n':
            normalize = True

    if 'n' in options:
        fn_kwargs['normalize_coefs'] = True

    if 'o' in options:
        fn = 'nems.modules.weight_channels.basic_with_offset'
        o_coefficients = {
            'mean': np.zeros((n_outputs, 1)),
            'sd': np.ones((n_outputs, 1))
        }
        prior['offset'] = ('Normal', o_coefficients)

    if 'r' in options:
        fn = 'nems.modules.weight_channels.basic_with_rect'
        o_coefficients = {
            'mean': np.zeros((n_outputs, 1)),
            'sd': np.ones((n_outputs, 1))
        }
        prior['offset'] = ('Normal', o_coefficients)

    template = {
        'fn': fn,
        'fn_kwargs': fn_kwargs,
        'plot_fns': ['nems.plots.api.mod_output',
<<<<<<< HEAD
                     'nems.plots.api.weight_channels_heatmap'],
        'plot_fn_idx': 1,
=======
                     'nems.plots.api.spectrogram_output',
                     'nems.plots.api.weight_channels_heatmap'],
        'plot_fn_idx': 2,
>>>>>>> 1894bdae
        'prior': prior
    }
    if bounds is not None:
        template['bounds'] = bounds
#    if normalize:
#        template['norm'] = {'type': 'minmax', 'recalc': 0,
#                            'd': np.zeros([n_outputs, 1]),
#                            'g': np.ones([n_outputs, 1])}

    if coefs is not None:
        template['fn_coefficients'] = coefs

    return template

def lv(kw):
    '''
    weighted sum of r responses (inputs) into n channels (outputs)

    Parameter
    ---------
    kw : string
        A string of the form: lv.{n_inputs}x{n_outputs}.option1.option2...

    Options
    -------

    '''
    options = kw.split('.')
    in_out_pattern = re.compile(r'^(\d{1,})x(\d{1,})$')
    try:
        parsed = re.match(in_out_pattern, options[1])
        n_inputs = int(parsed.group(1))
        n_outputs = int(parsed.group(2))
    except (TypeError, IndexError):
        # n_inputs x n_outputs should always follow wc.
        # TODO: Ideally would like the order to not matter like with other
        #       options but this seemed like a sensible solution for now
        #       since the information is mandatory.
        raise ValueError("Got TypeError or IndexError when attempting to parse "
                         "wc keyword.\nMake sure <in>x<out> is provided "
                         "as the first option after 'wc', e.g.: 'wc.2x15'"
                         "\nkeyword given: %s" % kw)

    if 'c' in options and 'g' in options:
        log.warning("Options 'c' and 'g' both given for weight_channels, but"
                    " are mutually exclusive. Whichever comes last will "
                    "overwrite the previous option. kw given: {}".format(kw))

    # This is the default for wc, but options might overwrite it.
    fn = 'nems.modules.weight_channels.basic'
    fn_kwargs = {'i': 'resp', 'o': 'lv'}
    p_coefficients = {'mean': np.zeros((n_outputs, n_inputs))+0.01,
                      'sd': np.full((n_outputs, n_inputs), 0.1)}
    prior = {'coefficients': ('Normal', p_coefficients)}

    bounds = None

    template = {
        'fn': fn,
        'fn_kwargs': fn_kwargs,
        'plot_fns': ['nems.plots.api.mod_output',
                     'nems.plots.api.spectrogram_output',
                     'nems.plots.api.weight_channels_heatmap'],
        'plot_fn_idx': 2,
        'prior': prior
    }

    if bounds is not None:
        template['bounds'] = bounds

    return template


def fir(kw):
    '''
    Generate and register default modulespec for basic channel weighting

    Parameters
    ----------
    kw : str
        A string of the form: fir.{n_inputs}x{n_coefs}x{n_banks}

    Options
    -------
    None, but x{n_banks} is optional.
    '''
    pattern = re.compile(r'^fir\.?(\d{1,})x(\d{1,})x?(\d{1,})?$')
    ops = kw.split(".")
    kw = ".".join(ops[:2])
    parsed = re.match(pattern, kw)
    try:
        n_inputs = int(parsed.group(1))
        n_coefs = int(parsed.group(2))
        n_banks = parsed.group(3)  # None if not given in keyword string
    except TypeError:
        raise ValueError("Got a TypeError when parsing fir keyword. Make sure "
                         "keyword has the form: \n"
                         "fir.{n_inputs}x{n_coefs}x{n_banks} (banks optional)"
                         "\nkeyword given: %s" % kw)
    if n_banks is None:
        n_banks = 1
    else:
        n_banks = int(n_banks)

    p_coefficients = {
        'mean': np.zeros((n_inputs * n_banks, n_coefs)),
        'sd': np.ones((n_inputs * n_banks, n_coefs)),
    }

    if n_coefs > 2:
<<<<<<< HEAD
        #p_coefficients['mean'][:, 1] = 0.1
        # p_coefficients['mean'][:, 2] = -0.05
=======
        p_coefficients['mean'][:, 1] = 0.1
        p_coefficients['mean'][:, 2] = -0.05
>>>>>>> 1894bdae
        pass
    else:
        p_coefficients['mean'][:, 0] = 1

    rate = 1
<<<<<<< HEAD
    for op in ops:
        if op == 'fl':
            p_coefficients['mean'][:] = 1/(n_outputs*n_coefs)
=======
    non_causal = False
    include_offset = False
    cross_channels = False
    for op in ops:
        if op == 'fl':
            p_coefficients['mean'][:] = 1/(n_inputs*n_coefs)
        elif op == 'x':
            cross_channels = True
>>>>>>> 1894bdae
        elif op == 'z':
            p_coefficients['mean'][:] = 0
        elif op.startswith('r'):
            rate = int(op[1:])
<<<<<<< HEAD

    if n_banks is None:
        template = {
            'fn': 'nems.modules.fir.basic',
            'fn_kwargs': {'i': 'pred', 'o': 'pred'},
            'plot_fns': ['nems.plots.api.mod_output',
=======
        elif op == 'nc':
            # noncausal fir implementation (for reverse model)
            non_causal = True
        elif op == 'off':
            # add variable offset parameter
            include_offset = True

    if (n_banks == 1) and (not cross_channels):
        template = {
            'fn': 'nems.modules.fir.basic',
            'fn_kwargs': {'i': 'pred', 'o': 'pred', 'non_causal': non_causal,
                          'cross_channels': cross_channels},
            'plot_fns': ['nems.plots.api.mod_output',
                         'nems.plots.api.spectrogram_output',
>>>>>>> 1894bdae
                         'nems.plots.api.strf_heatmap',
                         'nems.plots.api.strf_local_lin',
                         'nems.plots.api.strf_timeseries',
                         'nems.plots.api.fir_output_all'],
<<<<<<< HEAD
            'plot_fn_idx': 1,
=======
            'plot_fn_idx': 2,
>>>>>>> 1894bdae
            'prior': {
                'coefficients': ('Normal', p_coefficients),
            }
        }
    else:
        template = {
            'fn': 'nems.modules.fir.filter_bank',
<<<<<<< HEAD
            'fn_kwargs': {'i': 'pred', 'o': 'pred',
                          'bank_count': n_banks},
            'plot_fns': ['nems.plots.api.mod_output',
=======
            'fn_kwargs': {'i': 'pred', 'o': 'pred', 'non_causal': non_causal,
                          'bank_count': n_banks, 'cross_channels': cross_channels},
            'plot_fns': ['nems.plots.api.mod_output',
                         'nems.plots.api.spectrogram_output',
>>>>>>> 1894bdae
                         'nems.plots.api.strf_heatmap',
                         'nems.plots.api.strf_local_lin',
                         'nems.plots.api.strf_timeseries',
                         'nems.plots.api.fir_output_all'],
<<<<<<< HEAD
            'plot_fn_idx': 1,
=======
            'plot_fn_idx': 2,
>>>>>>> 1894bdae
            'prior': {
                'coefficients': ('Normal', p_coefficients),
            }
        }
    if rate > 1:
        template['fn_kwargs']['rate'] = rate
<<<<<<< HEAD
=======
    if include_offset:
        mean_off = np.zeros((n_inputs, 1))
        sd_off = np.full((n_inputs, 1), 1)
        template['prior']['offsets'] = ('Normal', {'mean': mean_off,
                                                   'sd': sd_off})

    return template


def strf(kw):
    '''
    Generate a stim_channel x time_bin array of coefficients to be used
    as an inseparable STRF.

    Parameters
    ----------
    kw : str
        A string of the form: strf.{stim_channel_count}x{n_coefs}

    Options
    -------
    f : "first module" - change input from pred to stim
    TODO: approximations with different basis functions

    '''
    options = kw.split('.')
    stim_channels, temporal_bins = [int(a) for a in options[1].split('x')]

    input_name = 'pred'
    for op in options[2:]:
        if op == 'f':
            input_name = 'stim'

    prior_coeffs = {
            'mean': np.zeros((stim_channels, temporal_bins)),
            'sd': np.ones((stim_channels, temporal_bins))
            }
    template = {
            'fn': 'nems.modules.strf.nonparametric',
            'fn_kwargs': {'i': input_name, 'o': 'pred'},
            'plot_fns': ['nems.plots.heatmap.nonparametric_strf'],
            'plot_fn_idx': 0,
            'prior': {
                    'coefficients': ('Normal', prior_coeffs)
                    }
            }
>>>>>>> 1894bdae

    return template


def pz(kw):
    '''
    Generate and register default modulespec for pole-zero filters

    Parameters
    ----------
    kw : str
        A string of the form: fir.{n_inputs}x{n_coefs}x{n_banks}

    Options
    -------
    None, but x{n_banks} is optional.
    '''
    options = kw.split('.')
    pattern = re.compile(r'^(\d{1,})x(\d{1,})x?(\d{1,})?$')
    parsed = re.match(pattern, options[1])
    try:
        n_inputs = int(parsed.group(1))
        n_coefs = int(parsed.group(2))
        n_banks = parsed.group(3)  # None if not given in keyword string
    except TypeError:
        raise ValueError("Got a TypeError when parsing fir keyword. Make sure "
                         "keyword has the form: \n"
                         "pz.{n_inputs}x{n_coefs}x{n_banks} (banks optional)"
                         "\nkeyword given: %s" % kw)
    if n_banks is None:
        n_banks = 1
    else:
        n_banks = int(n_banks)
    if n_banks > 1:
        raise ValueError("nbanks > 1 not yet supported for pz")

    npoles = 3
    nzeros = 1

    for op in options[2:]:
        if op.startswith('p'):
            npoles = int(op[1:])

        elif op.startswith('z'):
            nzeros = int(op[1:])
    pole_set = np.array([[0.8, -0.4, 0.1, 0, 0]])
    zero_set = np.array([[0.1, 0.1, 0.1, 0.1, 0]])
    p_poles = {
        'mean': np.repeat(pole_set[:,:npoles], n_inputs, axis=0),
        'sd': np.ones((n_inputs, npoles))*.3,
    }
    p_zeros = {
        'mean': np.repeat(zero_set[:,:nzeros], n_inputs, axis=0),
        'sd': np.ones((n_inputs, nzeros))*.2,
    }
    p_delays = {
        'sd': np.ones((n_inputs, 1))*.02,
    }
    p_gains = {
        'mean': np.zeros((n_inputs, 1))+.1,
        'sd': np.ones((n_inputs, 1))*.2,
    }

    template = {
        'fn': 'nems.modules.fir.pole_zero',
        'fn_kwargs': {'i': 'pred', 'o': 'pred', 'n_coefs': n_coefs},
        'fn_coefficients': 'nems.modules.fir.pz_coefficients',
        'plot_fns': ['nems.plots.api.mod_output',
                     'nems.plots.api.spectrogram_output',
                     'nems.plots.api.strf_heatmap',
                     'nems.plots.api.strf_local_lin',
                     'nems.plots.api.strf_timeseries',
                     'nems.plots.api.fir_output_all'],
        'plot_fn_idx': 2,
        'prior': {
            'poles': ('Normal', p_poles),
            'zeros': ('Normal', p_zeros),
            'gains': ('Normal', p_gains),
            'delays': ('HalfNormal', p_delays),
        }
    }

    return template


def do(kw):
    '''
    Generate and register default modulespec for damped oscillator-based filters.
    Several parameters have bounds

    Parameters
    ----------
    kw : str
        A string of the form: do.{n_inputs}x{n_coefs}x{n_banks}

    Options
    -------
    n_banks : default 1
    x : (False) if true cross each filter with each input (requires n_inputs==1?)

    '''
    options = kw.split('.')
    pattern = re.compile(r'^(\d{1,})x(\d{1,})x?(\d{1,})?$')
    parsed = re.match(pattern, options[1])
    try:
        n_inputs = int(parsed.group(1))
        n_coefs = int(parsed.group(2))
        n_banks = parsed.group(3)  # None if not given in keyword string
    except TypeError:
        raise ValueError("Got a TypeError when parsing do() keyword. Make sure "
                         "keyword has the form: \n"
                         "do.{n_inputs}x{n_coefs}x{n_banks} (n_banks optional)"
                         "\nkeyword given: %s" % kw)

    if n_banks is None:
        n_banks = 1
    else:
        n_banks = int(n_banks)

    n_channels = n_inputs * n_banks
    cross_channels = False

    # additional options
    for op in options[2:]:
        if op == 'x':
            cross_channels = True

    p_f1s = {
        'sd': np.full((n_channels, 1), 1)
    }
    p_taus = {
        'sd': np.full((n_channels, 1), 0.2)
    }
    g0 = np.array([[0.5, -0.25, 0.5, -0.25, 0.5, -0.25, 0.5, -0.25]]).T
    p_gains = {
            'mean': np.tile(g0[:n_inputs, :], (n_banks, 1)),
            'sd': np.ones((n_channels, 1))*.4,
    }
    p_delays = {
        'sd': np.full((n_channels, 1), 1)
    }

    template = {
        'fn': 'nems.modules.fir.damped_oscillator',
        'fn_kwargs': {'i': 'pred', 'o': 'pred', 'n_coefs': n_coefs,
                      'bank_count': n_banks, 'cross_channels': cross_channels},
        'fn_coefficients': 'nems.modules.fir.do_coefficients',
        'plot_fns': ['nems.plots.api.mod_output',
                     'nems.plots.api.spectrogram_output',
                     'nems.plots.api.strf_heatmap',
                     'nems.plots.api.strf_local_lin',
                     'nems.plots.api.strf_timeseries',
                     'nems.plots.api.fir_output_all'],
        'plot_fn_idx': 2,
        'prior': {
            'f1s': ('HalfNormal', p_f1s),
            'taus': ('HalfNormal', p_taus),
            'gains': ('Normal', p_gains),
            'delays': ('HalfNormal', p_delays)},
        'bounds': {
            'f1s': (np.full((n_channels, 1), 1e-15), np.full((n_channels, 1), 2*np.pi)),
            'taus': (np.full((n_channels, 1), 0), np.full((n_channels, 1), np.inf)),
            'gains': (np.full((n_channels, 1), -np.inf), np.full((n_channels, 1), np.inf)),
            'delays': (np.full((n_channels, 1), -1), np.full((n_channels, 1), n_coefs))}
    }

    return template


def fird(kw):
    '''
    Generate and register default modulespec for fir_dexp filters

    Parameters
    ----------
    kw : str
        A string of the form: fird.{n_outputs}x{n_coefs}x{n_banks}

    Options
    -------
    None, but x{n_banks} is optional.
    '''
    options = kw.split('.')
    pattern = re.compile(r'^(\d{1,})x(\d{1,})x?(\d{1,})?$')
    parsed = re.match(pattern, options[1])
    try:
        n_outputs = int(parsed.group(1))
        n_coefs = int(parsed.group(2))
        n_banks = parsed.group(3)  # None if not given in keyword string
    except TypeError:
        raise ValueError("Got a TypeError when parsing fir keyword. Make sure "
                         "keyword has the form: \n"
                         "fird.{n_outputs}x{n_coefs}x{n_banks} (banks optional)"
                         "\nkeyword given: %s" % kw)
    if n_banks is None:
        n_banks = 1
    else:
        n_banks = int(n_banks)
    if n_banks > 1:
        raise ValueError("nbanks > 1 not yet supported for pz")

    #phi_set = np.array([[1, 2, 1, 3, 2, -0.25]])
    phi_set = np.array([[1, 0.3, 1, 3, 0.3, -0.75]])
    p_phi = {
        'mean': np.repeat(phi_set, n_outputs, axis=0),
        'sd': np.ones((n_outputs, 6))*.1,
    }

    template = {
        'fn': 'nems.modules.fir.fir_dexp',
        'fn_kwargs': {'i': 'pred', 'o': 'pred', 'n_coefs': n_coefs},
        'prior': {
            'phi': ('Normal', p_phi),
        }
    }

    return template


def firexp(kw):
    '''
    Generate and register default modulespec for fir_exp filters

    Parameters
    ----------
    kw : str
        A string of the form: firexp.{n_outputs}x{n_coefs}

<<<<<<< HEAD
    Options
    -------
    s : Fix a and b as constants (1, and 0, respectively).
        Reduces firexp to a one-parameter exponential e^(-x/tau)

=======
>>>>>>> 1894bdae
    '''
    options = kw.split('.')
    pattern = re.compile(r'^(\d{1,})x(\d{1,})?$')
    parsed = re.match(pattern, options[1])
    try:
        n_chans = int(parsed.group(1))
        n_coefs = int(parsed.group(2))
    except TypeError:
        raise ValueError("Got a TypeError when parsing fir keyword. Make sure "
                         "keyword has the form: \n"
                         "firexp.{n_outputs}x{n_coefs}"
                         "\nkeyword given: %s" % kw)

<<<<<<< HEAD
    tau = np.ones(n_chans)
    a = np.ones(n_chans)
    b = np.zeros(n_chans)
    prior = {'tau': ('Normal', {'mean': tau, 'sd': np.ones(n_chans)})}
    fn_kwargs = {'i': 'pred', 'o': 'pred', 'n_coefs': n_coefs}
    if 's' not in options:
        prior.update({
                'a': ('Normal', {'mean': a, 'sd': np.ones(n_chans)}),
                'b': ('Normal', {'mean': b, 'sd': np.ones(n_chans)})
                })
    else:
        fn_kwargs.update({'a': a, 'b': b})
=======
    tau = np.ones((n_chans, 1))
    a = np.ones((n_chans, 1))
    b = np.zeros((n_chans, 1))
    s = np.zeros((n_chans, 1))
    prior = {'tau': ('Normal', {'mean': tau, 'sd': np.ones(n_chans)})}
    fn_kwargs = {'i': 'pred', 'o': 'pred', 'n_coefs': n_coefs}
    prior.update({
            'a': ('Exponential', {'beta': a}),
            'b': ('Normal', {'mean': b, 'sd': np.ones(n_chans, 1)}),
            's': ('Normal', {'mean': s, 'sd': np.ones(n_chans, 1)})
            })
>>>>>>> 1894bdae

    template = {
        'fn': 'nems.modules.fir.fir_exp',
        'fn_kwargs': fn_kwargs,
        'plot_fns': ['nems.plots.api.mod_output',
<<<<<<< HEAD
                     'nems.plots.api.strf_heatmap',
                     'nems.plots.api.strf_timeseries'],
        'plot_fn_idx': 1,
        'prior': prior,
        'bounds': {'tau': (1e-15, None)}
=======
                     'nems.plots.api.spectrogram_output',
                     'nems.plots.api.strf_heatmap',
                     'nems.plots.api.strf_timeseries'],
        'plot_fn_idx': 2,
        'prior': prior,
        'bounds': {'tau': (1e-15, None), 'a': (1e-15, None)}
>>>>>>> 1894bdae
    }

    return template


def lvl(kw):
    '''
    Generate and register default modulespec for the levelshift module.

    Parameters
    ----------
    kw : str
        Expected format: r'^lvl\.(\d{1,})$'

    Options
    -------
    None
    '''
    options = kw.split('.')
    required = '.'.join(options[:2])
    pattern = re.compile(r'^lvl\.?(\d{1,})$')
    parsed = re.match(pattern, required)
    try:
        n_shifts = int(parsed.group(1))
    except TypeError:
        raise ValueError("Got a TypeError when parsing lvl keyword, "
                         "make sure keyword has the form: \n"
                         "lvl.{n_shifts}.\n"
                         "keyword given: %s" % kw)

    template = {
        'fn': 'nems.modules.levelshift.levelshift',
        'fn_kwargs': {'i': 'pred', 'o': 'pred'},
        'plot_fns': ['nems.plots.api.mod_output',
<<<<<<< HEAD
                     'nems.plots.api.pred_resp'],
        'plot_fn_idx': 1,
=======
                     'nems.plots.api.spectrogram_output',
                     'nems.plots.api.pred_resp'],
        'plot_fn_idx': 2,
>>>>>>> 1894bdae
        'prior': {'level': ('Normal', {'mean': np.zeros([n_shifts, 1]),
                                       'sd': np.ones([n_shifts, 1])})}
        }

    return template


def scl(kw):
    '''
    Generate and register default modulespec for the scale module.

    Parameters
    ----------
    kw : str
        Expected format: r'^scl\.(\d{1,})$'

    Options
    -------
    None
    '''
    pattern = re.compile(r'^scl\.?(\d{1,})$')
    parsed = re.match(pattern, kw)
    try:
        n_scales = int(parsed.group(1))
    except TypeError:
        raise ValueError("Got a TypeError when parsing lvl keyword, "
                         "make sure keyword has the form: \n"
                         "scl.{n_scales}.\n"
                         "keyword given: %s" % kw)

    template = {
        'fn': 'nems.modules.scale.scale',
        'fn_kwargs': {'i': 'pred', 'o': 'pred'},
<<<<<<< HEAD
        'plot_fns': ['nems.plots.api.mod_output'],
=======
        'plot_fns': ['nems.plots.api.mod_output',
                     'nems.plots.api.spectrogram_output',
                     ],
>>>>>>> 1894bdae
        'plot_fn_idx': 0,
        'prior': {'a': ('Normal', {'mean': np.ones([n_scales, 1]),
                                   'sd': np.ones([n_scales, 1])})}
        }

    return template


def stp(kw):
    '''
    Generate and register modulespec for short_term_plasticity module.

    Parameters
    ----------
    kw : str
        Expected format: r'^stp\.?(\d{1,})\.?([zbnstxq.]*)$'

    Options
    -------
    z : Change prior conditions (see function body)
    b : Set bounds on 'tau' to be greater than or equal to 0
    n : Apply normalization
    t : Threshold inputs to synapse
<<<<<<< HEAD
    '''
    pattern = re.compile(r'^stp\.?(\d{1,})\.?([z,b,n,s,t,\.]*)$')
=======
    q : quick version of STP, fits differently for some reason? so not default
    '''
    pattern = re.compile(r'^stp\.?(\d{1,})\.?([zbnstxq.\.]*)$')
>>>>>>> 1894bdae
    parsed = re.match(pattern, kw)
    try:
        n_synapse = int(parsed.group(1))
    except (TypeError, IndexError):
        raise ValueError("Got TypeError or IndexError while parsing stp "
                         "keyword,\nmake sure keyword is of the form: \n"
                         "stp.{n_synapse}.option1.option2...\n"
                         "keyword given: %s" % kw)
    options = parsed.group(2).split('.')

    # Default values, may be overwritten by options
    u_mean = [0.01] * n_synapse
    tau_mean = [0.05] * n_synapse
    x0_mean = [0] * n_synapse
<<<<<<< HEAD

    normalize = False
    bounds = False
    threshold = False
=======
    crosstalk = 0

    quick_eval = ('q' in options)
    normalize = ('n' in options)
    threshold = ('t' in options)
    bounds = ('b' in options)
>>>>>>> 1894bdae

    for op in options:
        if op == 'z':
            tau_mean = [0.01] * n_synapse
        elif op == 's':
            u_mean = [0.1] * n_synapse
<<<<<<< HEAD
        elif op == 'n':
            normalize = True
        elif op == 't':
            threshold = True
        elif op == 'b':
            bounds = True
=======
        elif op == 'x':
            crosstalk = 1
>>>>>>> 1894bdae

    u_sd = [0.05] * n_synapse
    if n_synapse == 1:
        # TODO:
        # @SVD: stp1 had this as 0.01, all others 0.05. intentional?
        #       if not can just set tau_sd = [0.05]*n_synapse
        tau_sd = u_sd
    else:
        tau_sd = [0.01]*n_synapse

    template = {
        'fn': 'nems.modules.stp.short_term_plasticity',
<<<<<<< HEAD
        'fn_kwargs': {'i': 'pred',
                      'o': 'pred',
                      'crosstalk': 0,
                      'reset_signal': 'epoch_onsets'},
        'plot_fns': ['nems.plots.api.mod_output',
                     'nems.plots.api.before_and_after',
                     'nems.plots.api.before_and_after_stp'],
        'plot_fn_idx': 2,
=======
        'fn_kwargs': {'i': 'pred', 'o': 'pred', 'crosstalk': crosstalk,
                      'quick_eval': quick_eval, 'reset_signal': 'epoch_onsets'},
        'plot_fns': ['nems.plots.api.mod_output',
                     'nems.plots.api.spectrogram_output',
                     'nems.plots.api.before_and_after',
                     'nems.plots.api.before_and_after_stp'],
        'plot_fn_idx': 3,
>>>>>>> 1894bdae
        'prior': {'u': ('Normal', {'mean': u_mean, 'sd': u_sd}),
                  'tau': ('Normal', {'mean': tau_mean, 'sd': tau_sd})},
        'bounds': {'u': (np.full_like(u_mean, -np.inf), np.full_like(u_mean, np.inf)),
                   'tau': (np.full_like(tau_mean, 0.01), np.full_like(tau_mean, np.inf))}
    }
    if normalize:
        d = np.array([0]*n_synapse)
        g = np.array([1]*n_synapse)
        template['norm'] = {'type': 'minmax', 'recalc': 0, 'd': d, 'g': g}

    if threshold:
        template['prior']['x0'] = ('Normal', {'mean': x0_mean, 'sd': u_sd})
        template['bounds']['x0'] = (np.full_like(x0_mean, -np.inf), np.full_like(x0_mean, np.inf))

    return template


def dep(kw):
    """ same as stp(kw) but sets kw_args->dep_only = True """
    template = stp(kw.replace('dep','stp'))
    #template['kw_args']['dep_only'] = True
    u_mean = template['prior']['u'][1]['mean']
    tau_mean = template['prior']['tau'][1]['mean']
    template['bounds'] = {'u': (np.full_like(u_mean, 0), np.full_like(u_mean, np.inf)),
                          'tau': (np.full_like(tau_mean, 0.01), np.full_like(tau_mean, np.inf))}

    return template


def stp2(kw):
    '''
    Generate and register modulespec for short_term_plasticity2 module. Two plasticity timecoursees

    Parameters
    ----------
    kw : str
        Expected format: r'^stp2\.?(\d{1,})\.?([zbnstxq.]*)$'

    Options
    -------
    z : Change prior conditions (see function body)
    b : Set bounds on 'tau' to be greater than or equal to 0
    n : Apply normalization
    t : Threshold inputs to synapse
    q : quick version of STP, fits differently for some reason? so not default
    '''
    pattern = re.compile(r'^stp2\.?(\d{1,})\.?([zbnstxq.\.]*)$')
    parsed = re.match(pattern, kw)
    try:
        n_synapse = int(parsed.group(1))
    except (TypeError, IndexError):
        raise ValueError("Got TypeError or IndexError while parsing stp "
                         "keyword,\nmake sure keyword is of the form: \n"
                         "stp.{n_synapse}.option1.option2...\n"
                         "keyword given: %s" % kw)
    options = parsed.group(2).split('.')

    # Default values, may be overwritten by options
    u_mean = [0.01] * n_synapse
    tau_mean = [0.1] * n_synapse
    x0_mean = [0] * n_synapse
    crosstalk = 0

    quick_eval = ('q' in options)
    normalize = ('n' in options)
    threshold = ('t' in options)
    bounds = ('b' in options)

    for op in options:
        if op == 'z':
            tau_mean = [0.01] * n_synapse
        elif op == 's':
            u_mean = [0.05] * n_synapse
        elif op == 'x':
            crosstalk = 1

    u_sd = [0.05] * n_synapse
    if n_synapse == 1:
        # TODO:
        # @SVD: stp1 had this as 0.01, all others 0.05. intentional?
        #       if not can just set tau_sd = [0.05]*n_synapse
        tau_sd = u_sd
    else:
        tau_sd = [0.01]*n_synapse

    template = {
        'fn': 'nems.modules.stp.short_term_plasticity2',
        'fn_kwargs': {'i': 'pred', 'o': 'pred', 'crosstalk': crosstalk,
                      'quick_eval': quick_eval, 'reset_signal': 'epoch_onsets'},
        'plot_fns': ['nems.plots.api.mod_output',
                     'nems.plots.api.spectrogram_output',
                     'nems.plots.api.before_and_after',
                     'nems.plots.api.before_and_after_stp'],
        'plot_fn_idx': 3,
        'prior': {'u': ('Normal', {'mean': u_mean, 'sd': u_sd}),
                  'tau': ('Normal', {'mean': tau_mean, 'sd': tau_sd}),
                  'u2': ('Normal', {'mean': [uu*5 for uu in u_mean], 'sd': [uu*5 for uu in u_sd]}),
                  'tau2': ('Normal', {'mean': [tt/5 for tt in tau_mean], 'sd': [tt/5 for tt in tau_sd]}),
                  'urat': ('Normal', {'mean': 0.5, 'sd': 0.2})
                  },
        'bounds': {'u': (np.full_like(u_mean, -np.inf), np.full_like(u_mean, np.inf)),
                  'tau': (np.full_like(u_mean, 0.01), np.full_like(u_mean, np.inf)),
                  'u2': (np.full_like(u_mean, -np.inf), np.full_like(u_mean, np.inf)),
                  'tau2': (np.full_like(u_mean, 0.01), np.full_like(u_mean, np.inf)),
                  'urat': (0, 1)
                  }
        }

    if normalize:
        d = np.array([0]*n_synapse)
        g = np.array([1]*n_synapse)
        template['norm'] = {'type': 'minmax', 'recalc': 0, 'd': d, 'g': g}

    if bounds:
        template['bounds'] = {'tau': (0, None)}

    if threshold:
        template['prior']['x0'] = ('Normal', {'mean': x0_mean, 'sd': u_sd})

    return template


def dexp(kw):
    '''
    Generate and register modulespec for double_exponential module.

    Parameters
    ----------
    kw : str
        Expected format: r'^dexp\.?(\d{1,})$'

    Options
    -------
       <n> : n dimensions
       s : apply to state rather than pred (pred==default in/out)
    '''
    #pattern = re.compile(r'^dexp\.?(\d{1,})$')
    #parsed = re.match(pattern, kw)
    ops = kw.split(".")
    if len(ops) == 1:
        raise ValueError("required parameter dexp.<n>")

    n_dims = int(ops[1])
    inout_name = 'pred'
    bounded = False
    for op in ops[2:]:
        if op == 's':
            inout_name = 'state'
        elif op == 'b':
            bounded = True
        else:
            raise ValueError('dexp keyword: invalid option %s' % op)

    base_mean = np.zeros([n_dims, 1]) if n_dims > 1 else np.array([0])
    base_sd = np.ones([n_dims, 1]) if n_dims > 1 else np.array([1])
    amp_mean = base_mean + 1
    amp_sd = base_mean + 0.5
    shift_mean = base_mean
    shift_sd = base_sd
    kappa_mean = base_mean + 1
    kappa_sd = amp_sd

    template = {
        'fn': 'nems.modules.nonlinearity.double_exponential',
<<<<<<< HEAD
        'fn_kwargs': {'i': 'pred',
                      'o': 'pred'},
        'plot_fns': ['nems.plots.api.mod_output',
                     'nems.plots.api.pred_resp',
                     'nems.plots.api.before_and_after',
                     'nems.plots.api.nl_scatter'],
        'plot_fn_idx': 3,
=======
        'fn_kwargs': {'i': inout_name,
                      'o': inout_name},
        'plot_fns': ['nems.plots.api.mod_output',
                     'nems.plots.api.spectrogram_output',
                     'nems.plots.api.pred_resp',
                     'nems.plots.api.before_and_after',
                     'nems.plots.api.nl_scatter'],
        'plot_fn_idx': 4,
>>>>>>> 1894bdae
        'prior': {'base': ('Normal', {'mean': base_mean, 'sd': base_sd}),
                  'amplitude': ('Normal', {'mean': amp_mean, 'sd': amp_sd}),
                  'shift': ('Normal', {'mean': shift_mean, 'sd': shift_sd}),
                  'kappa': ('Normal', {'mean': kappa_mean, 'sd': kappa_sd})}
        }

    if bounded:
        template['bounds'] = {
                'base': (1e-15, None),
                'amplitude': (None, None),
                'shift': (None, None),
                'kappa': (None, None),
                }

    return template


def qsig(kw):
    '''
    Generate and register modulespec for quick_sigmoid module.

    Parameters
    ----------
    kw : str
        Expected format: r'^qsig\.?(\d{1,})$'

    Options
    -------
    None
    '''
    pattern = re.compile(r'^qsig\.?(\d{1,})$')
    parsed = re.match(pattern, kw)
    n_dims = int(parsed.group(1))

    zeros = np.zeros([n_dims, 1]) if n_dims > 1 else np.array([0])
    base_mean = zeros + 0.1
    base_sd = base_mean
    amp_mean = zeros + 0.7
    amp_sd = zeros + 0.5
    shift_mean = zeros + 1.5
    shift_sd = zeros + 1.0
    kappa_mean = base_mean
    kappa_sd = base_mean

    template = {
        'fn': 'nems.modules.nonlinearity.quick_sigmoid',
        'fn_kwargs': {'i': 'pred',
                      'o': 'pred'},
        'plot_fns': ['nems.plots.api.mod_output',
<<<<<<< HEAD
                     'nems.plots.api.pred_resp',
                     'nems.plots.api.before_and_after',
                     'nems.plots.api.nl_scatter'],
        'plot_fn_idx': 1,
=======
                     'nems.plots.api.spectrogram_output',
                     'nems.plots.api.pred_resp',
                     'nems.plots.api.before_and_after',
                     'nems.plots.api.nl_scatter'],
        'plot_fn_idx': 2,
>>>>>>> 1894bdae
        'prior': {'base': ('Normal', {'mean': base_mean, 'sd': base_sd}),
                  'amplitude': ('Normal', {'mean': amp_mean, 'sd': amp_sd}),
                  'shift': ('Normal', {'mean': shift_mean, 'sd': shift_sd}),
                  'kappa': ('Normal', {'mean': kappa_mean, 'sd': kappa_sd})}
        }

    return template


def logsig(kw):
    '''
    Generate and registry modulespec for the logistic_sigmoid module.

    Parameters
    ----------
    kw : str
        Expected format: logsig

    Options
    -------
    None

    Note
    ----
    The priors set by this keyword are typically overwritten by
    `nems.initializers.init_logsig`.
    Additionally, this function performs no parsing at this time,
    so any keyword beginning with 'logsig.' will be equivalent.
    '''
    template = {
        'fn': 'nems.modules.nonlinearity.logistic_sigmoid',
        'fn_kwargs': {'i': 'pred',
                      'o': 'pred'},
        'plot_fns': ['nems.plots.api.mod_output',
<<<<<<< HEAD
                     'nems.plots.api.pred_resp',
                     'nems.plots.api.before_and_after',
                     'nems.plots.api.nl_scatter'],
        'plot_fn_idx': 1,
=======
                     'nems.plots.api.spectrogram_output',
                     'nems.plots.api.pred_resp',
                     'nems.plots.api.before_and_after',
                     'nems.plots.api.nl_scatter'],
        'plot_fn_idx': 2,
>>>>>>> 1894bdae
        'prior': {'base': ('Exponential', {'beta': [0.1]}),
                  'amplitude': ('Exponential', {'beta': [2.0]}),
                  'shift': ('Normal', {'mean': [1.0], 'sd': [1.0]}),
                  'kappa': ('Exponential', {'beta': [0.1]})}
        }

    return template


def tanh(kw):
    '''
    Generate and register modulespec for tanh module.

    Parameters
    ----------
    kw : str
        Expected format: r'^tanh\.?(\d{1,})$'

    Options
    -------
    None
    '''
    pattern = re.compile(r'^tanh\.?(\d{1,})$')
    parsed = re.match(pattern, kw)
    try:
        n_dims = int(parsed.group(1))
    except TypeError:
        raise ValueError("Got TypeError while parsing tanh keyword,\n"
                         "make sure keyword is of the form: \n"
                         "tanh.{n_dims} \n"
                         "keyword given: %s" % kw)

    zeros = np.zeros([n_dims, 1]) if n_dims > 1 else np.array([0])
    ones = np.ones([n_dims, 1]) if n_dims > 1 else np.array([1])
    base_mean = zeros
    base_sd = ones
    amp_mean = zeros + 0.2
    amp_sd = ones
    shift_mean = zeros
    shift_sd = ones
    kappa_mean = zeros
    kappa_sd = zeros + 0.1

    template = {
        'fn': 'nems.modules.nonlinearity.tanh',
        'fn_kwargs': {'i': 'pred',
                      'o': 'pred'},
        'plot_fns': ['nems.plots.api.mod_output',
<<<<<<< HEAD
                     'nems.plots.api.pred_resp',
                     'nems.plots.api.before_and_after',
                     'nems.plots.api.nl_scatter'],
        'plot_fn_idx': 1,
=======
                     'nems.plots.api.spectrogram_output',
                     'nems.plots.api.pred_resp',
                     'nems.plots.api.before_and_after',
                     'nems.plots.api.nl_scatter'],
        'plot_fn_idx': 2,
>>>>>>> 1894bdae
        'prior': {'base': ('Normal', {'mean': base_mean, 'sd': base_sd}),
                  'amplitude': ('Normal', {'mean': amp_mean, 'sd': amp_sd}),
                  'shift': ('Normal', {'mean': shift_mean, 'sd': shift_sd}),
                  'kappa': ('Normal', {'mean': kappa_mean, 'sd': kappa_sd})}
    }

    return template


def dlog(kw):
    '''
    Generate and register modulespec for dlog module.

    Parameters
    ----------
    kw : str
        Expected format: r'^dlog(\.n\d{1,})?$'

    Options
    -------
    nN : Apply normalization for the given number of channels, N.
         E.g. `n18` or `n2`
    f : fixed log, offset=-1
    cN : Apply separate offset to each of N input channels

    Note
    ----
    The normalization option for this function differs from the typical
    standalone 'n' because the number of channels is only needed if
    normalization is used - otherwise, only 'dlog' is required since the
    number of channels would be redundant information.
    '''
    options = kw.split(".")
    chans = 1
    nchans = 0

    offset = ('f' in options)
    for op in options:
        if op.startswith('c'):
            chans = int(op[1:])
        elif op.startswith('n'):
            nchans = int(op[1:])

    template = {
        'fn': 'nems.modules.nonlinearity.dlog',
        'fn_kwargs': {'i': 'pred',
                      'o': 'pred'},
        'plot_fns': ['nems.plots.api.mod_output',
<<<<<<< HEAD
                     'nems.plots.api.pred_resp',
                     'nems.plots.api.before_and_after',
                     'nems.plots.api.spectrogram'],
        'plot_fn_idx': 3,
=======
                     'nems.plots.api.spectrogram_output',
                     'nems.plots.api.pred_resp',
                     'nems.plots.api.before_and_after',
                     'nems.plots.api.spectrogram'],
        'plot_fn_idx': 2,
>>>>>>> 1894bdae
    }

    if nchans:
        d = np.zeros([nchans, 1])
        g = np.ones([nchans, 1])
        template['norm'] = {'type': 'minmax', 'recalc': 0, 'd': d, 'g': g}

    if offset:
        template['fn_kwargs']['offset'] = np.array([[-1]])
        template['prior'] = {}
    else:
        template['prior'] = {'offset': ('Normal', {
                'mean': np.zeros((chans, 1)),
                'sd': np.full((chans, 1), 0.5)})}

    return template


def relu(kw):
    '''
    Generate and register modulespec for nonlinearity.relu module.

    Parameters
    ----------
    kw : str
        Expected format: r'^relu(\.n\d{1,})?$'

    Options
    -------
    N : Apply threshold for the given number of channels, N.
         E.g. `n18` or `n2`
    f : fixed threshold of zero
    b : add baseline (spont rate) after threshold

    '''
    options = kw.split(".")[1:]
    chans = 1
    var_offset = True
    fname = 'nems.modules.nonlinearity.relu'
    baseline = False

    for op in options:
        if op == 'f':
            var_offset = False
        elif op == 'b':
            baseline=True
            fname = 'nems.modules.nonlinearity.relub'
        else:
            chans = int(op)

    template = {
        'fn': fname,
        'fn_kwargs': {'i': 'pred',
                      'o': 'pred'},
        'plot_fns': ['nems.plots.api.mod_output',
<<<<<<< HEAD
=======
                     'nems.plots.api.spectrogram_output',
>>>>>>> 1894bdae
                     'nems.plots.api.pred_resp',
                     'nems.plots.api.resp_spectrogram',
                     'nems.plots.api.pred_spectrogram',
                     'nems.plots.api.before_and_after',
                     'nems.plots.api.perf_per_cell'],
<<<<<<< HEAD
        'plot_fn_idx': 1
=======
        'plot_fn_idx': 2
>>>>>>> 1894bdae
    }

    if var_offset is False:
        template['fn_kwargs']['offset'] = np.array([[0]])
    else:
        template['prior'] = {'offset': ('Normal', {
                'mean': np.zeros((chans, 1)),
                'sd': np.ones((chans, 1))/np.sqrt(chans)})}
    if baseline:
        template['prior']['baseline'] = ('Normal', {
                'mean': np.zeros((chans, 1)),
                'sd': np.ones((chans, 1))*2})

    return template


def relsat(kw):
    '''
    Saturated rectifier, similar to relu but uses sigmoidal parameters.

    '''

    # Default mean initialization is just relu with a truncation at y=2
    base_prior = ('Exponential', {'beta': np.array([0])})
    amplitude_prior = ('Exponential', {'beta': np.array([2])})
    shift_prior = ('Normal', {'mean': np.array([0]), 'sd': np.array([0.5])})
    kappa_prior = ('Exponential', {'beta': np.array([1])})

    template = {
        'fn': 'nems.modules.nonlinearity.saturated_rectifier',
        'fn_kwargs': {'i': 'pred',
                      'o': 'pred'},
        'plot_fns': ['nems.plots.api.mod_output',
                     'nems.plots.api.spectrogram_output',
                     'nems.plots.api.pred_resp',
                     'nems.plots.api.before_and_after'],
        'prior': {'base': base_prior,
                  'amplitude': amplitude_prior,
                  'shift': shift_prior,
                  'kappa': kappa_prior},
        'plot_fn_idx': 2
    }

    return template


def stategain(kw):
    '''
    Generate and register modulespec for the state_dc_gain module.

    Parameters
    ----------
    kw : str
        Expected format: r'^stategain\.?(\d{1,})x(\d{1,})$'
        e.g., "stategain.SxR" :
            S : number of state channels (required)
            R : number of channels to modulate (default = 1)

    Options
    -------
        .g -- gain only (no dc term)
    None
    '''
    options = kw.split('.')
    in_out_pattern = re.compile(r'^(\d{1,})x(\d{1,})$')

    try:
        parsed = re.match(in_out_pattern, options[1])
        if parsed is None:
            # backward compatible parsing if R not specified
            n_vars = int(options[1])
            n_chans = 1

        else:
            n_vars = int(parsed.group(1))
            if len(parsed.groups())>1:
                n_chans = int(parsed.group(2))
            else:
                n_chans = 1

#    pattern = re.compile(r'^stategain\.?(\d{1,})x(\d{1,})$')
#    parsed = re.match(pattern, kw)
#    if parsed is None:
#        # backward compatible parsing if R not specified
#        pattern = re.compile(r'^stategain\.?(\d{1,})$')
#        parsed = re.match(pattern, kw)
#    try:
#        n_vars = int(parsed.group(1))
#        if len(parsed.groups())>1:
#            n_chans = int(parsed.group(2))
#        else:
#            n_chans = 1
    except TypeError:
        raise ValueError("Got TypeError when parsing stategain keyword.\n"
                         "Make sure keyword is of the form: \n"
                         "stategain.{n_variables} or stategain.{n_variables}x{n_chans} \n"
                         "keyword given: %s" % kw)

<<<<<<< HEAD
    gain_only=False
    include_spont=False
    for op in options[2:]:
        if op == 'g':
            gain_only=True
        if op == 's':
            include_spont=True

=======
    gain_only=('g' in options[2:])
    include_spont=('s' in options[2:])
    dc_only=('d' in options[2:])
    include_lv = ('lv' in options[2:])
>>>>>>> 1894bdae
    zeros = np.zeros([n_chans, n_vars])
    ones = np.ones([n_chans, n_vars])
    g_mean = zeros.copy()
    g_mean[:, 0] = 1
    g_sd = ones.copy()
    d_mean = zeros
    d_sd = ones

<<<<<<< HEAD
    plot_fns = ['nems.plots.api.mod_output_all',
                'nems.plots.api.mod_output',
=======
    plot_fns = ['nems.plots.api.mod_output',
                'nems.plots.api.spectrogram_output',
>>>>>>> 1894bdae
                'nems.plots.api.before_and_after',
                'nems.plots.api.pred_resp',
                'nems.plots.api.state_vars_timeseries',
                'nems.plots.api.state_vars_psth_all']
<<<<<<< HEAD
    if gain_only:
=======
    if dc_only:
        template = {
            'fn': 'nems.modules.state.state_dc_gain',
            'fn_kwargs': {'i': 'pred',
                          'o': 'pred',
                          's': 'state',
                          'g': g_mean, 'include_lv': include_lv},
            'plot_fns': plot_fns,
            'plot_fn_idx': 4,
            'prior': {'d': ('Normal', {'mean': d_mean, 'sd': d_sd})}
        }
    elif gain_only:
>>>>>>> 1894bdae
        template = {
            'fn': 'nems.modules.state.state_gain',
            'fn_kwargs': {'i': 'pred',
                          'o': 'pred',
<<<<<<< HEAD
                          's': 'state'},
=======
                          's': 'state', 'include_lv': include_lv},
>>>>>>> 1894bdae
            'plot_fns': plot_fns,
            'plot_fn_idx': 4,
            'prior': {'g': ('Normal', {'mean': g_mean, 'sd': g_sd})}
            }
    elif include_spont:
        template = {
           'fn': 'nems.modules.state.state_sp_dc_gain',
            'fn_kwargs': {'i': 'pred',
                          'o': 'pred',
<<<<<<< HEAD
                          's': 'state'},
=======
                          's': 'state', 'include_lv': include_lv},
>>>>>>> 1894bdae
            'plot_fns': plot_fns,
            'plot_fn_idx': 4,
            'prior': {'g': ('Normal', {'mean': g_mean, 'sd': g_sd}),
                      'd': ('Normal', {'mean': d_mean, 'sd': d_sd}),
                      'sp': ('Normal', {'mean': d_mean, 'sd': d_sd})}
            }
    else:
        template = {
            'fn': 'nems.modules.state.state_dc_gain',
            'fn_kwargs': {'i': 'pred',
                          'o': 'pred',
<<<<<<< HEAD
                          's': 'state'},
=======
                          's': 'state',
                          'include_lv': include_lv},
>>>>>>> 1894bdae
            'plot_fns': plot_fns,
            'plot_fn_idx': 4,
            'prior': {'g': ('Normal', {'mean': g_mean, 'sd': g_sd}),
                      'd': ('Normal', {'mean': d_mean, 'sd': d_sd})}
            }

    return template


def stateseg(kw):
    '''
    Generate and register modulespec for the state_segmented module.

    Parameters
    ----------
    kw : str
        Expected format: r'^stateseg\.?(\d{1,})x(\d{1,})$'
        e.g., "stateseg.SxR" :
            S : number of state channels (required)
            R : number of channels to modulate (default = 1)

    Options
    -------
    None

    TODO: set initial conditions for segmented linear model

    '''
    # parse the keyword
    pattern = re.compile(r'^stateseg\.?(\d{1,})x(\d{1,})$')
    parsed = re.match(pattern, kw)
    if parsed is None:
        # backward compatible parsing if R not specified
        pattern = re.compile(r'^stateseg\.?(\d{1,})$')
        parsed = re.match(pattern, kw)
    try:
        n_vars = int(parsed.group(1))
        if len(parsed.groups())>1:
            n_chans = int(parsed.group(2))
        else:
            n_chans = 1
    except TypeError:
        raise ValueError("Got TypeError when parsing stateseg keyword.\n"
                         "Make sure keyword is of the form: \n"
                         "stategain.{n_variables} \n"
                         "keyword given: %s" % kw)

    # specify initial conditions
    zeros = np.zeros([n_chans, n_vars])
    ones = np.ones([n_chans, n_vars])
    g_mean = zeros.copy()
    g_mean[:, 0] = 1
    g_sd = ones.copy()
    d_mean = zeros
    d_sd = ones

    template = {
        'fn': 'nems.modules.state.state_segmented',
        'fn_kwargs': {'i': 'pred',
                      'o': 'pred',
                      's': 'state'},
        'prior': {'g': ('Normal', {'mean': g_mean, 'sd': g_sd}),
                  'd': ('Normal', {'mean': d_mean, 'sd': d_sd})}
        }

    return template


def sw(kw):
    '''
    Generate and register modulespec for the state.state_weight module.

    Parameters
    ----------
    kw : str
        Expected format: r'^sw\.?(\d{1,})x(\d{1,})$'
        e.g., "stategain.SxR" :
            S : number of state channels (required)
            R : number of channels to modulate (default = 2)

    TODO: support for more than one output channel? (filterbank)

    Options
    -------
    None
    '''
    pattern = re.compile(r'^sw\.?(\d{1,})x(\d{1,})$')
    parsed = re.match(pattern, kw)
    if parsed is None:
        # backward compatible parsing if R not specified
        pattern = re.compile(r'^sw\.?(\d{1,})$')
        parsed = re.match(pattern, kw)
    try:
        n_vars = int(parsed.group(1))
        if len(parsed.groups())>1:
            n_chans = int(parsed.group(2))
        else:
            n_chans = 1
    except TypeError:
        raise ValueError("Got TypeError when parsing stategain keyword.\n"
                         "Make sure keyword is of the form: \n"
                         "sw.{n_variables} \n"
                         "keyword given: %s" % kw)

    zeros = np.zeros([n_chans, n_vars])
    ones = np.ones([n_chans, n_vars])
    g_mean = zeros.copy()
    g_mean[:, 0] = 0.5
    g_sd = ones.copy()
    d_mean = np.zeros([1, n_vars])
    d_sd = np.ones([1, n_vars])

    template = {
        'fn': 'nems.modules.state.state_weight',
        'fn_kwargs': {'i': 'pred',
                      'o': 'pred',
                      's': 'state'},
        'prior': {'g': ('Normal', {'mean': g_mean, 'sd': g_sd}),
                  'd': ('Normal', {'mean': d_mean, 'sd': d_sd})}
        }

    return template


def rep(kw):
    '''
    Generate and register modulespec for replicate_channels module.

    Parameters
    ----------
    kw : str
        Expected format: r'^rep\.?(\d{1,})$'

    Options
    -------
    None
    '''
    pattern = re.compile(r'^rep\.?(\d{1,})$')
    parsed = re.match(pattern, kw)
    try:
        n_reps = int(parsed.group(1))
    except TypeError:
        raise ValueError("Got TypeError while parsing rep keyword. \n"
                         "Make sure keyword is of the form: \n"
                         "rep.{n_reps} \n"
                         "keyword given: %s" % kw)

    template = {
        'fn': 'nems.modules.signal_mod.replicate_channels',
        'fn_kwargs': {'i': 'pred',
                      'o': 'pred',
                      'repcount': n_reps},
        'phi': {}
        }

    return template


def mrg(kw):
    '''
    Generate and register modulespec for merge_channels module.

    Parameters
    ----------
    kw : str
        Expected format: mrg

    Options
    -------
    None

    Note
    ----
    This keyword function performs no parsing. It always returns
    the same modulespec, so any keyword beginning with 'mrg.' is equivalent.
    '''
    template = {
        'fn': 'nems.modules.signal_mod.merge_channels',
        'fn_kwargs': {'i': 'pred',
                      'o': 'pred',
                      's': 'state'},
        'phi': {}
        }
    return template<|MERGE_RESOLUTION|>--- conflicted
+++ resolved
@@ -53,11 +53,7 @@
     -------
     c : Used when n_outputs is greater than n_inputs (overwrites g)
     g : For gaussian coefficients (overwrites c)
-<<<<<<< HEAD
-    z : initialize all coefficients to zero
-=======
     z : initialize all coefficients to zero (or mean zero if shuffling)
->>>>>>> 1894bdae
     n : To apply normalization
     o : include offset paramater, a constant ("bias") added to each output
 
@@ -107,14 +103,9 @@
 
     for op in options[2:]:  # will be empty if only wc and {in}x{out}
         if op == 'z':
-<<<<<<< HEAD
-            p_coefficients = {'mean': np.zeros((n_outputs, n_inputs)),
-                              'sd': np.ones((n_outputs, n_inputs))}
-=======
             # weighting scheme from https://medium.com/usf-msds/deep-learning-best-practices-1-weight-initialization-14e5c0295b94
             p_coefficients = {'mean': np.zeros((n_outputs, n_inputs)),
                               'sd': np.full((n_outputs, n_inputs), np.sqrt(2/(n_outputs)))}
->>>>>>> 1894bdae
             prior = {'coefficients': ('Normal', p_coefficients)}
 
         elif op == 'c':
@@ -184,14 +175,9 @@
         'fn': fn,
         'fn_kwargs': fn_kwargs,
         'plot_fns': ['nems.plots.api.mod_output',
-<<<<<<< HEAD
-                     'nems.plots.api.weight_channels_heatmap'],
-        'plot_fn_idx': 1,
-=======
                      'nems.plots.api.spectrogram_output',
                      'nems.plots.api.weight_channels_heatmap'],
         'plot_fn_idx': 2,
->>>>>>> 1894bdae
         'prior': prior
     }
     if bounds is not None:
@@ -302,23 +288,13 @@
     }
 
     if n_coefs > 2:
-<<<<<<< HEAD
-        #p_coefficients['mean'][:, 1] = 0.1
-        # p_coefficients['mean'][:, 2] = -0.05
-=======
         p_coefficients['mean'][:, 1] = 0.1
         p_coefficients['mean'][:, 2] = -0.05
->>>>>>> 1894bdae
         pass
     else:
         p_coefficients['mean'][:, 0] = 1
 
     rate = 1
-<<<<<<< HEAD
-    for op in ops:
-        if op == 'fl':
-            p_coefficients['mean'][:] = 1/(n_outputs*n_coefs)
-=======
     non_causal = False
     include_offset = False
     cross_channels = False
@@ -327,19 +303,10 @@
             p_coefficients['mean'][:] = 1/(n_inputs*n_coefs)
         elif op == 'x':
             cross_channels = True
->>>>>>> 1894bdae
         elif op == 'z':
             p_coefficients['mean'][:] = 0
         elif op.startswith('r'):
             rate = int(op[1:])
-<<<<<<< HEAD
-
-    if n_banks is None:
-        template = {
-            'fn': 'nems.modules.fir.basic',
-            'fn_kwargs': {'i': 'pred', 'o': 'pred'},
-            'plot_fns': ['nems.plots.api.mod_output',
-=======
         elif op == 'nc':
             # noncausal fir implementation (for reverse model)
             non_causal = True
@@ -354,16 +321,11 @@
                           'cross_channels': cross_channels},
             'plot_fns': ['nems.plots.api.mod_output',
                          'nems.plots.api.spectrogram_output',
->>>>>>> 1894bdae
                          'nems.plots.api.strf_heatmap',
                          'nems.plots.api.strf_local_lin',
                          'nems.plots.api.strf_timeseries',
                          'nems.plots.api.fir_output_all'],
-<<<<<<< HEAD
-            'plot_fn_idx': 1,
-=======
             'plot_fn_idx': 2,
->>>>>>> 1894bdae
             'prior': {
                 'coefficients': ('Normal', p_coefficients),
             }
@@ -371,33 +333,21 @@
     else:
         template = {
             'fn': 'nems.modules.fir.filter_bank',
-<<<<<<< HEAD
-            'fn_kwargs': {'i': 'pred', 'o': 'pred',
-                          'bank_count': n_banks},
-            'plot_fns': ['nems.plots.api.mod_output',
-=======
             'fn_kwargs': {'i': 'pred', 'o': 'pred', 'non_causal': non_causal,
                           'bank_count': n_banks, 'cross_channels': cross_channels},
             'plot_fns': ['nems.plots.api.mod_output',
                          'nems.plots.api.spectrogram_output',
->>>>>>> 1894bdae
                          'nems.plots.api.strf_heatmap',
                          'nems.plots.api.strf_local_lin',
                          'nems.plots.api.strf_timeseries',
                          'nems.plots.api.fir_output_all'],
-<<<<<<< HEAD
-            'plot_fn_idx': 1,
-=======
             'plot_fn_idx': 2,
->>>>>>> 1894bdae
             'prior': {
                 'coefficients': ('Normal', p_coefficients),
             }
         }
     if rate > 1:
         template['fn_kwargs']['rate'] = rate
-<<<<<<< HEAD
-=======
     if include_offset:
         mean_off = np.zeros((n_inputs, 1))
         sd_off = np.full((n_inputs, 1), 1)
@@ -444,7 +394,6 @@
                     'coefficients': ('Normal', prior_coeffs)
                     }
             }
->>>>>>> 1894bdae
 
     return template
 
@@ -673,14 +622,6 @@
     kw : str
         A string of the form: firexp.{n_outputs}x{n_coefs}
 
-<<<<<<< HEAD
-    Options
-    -------
-    s : Fix a and b as constants (1, and 0, respectively).
-        Reduces firexp to a one-parameter exponential e^(-x/tau)
-
-=======
->>>>>>> 1894bdae
     '''
     options = kw.split('.')
     pattern = re.compile(r'^(\d{1,})x(\d{1,})?$')
@@ -694,20 +635,6 @@
                          "firexp.{n_outputs}x{n_coefs}"
                          "\nkeyword given: %s" % kw)
 
-<<<<<<< HEAD
-    tau = np.ones(n_chans)
-    a = np.ones(n_chans)
-    b = np.zeros(n_chans)
-    prior = {'tau': ('Normal', {'mean': tau, 'sd': np.ones(n_chans)})}
-    fn_kwargs = {'i': 'pred', 'o': 'pred', 'n_coefs': n_coefs}
-    if 's' not in options:
-        prior.update({
-                'a': ('Normal', {'mean': a, 'sd': np.ones(n_chans)}),
-                'b': ('Normal', {'mean': b, 'sd': np.ones(n_chans)})
-                })
-    else:
-        fn_kwargs.update({'a': a, 'b': b})
-=======
     tau = np.ones((n_chans, 1))
     a = np.ones((n_chans, 1))
     b = np.zeros((n_chans, 1))
@@ -719,26 +646,17 @@
             'b': ('Normal', {'mean': b, 'sd': np.ones(n_chans, 1)}),
             's': ('Normal', {'mean': s, 'sd': np.ones(n_chans, 1)})
             })
->>>>>>> 1894bdae
 
     template = {
         'fn': 'nems.modules.fir.fir_exp',
         'fn_kwargs': fn_kwargs,
         'plot_fns': ['nems.plots.api.mod_output',
-<<<<<<< HEAD
-                     'nems.plots.api.strf_heatmap',
-                     'nems.plots.api.strf_timeseries'],
-        'plot_fn_idx': 1,
-        'prior': prior,
-        'bounds': {'tau': (1e-15, None)}
-=======
                      'nems.plots.api.spectrogram_output',
                      'nems.plots.api.strf_heatmap',
                      'nems.plots.api.strf_timeseries'],
         'plot_fn_idx': 2,
         'prior': prior,
         'bounds': {'tau': (1e-15, None), 'a': (1e-15, None)}
->>>>>>> 1894bdae
     }
 
     return template
@@ -773,14 +691,9 @@
         'fn': 'nems.modules.levelshift.levelshift',
         'fn_kwargs': {'i': 'pred', 'o': 'pred'},
         'plot_fns': ['nems.plots.api.mod_output',
-<<<<<<< HEAD
-                     'nems.plots.api.pred_resp'],
-        'plot_fn_idx': 1,
-=======
                      'nems.plots.api.spectrogram_output',
                      'nems.plots.api.pred_resp'],
         'plot_fn_idx': 2,
->>>>>>> 1894bdae
         'prior': {'level': ('Normal', {'mean': np.zeros([n_shifts, 1]),
                                        'sd': np.ones([n_shifts, 1])})}
         }
@@ -814,13 +727,9 @@
     template = {
         'fn': 'nems.modules.scale.scale',
         'fn_kwargs': {'i': 'pred', 'o': 'pred'},
-<<<<<<< HEAD
-        'plot_fns': ['nems.plots.api.mod_output'],
-=======
         'plot_fns': ['nems.plots.api.mod_output',
                      'nems.plots.api.spectrogram_output',
                      ],
->>>>>>> 1894bdae
         'plot_fn_idx': 0,
         'prior': {'a': ('Normal', {'mean': np.ones([n_scales, 1]),
                                    'sd': np.ones([n_scales, 1])})}
@@ -844,14 +753,9 @@
     b : Set bounds on 'tau' to be greater than or equal to 0
     n : Apply normalization
     t : Threshold inputs to synapse
-<<<<<<< HEAD
-    '''
-    pattern = re.compile(r'^stp\.?(\d{1,})\.?([z,b,n,s,t,\.]*)$')
-=======
     q : quick version of STP, fits differently for some reason? so not default
     '''
     pattern = re.compile(r'^stp\.?(\d{1,})\.?([zbnstxq.\.]*)$')
->>>>>>> 1894bdae
     parsed = re.match(pattern, kw)
     try:
         n_synapse = int(parsed.group(1))
@@ -866,36 +770,20 @@
     u_mean = [0.01] * n_synapse
     tau_mean = [0.05] * n_synapse
     x0_mean = [0] * n_synapse
-<<<<<<< HEAD
-
-    normalize = False
-    bounds = False
-    threshold = False
-=======
     crosstalk = 0
 
     quick_eval = ('q' in options)
     normalize = ('n' in options)
     threshold = ('t' in options)
     bounds = ('b' in options)
->>>>>>> 1894bdae
 
     for op in options:
         if op == 'z':
             tau_mean = [0.01] * n_synapse
         elif op == 's':
             u_mean = [0.1] * n_synapse
-<<<<<<< HEAD
-        elif op == 'n':
-            normalize = True
-        elif op == 't':
-            threshold = True
-        elif op == 'b':
-            bounds = True
-=======
         elif op == 'x':
             crosstalk = 1
->>>>>>> 1894bdae
 
     u_sd = [0.05] * n_synapse
     if n_synapse == 1:
@@ -908,16 +796,6 @@
 
     template = {
         'fn': 'nems.modules.stp.short_term_plasticity',
-<<<<<<< HEAD
-        'fn_kwargs': {'i': 'pred',
-                      'o': 'pred',
-                      'crosstalk': 0,
-                      'reset_signal': 'epoch_onsets'},
-        'plot_fns': ['nems.plots.api.mod_output',
-                     'nems.plots.api.before_and_after',
-                     'nems.plots.api.before_and_after_stp'],
-        'plot_fn_idx': 2,
-=======
         'fn_kwargs': {'i': 'pred', 'o': 'pred', 'crosstalk': crosstalk,
                       'quick_eval': quick_eval, 'reset_signal': 'epoch_onsets'},
         'plot_fns': ['nems.plots.api.mod_output',
@@ -925,7 +803,6 @@
                      'nems.plots.api.before_and_after',
                      'nems.plots.api.before_and_after_stp'],
         'plot_fn_idx': 3,
->>>>>>> 1894bdae
         'prior': {'u': ('Normal', {'mean': u_mean, 'sd': u_sd}),
                   'tau': ('Normal', {'mean': tau_mean, 'sd': tau_sd})},
         'bounds': {'u': (np.full_like(u_mean, -np.inf), np.full_like(u_mean, np.inf)),
@@ -1090,15 +967,6 @@
 
     template = {
         'fn': 'nems.modules.nonlinearity.double_exponential',
-<<<<<<< HEAD
-        'fn_kwargs': {'i': 'pred',
-                      'o': 'pred'},
-        'plot_fns': ['nems.plots.api.mod_output',
-                     'nems.plots.api.pred_resp',
-                     'nems.plots.api.before_and_after',
-                     'nems.plots.api.nl_scatter'],
-        'plot_fn_idx': 3,
-=======
         'fn_kwargs': {'i': inout_name,
                       'o': inout_name},
         'plot_fns': ['nems.plots.api.mod_output',
@@ -1107,7 +975,6 @@
                      'nems.plots.api.before_and_after',
                      'nems.plots.api.nl_scatter'],
         'plot_fn_idx': 4,
->>>>>>> 1894bdae
         'prior': {'base': ('Normal', {'mean': base_mean, 'sd': base_sd}),
                   'amplitude': ('Normal', {'mean': amp_mean, 'sd': amp_sd}),
                   'shift': ('Normal', {'mean': shift_mean, 'sd': shift_sd}),
@@ -1157,18 +1024,11 @@
         'fn_kwargs': {'i': 'pred',
                       'o': 'pred'},
         'plot_fns': ['nems.plots.api.mod_output',
-<<<<<<< HEAD
-                     'nems.plots.api.pred_resp',
-                     'nems.plots.api.before_and_after',
-                     'nems.plots.api.nl_scatter'],
-        'plot_fn_idx': 1,
-=======
                      'nems.plots.api.spectrogram_output',
                      'nems.plots.api.pred_resp',
                      'nems.plots.api.before_and_after',
                      'nems.plots.api.nl_scatter'],
         'plot_fn_idx': 2,
->>>>>>> 1894bdae
         'prior': {'base': ('Normal', {'mean': base_mean, 'sd': base_sd}),
                   'amplitude': ('Normal', {'mean': amp_mean, 'sd': amp_sd}),
                   'shift': ('Normal', {'mean': shift_mean, 'sd': shift_sd}),
@@ -1203,18 +1063,11 @@
         'fn_kwargs': {'i': 'pred',
                       'o': 'pred'},
         'plot_fns': ['nems.plots.api.mod_output',
-<<<<<<< HEAD
-                     'nems.plots.api.pred_resp',
-                     'nems.plots.api.before_and_after',
-                     'nems.plots.api.nl_scatter'],
-        'plot_fn_idx': 1,
-=======
                      'nems.plots.api.spectrogram_output',
                      'nems.plots.api.pred_resp',
                      'nems.plots.api.before_and_after',
                      'nems.plots.api.nl_scatter'],
         'plot_fn_idx': 2,
->>>>>>> 1894bdae
         'prior': {'base': ('Exponential', {'beta': [0.1]}),
                   'amplitude': ('Exponential', {'beta': [2.0]}),
                   'shift': ('Normal', {'mean': [1.0], 'sd': [1.0]}),
@@ -1263,18 +1116,11 @@
         'fn_kwargs': {'i': 'pred',
                       'o': 'pred'},
         'plot_fns': ['nems.plots.api.mod_output',
-<<<<<<< HEAD
-                     'nems.plots.api.pred_resp',
-                     'nems.plots.api.before_and_after',
-                     'nems.plots.api.nl_scatter'],
-        'plot_fn_idx': 1,
-=======
                      'nems.plots.api.spectrogram_output',
                      'nems.plots.api.pred_resp',
                      'nems.plots.api.before_and_after',
                      'nems.plots.api.nl_scatter'],
         'plot_fn_idx': 2,
->>>>>>> 1894bdae
         'prior': {'base': ('Normal', {'mean': base_mean, 'sd': base_sd}),
                   'amplitude': ('Normal', {'mean': amp_mean, 'sd': amp_sd}),
                   'shift': ('Normal', {'mean': shift_mean, 'sd': shift_sd}),
@@ -1323,18 +1169,11 @@
         'fn_kwargs': {'i': 'pred',
                       'o': 'pred'},
         'plot_fns': ['nems.plots.api.mod_output',
-<<<<<<< HEAD
-                     'nems.plots.api.pred_resp',
-                     'nems.plots.api.before_and_after',
-                     'nems.plots.api.spectrogram'],
-        'plot_fn_idx': 3,
-=======
                      'nems.plots.api.spectrogram_output',
                      'nems.plots.api.pred_resp',
                      'nems.plots.api.before_and_after',
                      'nems.plots.api.spectrogram'],
         'plot_fn_idx': 2,
->>>>>>> 1894bdae
     }
 
     if nchans:
@@ -1390,20 +1229,13 @@
         'fn_kwargs': {'i': 'pred',
                       'o': 'pred'},
         'plot_fns': ['nems.plots.api.mod_output',
-<<<<<<< HEAD
-=======
                      'nems.plots.api.spectrogram_output',
->>>>>>> 1894bdae
                      'nems.plots.api.pred_resp',
                      'nems.plots.api.resp_spectrogram',
                      'nems.plots.api.pred_spectrogram',
                      'nems.plots.api.before_and_after',
                      'nems.plots.api.perf_per_cell'],
-<<<<<<< HEAD
-        'plot_fn_idx': 1
-=======
         'plot_fn_idx': 2
->>>>>>> 1894bdae
     }
 
     if var_offset is False:
@@ -1502,21 +1334,10 @@
                          "stategain.{n_variables} or stategain.{n_variables}x{n_chans} \n"
                          "keyword given: %s" % kw)
 
-<<<<<<< HEAD
-    gain_only=False
-    include_spont=False
-    for op in options[2:]:
-        if op == 'g':
-            gain_only=True
-        if op == 's':
-            include_spont=True
-
-=======
     gain_only=('g' in options[2:])
     include_spont=('s' in options[2:])
     dc_only=('d' in options[2:])
     include_lv = ('lv' in options[2:])
->>>>>>> 1894bdae
     zeros = np.zeros([n_chans, n_vars])
     ones = np.ones([n_chans, n_vars])
     g_mean = zeros.copy()
@@ -1525,20 +1346,12 @@
     d_mean = zeros
     d_sd = ones
 
-<<<<<<< HEAD
-    plot_fns = ['nems.plots.api.mod_output_all',
-                'nems.plots.api.mod_output',
-=======
     plot_fns = ['nems.plots.api.mod_output',
                 'nems.plots.api.spectrogram_output',
->>>>>>> 1894bdae
                 'nems.plots.api.before_and_after',
                 'nems.plots.api.pred_resp',
                 'nems.plots.api.state_vars_timeseries',
                 'nems.plots.api.state_vars_psth_all']
-<<<<<<< HEAD
-    if gain_only:
-=======
     if dc_only:
         template = {
             'fn': 'nems.modules.state.state_dc_gain',
@@ -1551,16 +1364,11 @@
             'prior': {'d': ('Normal', {'mean': d_mean, 'sd': d_sd})}
         }
     elif gain_only:
->>>>>>> 1894bdae
         template = {
             'fn': 'nems.modules.state.state_gain',
             'fn_kwargs': {'i': 'pred',
                           'o': 'pred',
-<<<<<<< HEAD
-                          's': 'state'},
-=======
                           's': 'state', 'include_lv': include_lv},
->>>>>>> 1894bdae
             'plot_fns': plot_fns,
             'plot_fn_idx': 4,
             'prior': {'g': ('Normal', {'mean': g_mean, 'sd': g_sd})}
@@ -1570,11 +1378,7 @@
            'fn': 'nems.modules.state.state_sp_dc_gain',
             'fn_kwargs': {'i': 'pred',
                           'o': 'pred',
-<<<<<<< HEAD
-                          's': 'state'},
-=======
                           's': 'state', 'include_lv': include_lv},
->>>>>>> 1894bdae
             'plot_fns': plot_fns,
             'plot_fn_idx': 4,
             'prior': {'g': ('Normal', {'mean': g_mean, 'sd': g_sd}),
@@ -1586,12 +1390,8 @@
             'fn': 'nems.modules.state.state_dc_gain',
             'fn_kwargs': {'i': 'pred',
                           'o': 'pred',
-<<<<<<< HEAD
-                          's': 'state'},
-=======
                           's': 'state',
                           'include_lv': include_lv},
->>>>>>> 1894bdae
             'plot_fns': plot_fns,
             'plot_fn_idx': 4,
             'prior': {'g': ('Normal', {'mean': g_mean, 'sd': g_sd}),
