--- conflicted
+++ resolved
@@ -8,11 +8,8 @@
 : : :-------------------ModelspecEditor-----------------: :---XfspecEditor---:::
 : : : EpochsCollapser |                  | EpochCanvas  : :                  :::
 : : :                                                   : :                  :::
-<<<<<<< HEAD
 : : : SignalCollapser | -SignalControls- | SignalCanvas : :                  :::
 : : :                                                   : :                  :::
-=======
->>>>>>> 1894bdae
 : : : ModuleCollapser | -ModuleControls- | ModuleCanvas : :   XfstepEditor   :::
 : : :      [+/-]        :  PhiEditor   :      [Plot]    : :                  :::
 : : :                   :..............:                : :                  :::
@@ -1235,15 +1232,9 @@
 
         # Set start for plot views
         self.display_start = qw.QLineEdit()
-<<<<<<< HEAD
         self.display_start.setValidator(
                 qg.QDoubleValidator(0, 10000.0, 4)
                 )
-=======
-        #self.display_start.setValidator(
-        #        qg.QDoubleValidator(0, 10000.0, 4)
-        #        )
->>>>>>> 1894bdae
         self.display_start.editingFinished.connect(self.set_display_range)
         self.display_start.setText(str(self.start_time))
 
@@ -1391,16 +1382,8 @@
         self.parent.modelspec_editor.reset_model()
 
     def export_plot(self):
-<<<<<<< HEAD
         time_range = (self.start_time, self.stop_time)
-
         fig = self.parent.modelspec.quickplot(time_range=time_range, modidx_set=None)
-=======
-        range = (int(self.start_time * self.parent.rec['resp'].fs),
-                 int(self.stop_time * self.parent.rec['resp'].fs))
-
-        fig = self.parent.modelspec.quickplot(range=range)
->>>>>>> 1894bdae
         w = MplWindow(fig=fig)
         w.show()
 
