--- conflicted
+++ resolved
@@ -183,20 +183,13 @@
         self.rec = rec
         self.rec=self.rec.apply_mask(reset_epochs=True)
         self.modelspec.recording=self.rec
-<<<<<<< HEAD
         if ctx is not None:
             meta = ctx['modelspec'].meta
             modelname = meta.get('modelname', 'n/a')
-            batch = meta.get('batch', 'n/a')
-            cellid = meta.get('cellid', 'n/a')
+            batch = meta.get('batch', 0)
+            cellid = meta.get('cellid', 'CELL')
             self.title = "%s  ||  %s  ||  %s  " % (modelname, cellid, batch)
-=======
-        meta = modelspec.meta
-        modelname = meta['modelname']
-        batch = meta.get('batch', 0)
-        cellid = meta.get('cellid', 'CELL')
-        self.title = "%s  ||  %s  ||  %s  " % (modelname, cellid, batch)
->>>>>>> 73d61342
+
         if ctx is None:
             self.ctx = {}
         else:
