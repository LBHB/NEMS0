#!/usr/bin/env python3
# -*- coding: utf-8 -*-
"""
Created on Wed Apr 25 17:05:34 2018

@author: svd
"""

import matplotlib
matplotlib.use("Qt5Agg")
import matplotlib.pyplot as plt
import numpy as np
import sys
import os.path

import PyQt5.QtCore as qc
import PyQt5.QtGui as qg
import PyQt5.QtWidgets as qw

import nems.db as nd

import nems_db.xform_wrappers as nw
import nems.plots.api as nplt
import nems.xforms as xforms
import nems.epoch as ep
from nems.utils import find_module
import pandas as pd
import scipy.ndimage.filters as sf
import nems_lbhb.plots as lplt
from nems.gui.recording_browser import (browse_recording)
from nems.gui.editors import EditorWidget, browse_xform_fit
from configparser import ConfigParser
import nems

configfile = os.path.join(nems.get_setting('SAVED_SETTINGS_PATH') + '/gui.ini')

def load_settings(m):

    config = ConfigParser()
    try:
        config.read(configfile)
        m.batchLE.setText(config.get('db_browser_last', 'batch'))
        m.cellLE.setText(config.get('db_browser_last', 'cells'))
        m.modelLE.setText(config.get('db_browser_last', 'models'))

        geostr = config.get('db_browser_last', 'geometry')
        g=[int(x) for x in geostr.split(",")]
        m.setGeometry(*g)

    except:
        with open(configfile, 'w') as f:
            config.write(f)
        save_settings(m)

def save_settings(m):

    config = ConfigParser()
    config.read(configfile)

    batch = m.batchLE.text()
    cellmask = m.cellLE.text()
    modelmask = m.modelLE.text()
    rect = m.frameGeometry().getRect()
    geostr = ",".join([str(x) for x in rect])
    #print(geostr)
    try:
        # Create non-existent section
        config.add_section('db_browser_last')
    except:
        pass

    config.set('db_browser_last', 'batch', batch)
    config.set('db_browser_last', 'cells', cellmask)
    config.set('db_browser_last', 'models', modelmask)
    config.set('db_browser_last', 'geometry', geostr)

    with open(configfile, 'w') as f:
        config.write(f)


class model_browser(qw.QWidget):
    """
    For a given batch, list all cellids and modelnames matching in
    NarfResults. Clicking view will call view_model_recording for the
    currently selected model.

    """
    def __init__(self, batch=289,
                 cell_search_string="",
                 model_search_string="ozgf.fs100.ch18",
                 parent=None):
        qw.QWidget.__init__(self, parent=None)

        # Keep reference to opened recordings so they don't
        # get garbage-collected
        self._cached_windows = []

        # parameters for caching last model loaded
        self.last_loaded=['x','x',0]
        self.recname='val'

        # selection parameters
        self.batch = batch

        vLayout2 = qw.QVBoxLayout(self)

        hLayout1 = qw.QHBoxLayout(self)

        self.cells = qw.QListWidget(self)
        self.cells.setMaximumSize(qc.QSize(130, 1000))
        self.cells.setSelectionMode(qw.QAbstractItemView.ExtendedSelection)
        self.models = qw.QListWidget(self)
        self.models.setSelectionMode(qw.QAbstractItemView.ExtendedSelection)

        hLayout1.addWidget(self.cells)
        hLayout1.addWidget(self.models)

        hLayout2 = qw.QHBoxLayout(self)

        formLayout = qw.QFormLayout(self)
        batchlabel = qw.QLabel(self)
        batchlabel.setText('Batch:')
        batchlabel.setMaximumWidth(200)
        self.batchLE = qw.QLineEdit(self)
        self.batchLE.setText(str(batch))
        self.batchLE.returnPressed.connect(self.update_widgets)
        self.batchLE.setMaximumWidth(200)
        formLayout.addRow(batchlabel, self.batchLE)

        celllabel = qw.QLabel(self)
        celllabel.setText('CellID:')
        celllabel.setMaximumWidth(200)
        self.cellLE = qw.QLineEdit(self)
        self.cellLE.setText(cell_search_string)
        self.cellLE.returnPressed.connect(self.update_widgets)
        self.cellLE.setMaximumWidth(200)
        formLayout.addRow(celllabel,self.cellLE)

        modellabel = qw.QLabel(self)
        modellabel.setMaximumWidth(200)
        modellabel.setText('Modelname:')
        self.modelLE = qw.QLineEdit(self)
        self.modelLE.setText(model_search_string)
        self.modelLE.returnPressed.connect(self.update_widgets)
        self.modelLE.setMaximumWidth(200)
        formLayout.addRow(modellabel,self.modelLE)

        vLayout = qw.QVBoxLayout(self)
        self.updateBtn = qw.QPushButton("Update lists", self)
        self.updateBtn.clicked.connect(self.update_widgets)
        vLayout.addWidget(self.updateBtn)
        self.updateBtn.setMaximumWidth(150)

        self.viewBtn = qw.QPushButton("View recording", self)
        self.viewBtn.clicked.connect(self.view_recording)
        vLayout.addWidget(self.viewBtn)
        self.viewBtn.setMaximumWidth(150)

        self.modelBtn = qw.QPushButton("View model", self)
        self.modelBtn.clicked.connect(self.view_model)
        vLayout.addWidget(self.modelBtn)
        self.modelBtn.setMaximumWidth(150)

        hLayout2.addLayout(formLayout)
        hLayout2.addLayout(vLayout)

        vLayout2.addLayout(hLayout1)
        vLayout2.addLayout(hLayout2)

        # now that widgets are created, populate with saved values
        load_settings(self)

        self.update_widgets()

        self.show()
        self.raise_()

    def resizeEvent(self, event):
        save_settings(self)

    def moveEvent(self, event):
        save_settings(self)

    def update_widgets(self):

        batch = int(self.batchLE.text())
        cellmask = self.cellLE.text() + "%"
        modelmask = "%" + self.modelLE.text() + "%"

        save_settings(self)

        if batch > 0:
            self.batch = batch
        else:
            self.batchLE.setText(str(self.batch))

        #self.d_cells = nd.get_batch_cells(self.batch, cellid=cellmask)
        self.d_cells = nd.pd_query("SELECT DISTINCT cellid FROM NarfResults" +
                               " WHERE batch=%s AND cellid like '%s'" +
                               " ORDER BY cellid",
                               (self.batch, cellmask))
        self.d_models = nd.pd_query("SELECT DISTINCT modelname FROM NarfResults" +
                               " WHERE batch=%s AND modelname like '%s'" +
                               " ORDER BY modelname",
                               (self.batch, modelmask))

        self.cells.clear()
        for c in list(self.d_cells['cellid']):
            list_item = qw.QListWidgetItem(c, self.cells)

        self.models.clear()
        for m in list(self.d_models['modelname']):
            list_item = qw.QListWidgetItem(m, self.models)

        print('updated list widgets')

    def get_current_selection(self):
        aw = self

        batch = aw.batch
        try:
            cellid = aw.cells.currentItem().text()
            modelname = aw.models.currentItem().text()
            print(cellid)
            print("Model(s) selected")
            for index in range(aw.models.count()):
                print(aw.models.item(index).text())
        except AttributeError:
            print("You must select a cellid and modelname first")
            return None, None

        print("Viewing {},{},{}".format(batch,cellid,modelname))

        if (aw.last_loaded[0]==cellid and aw.last_loaded[1]==modelname and
            aw.last_loaded[2]==batch):
            xf = aw.last_loaded[3]
            ctx = aw.last_loaded[4]
        else:
            xf, ctx = nw.load_model_baphy_xform(cellid, batch, modelname, eval_model=True)
            aw.last_loaded=[cellid,modelname,batch,xf,ctx]
        return xf, ctx

    def view_recording(self):
        aw = self

        batch = aw.batch
        cellid = aw.cells.currentItem().text()
        modelname = aw.models.currentItem().text()
        xf, ctx = aw.get_current_selection()
        if xf is None:
            return

        recname=aw.recname
        #signals = ['stim','psth','state','resp','pred','mask']
        signals = ['stim','psth','state','resp','pred']
        if type(ctx[recname]) is list:
            rec = ctx[recname][0].apply_mask()
            #rec = ctx[recname][0]
        else:
            rec = ctx[recname].copy()

        aw2 = browse_recording(rec, signals=signals,
                               cellid=cellid, modelname=modelname)

        self._cached_windows.append(aw2)
        return aw2

    def view_model(self):
        aw = self
        xf, ctx = aw.get_current_selection()
<<<<<<< HEAD
        if xf is None:
            return

=======
        #browse_xform_fit(ctx, xf)
>>>>>>> d873e1b2
        ex = EditorWidget(modelspec=ctx['modelspec'], rec=ctx['val'], xfspec=xf,
                          ctx=ctx, parent=self)
        ex.show()
        #nplt.quickplot(ctx)


def view_model_recording(cellid="TAR010c-18-2", batch=289,
                         modelname="ozgf.fs100.ch18-ld-sev_dlog-wc.18x1.g-fir.1x15-lvl.1-dexp.1_init-basic",
                         recname='val'):

    xf, ctx = nw.load_model_baphy_xform(cellid, batch, modelname, eval_model=True)

    #signals = ['stim','psth','state','resp','pred']
    signals = ['stim','psth','state','resp','pred','mask']
    #rec = ctx[recname][0].apply_mask()
    rec = ctx[recname][0]
    aw = browse_recording(rec, signals=signals,
                         cellid=cellid, modelname=modelname)
    return aw

if __name__ == '__main__':
    app = qw.QApplication(sys.argv)
    m = model_browser()
    sys.exit(app.exec_())
<|MERGE_RESOLUTION|>--- conflicted
+++ resolved
@@ -268,13 +268,10 @@
     def view_model(self):
         aw = self
         xf, ctx = aw.get_current_selection()
-<<<<<<< HEAD
         if xf is None:
             return
 
-=======
         #browse_xform_fit(ctx, xf)
->>>>>>> d873e1b2
         ex = EditorWidget(modelspec=ctx['modelspec'], rec=ctx['val'], xfspec=xf,
                           ctx=ctx, parent=self)
         ex.show()
